/**
 * Ethers Deploy Script
 *
 * ts-node scripts/deploy_mainnet.ts "{private_key}" "{network}" "{owner_address}"
 *
 * We use ethers to deploy our contracts from scratch.
 * For upgrades, use deploy/upgrade.ts
 * Use the config object to set parameters for deployment
 */

import { Contract, ethers, Wallet } from 'ethers'
import readline from 'readline'
import {
  deployBehindProxy,
  deployBehindTimeProxy,
  getContract,
  saveDeployResult,
  setupDeployer,
  validatePrivateKey,
  txnArgs,
} from './utils'
import { JsonRpcProvider, TransactionResponse } from 'ethers/providers'
import { AddressZero } from 'ethers/constants'
import { AssuredFinancialOpportunityFactory } from '../build/types/AssuredFinancialOpportunityFactory'
import { AaveFinancialOpportunityFactory } from '../build/types/AaveFinancialOpportunityFactory'
import { OwnedUpgradeabilityProxyFactory } from '../build/types/OwnedUpgradeabilityProxyFactory'

interface DeployedAddresses {
  trueUsd: string,
  tokenController: string,
  registry: string,
  aaveLendingPool: string,
  aTUSD: string,
  uniswapFactory: string,
}

const confirmDeploy = async (contractName: string) => {
  const rl = readline.createInterface({
    input: process.stdin,
    output: process.stdout,
  })

  return new Promise<boolean>(resolve => {
    rl.question(`Deploy ${contractName}? (Y/n)`, (answer) => {
      rl.close()
      if (['n', 'no'].includes(answer.toLowerCase())) {
        resolve(false)
      } else {
        resolve(true)
      }
    })
  })
}

export async function deployWithExisting (accountPrivateKey: string, deployedAddresses: DeployedAddresses, ownerAddress: string, provider: JsonRpcProvider) {
  let tx: TransactionResponse
  const result = {}

  const save = (contract: Contract, name: string) => {
    result[name] = contract.address
  }

  for (const [name, address] of Object.entries(deployedAddresses)) {
    const code = await provider.getCode(address)
    if (!code || code === '0x') {
      throw new Error(`Did not find contract ${name} under ${address} :(`)
    }
  }

  validatePrivateKey(accountPrivateKey)

  const wallet = new ethers.Wallet(accountPrivateKey, provider)

  const deploy = setupDeployer(wallet)

  const contractAt = getContract(wallet)

<<<<<<< HEAD
  let trueUsdImpl = contractAt('TrueUSD', '0xB13246Ff3365102e07093C452401E077424979e4')
  let tokenControllerImpl = contractAt('TokenController', '0x8A30155a2b3fcdbAaCfBa5A3bf4D82a27e210B3E')

  /*
  if (await confirmDeploy('TrueUSD')) {
    trueUsdImpl = await deploy('TrueUSD')
  }
  if (await confirmDeploy('TokenController')) {
    tokenControllerImpl = await deploy('TokenController')
  }
  */
  
=======
  const trueUsdImpl = await deploy('TrueUSD')
  const tokenControllerImpl = await deploy('TokenController')

>>>>>>> 961ad2a4
  result['trueUSD'] = deployedAddresses.trueUsd
  result['tokenController'] = deployedAddresses.tokenController
  result['registry'] = deployedAddresses.registry

  const [assuredFinancialOpportunityImplementation, assuredFinancialOpportunityProxy, assuredFinancialOpportunity] = await deployBehindProxy(wallet, 'AssuredFinancialOpportunity')
  save(assuredFinancialOpportunity, 'assuredFinancialOpportunity')

  const fractionalExponents = await deploy('FractionalExponents')
  save(fractionalExponents, 'fractionalExponents')

  const [trustTokenImplementation, trustTokenProxy, trustToken] = await deployBehindTimeProxy(wallet, 'TrustToken')
  save(trustToken, 'trustToken')

  const [financialOpportunityImplementation, financialOpportunityProxy] = await deployBehindProxy(wallet, 'AaveFinancialOpportunity')
  save(financialOpportunityProxy, 'financialOpportunity')

  const lendingPool = contractAt('ILendingPool', deployedAddresses.aaveLendingPool)
  save(lendingPool, 'lendingPool')

  const aToken = contractAt('IAToken', deployedAddresses.aTUSD)
  save(aToken, 'aToken')

  // setup uniswap
  const uniswapFactory = contractAt('uniswap_factory', deployedAddresses.uniswapFactory)
  let trueUSDUniswapExchange = await uniswapFactory.getExchange(deployedAddresses.trueUsd)
  if (trueUSDUniswapExchange === AddressZero) {
    tx = await uniswapFactory.createExchange(deployedAddresses.trueUsd, txnArgs)
    await tx.wait()
    trueUSDUniswapExchange = await uniswapFactory.getExchange(deployedAddresses.trueUsd)
    console.log('created trueUSDUniswapExchange at: ', trueUSDUniswapExchange)
  } else {
    console.log('trueUSDUniswapExchange found at: ', trueUSDUniswapExchange)
  }
  result['trueUSDUniswapExchange'] = trueUSDUniswapExchange

  tx = await uniswapFactory.createExchange(trustToken.address, txnArgs)
  await tx.wait()
  const trustTokenUniswapExchange = await uniswapFactory.getExchange(trustToken.address)
  console.log('created trustTokenUniswapExchange at: ', trustTokenUniswapExchange)
  result['trustTokenUniswapExchange'] = trustTokenUniswapExchange

  const [liquidatorImplementation, liquidatorProxy] = await deployBehindProxy(wallet, 'Liquidator')
  save(liquidatorProxy, 'liquidator')

  // deploy assurance pool
  const [stakedTokenImplementation, stakedTokenProxy] = await deployBehindProxy(wallet, 'StakedToken')
  save(stakedTokenProxy, 'stakedToken')

  result['implementations'] = {
    trueUsd: trueUsdImpl.address,
    tokenController: tokenControllerImpl.address,
    assuredFinancialOpportunity: assuredFinancialOpportunityImplementation.address,
    trustToken: trustTokenImplementation.address,
    financialOpportunity: financialOpportunityImplementation.address,
    liquidator: liquidatorImplementation.address,
    stakedToken: stakedTokenImplementation.address,
  }

  const deployHelper = await deploy(
    'DeployHelper',
    deployedAddresses.trueUsd,
    deployedAddresses.registry,
    deployedAddresses.tokenController,
    trustTokenProxy.address,
    assuredFinancialOpportunityProxy.address,
    financialOpportunityProxy.address,
    stakedTokenProxy.address,
    liquidatorProxy.address,
    fractionalExponents.address,
    ownerAddress,
  )
  save(deployHelper, 'deployHelper')

  const transferProxyOwnership = async (contractName: string) => {
    const proxy = contractAt('OwnedUpgradeabilityProxy', result[contractName])
    await (await proxy.transferProxyOwnership(deployHelper.address, txnArgs)).wait()
    console.log(`${contractName} proxy ownership transferred`)
  }

  await transferProxyOwnership('trustToken')
  await transferProxyOwnership('assuredFinancialOpportunity')
  await transferProxyOwnership('financialOpportunity')
  await transferProxyOwnership('liquidator')
  await transferProxyOwnership('stakedToken')

  // call deployHelper
  tx = await deployHelper.setup(
    trustTokenImplementation.address,
    assuredFinancialOpportunityImplementation.address,
    financialOpportunityImplementation.address,
    stakedTokenImplementation.address,
    liquidatorImplementation.address,
    aToken.address,
    lendingPool.address,
    trueUSDUniswapExchange,
    trustTokenUniswapExchange,
    txnArgs,
  )
  await tx.wait()
  console.log('deployHelper: setup')

  await postDeployCheck(result, wallet, ownerAddress)

  console.log('\n\nSUCCESSFULLY DEPLOYED TO NETWORK: ', provider.connection.url, '\n\n')
  console.log(`
  
  Next steps:
  * upgrade TrueUSD: upgradeTusdProxyImplTo(${trueUsdImpl.address}) 
  * upgrade TokenController: msUpgradeControllerProxyImplTo(${tokenControllerImpl.address})
  * set opportunity in TokenController: setOpportunityAddress(${assuredFinancialOpportunity.address})
  * claim Proxy ownerships in:
    * trustToken
    * assuredFinancialOpportunity
    * liquidator
    * stakedToken
  * claim ownerships in:
    * trustToken
    * assuredFinancialOpportunity
  * verify and setup controller (mint thresholds)
  * verify and setup registry 
`)

  return result
}

const validateWireing = (actual: string, expected: string) => {
  if (actual.toLowerCase() !== expected.toLowerCase()) {
    throw new Error(`Expected ${actual} to equal ${expected}`)
  }
}

const postDeployCheck = async (deployResult: Record<string, string>, wallet: Wallet, ownerAddress) => {
  const assuredFinancialOpportunity = AssuredFinancialOpportunityFactory.connect(deployResult.assuredFinancialOpportunity, wallet)
  const assuredFinancialOpportunityProxy = OwnedUpgradeabilityProxyFactory.connect(deployResult.assuredFinancialOpportunity, wallet)
  validateWireing(await assuredFinancialOpportunity.finOp(), deployResult.financialOpportunity)
  validateWireing(await assuredFinancialOpportunity.pool(), deployResult.stakedToken)
  validateWireing(await assuredFinancialOpportunity.liquidator(), deployResult.liquidator)
  validateWireing(await assuredFinancialOpportunity.exponents(), deployResult.fractionalExponents)
  validateWireing(await assuredFinancialOpportunity.token(), deployResult.trueUSD)
  validateWireing(await assuredFinancialOpportunity.pendingOwner(), ownerAddress)
  validateWireing(await assuredFinancialOpportunityProxy.pendingProxyOwner(), ownerAddress)
  const aaveFinOp = AaveFinancialOpportunityFactory.connect(deployResult.financialOpportunity, wallet)
  const aaveFinOpProxy = OwnedUpgradeabilityProxyFactory.connect(deployResult.financialOpportunity, wallet)
  validateWireing(await aaveFinOp.lendingPool(), deployResult.lendingPool)
  validateWireing(await aaveFinOp.aToken(), deployResult.aToken)
  validateWireing(await aaveFinOp.token(), deployResult.trueUSD)
  validateWireing(await aaveFinOp.owner(), deployResult.assuredFinancialOpportunity)
  validateWireing(await aaveFinOpProxy.pendingProxyOwner(), ownerAddress)
  const ttProxy = OwnedUpgradeabilityProxyFactory.connect(deployResult.trustToken, wallet)
  validateWireing(await ttProxy.pendingProxyOwner(), ownerAddress)
  const liquidatorProxy = OwnedUpgradeabilityProxyFactory.connect(deployResult.liquidator, wallet)
  validateWireing(await liquidatorProxy.pendingProxyOwner(), ownerAddress)
  const stakedTokenProxy = OwnedUpgradeabilityProxyFactory.connect(deployResult.stakedToken, wallet)
  validateWireing(await stakedTokenProxy.pendingProxyOwner(), ownerAddress)
}

export const deploy = async (accountPrivateKey: string, provider: JsonRpcProvider, network: string, ownerAddress: string) => {
  // eslint-disable-next-line @typescript-eslint/no-var-requires
  const deployedAddresses: DeployedAddresses = require(`./deployedAddresses/${network}.json`)
  return deployWithExisting(accountPrivateKey, deployedAddresses, ownerAddress, provider)
}

if (require.main === module) {
  if (!['mainnet', 'kovan', 'ropsten', 'rinkeby'].includes(process.argv[3])) {
    throw new Error(`Unknown network: ${process.argv[3]}`)
  }
  try {
    ethers.utils.getAddress(process.argv[4])
  } catch (e) {
    throw new Error(`Invalid address: ${process.argv[4]}`)
  }

  const provider = new ethers.providers.InfuraProvider(process.argv[3], '81447a33c1cd4eb09efb1e8c388fb28e')
  deploy(process.argv[2], provider, process.argv[3], process.argv[4])
    .then(saveDeployResult(process.argv[3]))
    .catch(console.error)
}<|MERGE_RESOLUTION|>--- conflicted
+++ resolved
@@ -75,24 +75,9 @@
 
   const contractAt = getContract(wallet)
 
-<<<<<<< HEAD
-  let trueUsdImpl = contractAt('TrueUSD', '0xB13246Ff3365102e07093C452401E077424979e4')
-  let tokenControllerImpl = contractAt('TokenController', '0x8A30155a2b3fcdbAaCfBa5A3bf4D82a27e210B3E')
-
-  /*
-  if (await confirmDeploy('TrueUSD')) {
-    trueUsdImpl = await deploy('TrueUSD')
-  }
-  if (await confirmDeploy('TokenController')) {
-    tokenControllerImpl = await deploy('TokenController')
-  }
-  */
-  
-=======
   const trueUsdImpl = await deploy('TrueUSD')
   const tokenControllerImpl = await deploy('TokenController')
 
->>>>>>> 961ad2a4
   result['trueUSD'] = deployedAddresses.trueUsd
   result['tokenController'] = deployedAddresses.tokenController
   result['registry'] = deployedAddresses.registry
