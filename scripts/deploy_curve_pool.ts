<<<<<<< HEAD
/**
 * ts-node scripts/deploy_curve_pool.ts "{private_key}" "{network}"
 */
import { ethers, Wallet } from 'ethers'
import { CurvePoolFactory } from 'contracts/types/CurvePoolFactory'
import { ICurvePoolFactory } from 'contracts/types/ICurvePoolFactory'
import { TrueUsdFactory } from 'contracts/types/TrueUsdFactory'
import { MockProvider } from 'ethereum-waffle'
=======
// /**
//  * ts-node scripts/deploy_curve_pool.ts "{private_key}" "{network}"
//  */
// import { ethers, Wallet } from 'ethers'
// import { CurvePoolFactory } from '../build/types/CurvePoolFactory'
// import { ICurvePoolFactory } from '../build/types/ICurvePoolFactory'
// import { TrueUsdFactory } from '../build/types/TrueUsdFactory'
// import { MockProvider } from 'ethereum-waffle'
>>>>>>> 852ccd7c

// const txnArgs = { gasLimit: 4_500_000, gasPrice: 100_000_000_000 }

// async function deployCurvePool (wallet: Wallet) {
//   const tusdAddress = '0x0000000000085d4780B73119b644AE5ecd22b376'
//   const curveAddress = '0xbBC81d23Ea2c3ec7e56D39296F0cbB648873a5d3'
//   return (await new CurvePoolFactory(wallet).deploy(curveAddress, tusdAddress, wallet.address, txnArgs)).deployed()
// }

// const provider = new MockProvider({
//   ganacheOptions: {
//     fork: 'https://mainnet.infura.io/v3/4851451615244f39b965503cadbb0fef@11086706',
//   },
// })

// async function runTest () {
//   const [wallet] = provider.getWallets()
//   const pool = await deployCurvePool(wallet)
//   const tusd = TrueUsdFactory.connect('0x0000000000085d4780B73119b644AE5ecd22b376', wallet)
//   const curvePool = ICurvePoolFactory.connect(await pool.curvePool(), wallet)
//   await tusd.approve(pool.address, '100000000000000000')
//   const balance0 = await tusd.balanceOf(wallet.address)
//   await pool.join('100000000000000000', txnArgs)
//   const balance1 = await tusd.balanceOf(wallet.address)
//   await pool.borrow('50000000000000000', txnArgs)
//   console.log((await tusd.balanceOf(pool.address)).toString())
//   const balance2 = await tusd.balanceOf(wallet.address)
//   await tusd.approve(pool.address, '50000000000000000')
//   await pool.repay('50000000000000000', txnArgs)
//   const cToken = TrueUsdFactory.connect(await curvePool.token(), wallet)
//   console.log((await cToken.balanceOf(pool.address)).toString())
//   console.log((await pool.balanceOf(wallet.address)).toString())
//   const balance3 = await tusd.balanceOf(wallet.address)
//   await pool.exit(await pool.balanceOf(wallet.address), txnArgs)
//   const balance4 = await tusd.balanceOf(wallet.address)
//   console.log(balance0.toString())
//   console.log(balance1.toString())
//   console.log(balance2.toString())
//   console.log(balance3.toString())
//   console.log(balance4.toString())
// }

// async function transferAll () {
//   const wallet = new ethers.Wallet('<PRIVATE_KEY>', provider)
//   const tusd = TrueUsdFactory.connect('0x0000000000085d4780B73119b644AE5ecd22b376', wallet)
//   const [wallet2] = provider.getWallets()
//   await tusd.transfer(wallet2.address, await tusd.balanceOf(wallet.address))
// }

// transferAll().then(runTest).catch(console.error)<|MERGE_RESOLUTION|>--- conflicted
+++ resolved
@@ -1,22 +1,11 @@
-<<<<<<< HEAD
 /**
  * ts-node scripts/deploy_curve_pool.ts "{private_key}" "{network}"
  */
-import { ethers, Wallet } from 'ethers'
-import { CurvePoolFactory } from 'contracts/types/CurvePoolFactory'
-import { ICurvePoolFactory } from 'contracts/types/ICurvePoolFactory'
-import { TrueUsdFactory } from 'contracts/types/TrueUsdFactory'
-import { MockProvider } from 'ethereum-waffle'
-=======
-// /**
-//  * ts-node scripts/deploy_curve_pool.ts "{private_key}" "{network}"
-//  */
 // import { ethers, Wallet } from 'ethers'
-// import { CurvePoolFactory } from '../build/types/CurvePoolFactory'
-// import { ICurvePoolFactory } from '../build/types/ICurvePoolFactory'
-// import { TrueUsdFactory } from '../build/types/TrueUsdFactory'
+// import { CurvePoolFactory } from 'contracts/types/CurvePoolFactory'
+// import { ICurvePoolFactory } from 'contracts/types/ICurvePoolFactory'
+// import { TrueUsdFactory } from 'contracts/types/TrueUsdFactory'
 // import { MockProvider } from 'ethereum-waffle'
->>>>>>> 852ccd7c
 
 // const txnArgs = { gasLimit: 4_500_000, gasPrice: 100_000_000_000 }
 
