--- conflicted
+++ resolved
@@ -41,14 +41,14 @@
     throw new Error('Pass proper deploy helper address')
   }
 }
-<<<<<<< HEAD
+
 type Newable<T> = { new (...args: any[]): T };
 
 export const setupDeploy = (wallet: Wallet) => async <T extends ContractFactory>(Factory: Newable<T>, ...args: Parameters<T['deploy']>): Promise<ReturnType<T['deploy']>> => {
   const contract = await new Factory(wallet).deploy(...args)
   await contract.deployed()
   return contract
-=======
+}
 
 export const saveDeployResult = (fileName: string) => async (result: {}) => {
   console.log('saving results...')
@@ -56,5 +56,4 @@
     fs.mkdirSync('./scripts/deploy')
   }
   fs.writeFileSync(`./scripts/deploy/${fileName}.json`, JSON.stringify(result, null, 2))
->>>>>>> 2e4bdad9
 }