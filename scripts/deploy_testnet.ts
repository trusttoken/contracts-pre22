--- conflicted
+++ resolved
@@ -48,11 +48,6 @@
   const assuredFinancialOpportunity = assuredFinancialOpportunityImplementation.attach(assuredFinancialOpportunityProxy.address)
   console.log('deployed assuredFinancialOpportunityProxy at: ', assuredFinancialOpportunityProxy.address)
 
-  const registryImplementation = await deploy('ProvisionalRegistryImplementation')
-  const registryProxy = await deploy('OwnedUpgradeabilityProxy')
-  const registry = registryImplementation.attach(registryProxy.address)
-  console.log('deployed registryProxy at: ', registryProxy.address)
-
   // Deploy the rest of the contracts
   const lendingPoolCoreMock = await deploy('LendingPoolCoreMock')
   const aTokenMock = await deploy('ATokenMock', trueUSDProxy.address, lendingPoolCoreMock.address)
@@ -113,14 +108,11 @@
     'DeployHelper',
     trueUSDProxy.address,
     registryProxy.address,
+    registryProxy.address,
     tokenControllerProxy.address,
     assuredFinancialOpportunityProxy.address,
     financialOpportunityProxy.address,
     liquidatorProxy.address,
-<<<<<<< HEAD
-=======
-    registryProxy.address,
->>>>>>> ed968543
     fractionalExponents.address,
     assurancePool.address,
   )
@@ -153,15 +145,9 @@
   await tx.wait()
   console.log('registryProxy proxy transfer ownership')
 
-<<<<<<< HEAD
-  // tx = await registry.transferOwnership(deployHelper.address)
-  // await wallet.provider.waitForTransaction(tx.hash)
-  // console.log('registry transfer ownership')
-=======
   tx = await liquidatorProxy.transferProxyOwnership(deployHelper.address)
   await tx.wait()
   console.log('liquidator proxy transfer ownership')
->>>>>>> ed968543
 
   tx = await deployHelper.setup(
     trueUSDImplementation.address,
