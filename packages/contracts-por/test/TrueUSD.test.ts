import { BigNumber, BigNumberish, Wallet, utils, providers } from 'ethers'
import { AddressZero } from '@ethersproject/constants'
import { expect, use } from 'chai'
import { beforeEachWithFixture } from 'fixtures/beforeEachWithFixture'
import { waffle } from 'hardhat'

import { timeTravel } from 'utils/timeTravel'
import {
  MockV3Aggregator,
  MockV3Aggregator__factory,
  TrueUSD,
  TrueUSD__factory,
} from 'contracts'

use(waffle.solidity)

// = base * 10^{exponent}
const exp = (base: BigNumberish, exponent: BigNumberish): BigNumber => {
  return BigNumber.from(base).mul(BigNumber.from(10).pow(exponent))
}

describe('TrueCurrency with Proof-of-reserves check', () => {
  const ONE_DAY_SECONDS = 24 * 60 * 60 // seconds in a day
<<<<<<< HEAD
  const TUSD_FEED_INITIAL_ANSWER = exp(1_000_000, 18).toString() // '1M TUSD in reserves'
=======
  const TUSD_FEED_INITIAL_ANSWER = exp(1_000_000, 18).toString() // "1M TUSD in reserves"
>>>>>>> 172c8e14
  const AMOUNT_TO_MINT = utils.parseEther('1000000')
  let token: TrueUSD
  let mockV3Aggregator: MockV3Aggregator
  let owner: Wallet
<<<<<<< HEAD
  let provider: providers.JsonRpcProvider

  beforeEachWithFixture(async (wallets, _provider) => {
    [owner] = wallets
    provider = _provider
    token = (await new TrueUSD__factory(owner).deploy()) as TrueUSD
=======

  before(async () => {
    const provider = waffle.provider;
    [owner] = provider.getWallets()

    token = (await new TrueUSD__factory(owner).deploy()) as TrueUSD

>>>>>>> 172c8e14
    // Deploy a mock aggregator to mock Proof of Reserve feed answers
    mockV3Aggregator = await new MockV3Aggregator__factory(owner).deploy(
      '18',
      TUSD_FEED_INITIAL_ANSWER,
    )
<<<<<<< HEAD
=======
  })

  beforeEach(async () => {
>>>>>>> 172c8e14
    // Reset pool Proof Of Reserve feed defaults
    const currentFeed = await token.chainReserveFeed()
    if (currentFeed.toLowerCase() !== mockV3Aggregator.address.toLowerCase()) {
      await token.setChainReserveFeed(mockV3Aggregator.address)
      await token.setChainReserveHeartbeat(ONE_DAY_SECONDS)
      await token.enableProofOfReserve()
    }

    // Set fresh, valid answer on mock Proof of Reserve feed
    const tusdSupply = await token.totalSupply()
    await mockV3Aggregator.updateAnswer(tusdSupply.add(AMOUNT_TO_MINT))
  })

  it('should mint successfully when feed is unset', async () => {
    // Make sure feed is unset
    await token.setChainReserveFeed(AddressZero)
    expect(await token.chainReserveFeed()).to.equal(AddressZero)

    // Mint TUSD
    const balanceBefore = await token.balanceOf(owner.address)
    await token.mint(owner.address, AMOUNT_TO_MINT)
    expect(await token.balanceOf(owner.address)).to.equal(balanceBefore.add(AMOUNT_TO_MINT))
  })

  it('should mint successfully when feed is set, but heartbeat is default', async () => {
    // Mint TUSD
    const balanceBefore = await token.balanceOf(owner.address)
    await token.mint(owner.address, AMOUNT_TO_MINT)
    expect(await token.balanceOf(owner.address)).to.equal(AMOUNT_TO_MINT.add(balanceBefore))
  })

  it('should mint successfully when both feed and heartbeat are set', async () => {
    // Set heartbeat to 1 day
    await token.setChainReserveHeartbeat(ONE_DAY_SECONDS)
    expect(await token.chainReserveHeartbeat()).to.equal(ONE_DAY_SECONDS)

    // Mint TUSD
    const balanceBefore = await token.balanceOf(owner.address)
    await token.mint(owner.address, AMOUNT_TO_MINT)
    expect(await token.balanceOf(owner.address)).to.equal(balanceBefore.add(AMOUNT_TO_MINT))
  })

  it('should revert mint when feed decimals < TrueCurrency decimals', async () => {
    const currentTusdSupply = await token.totalSupply()
    const validReserve = currentTusdSupply.div(exp(1, 12)).add(AMOUNT_TO_MINT)

    // Re-deploy a mock aggregator with fewer decimals
    const mockV3AggregatorWith6Decimals = await new MockV3Aggregator__factory(owner).deploy('6', validReserve)
    // Set feed and heartbeat on newly-deployed aggregator
    await token.setChainReserveFeed(mockV3AggregatorWith6Decimals.address)
    await token.setChainReserveHeartbeat(ONE_DAY_SECONDS)
    await token.enableProofOfReserve()
    expect(await token.chainReserveFeed()).to.equal(mockV3AggregatorWith6Decimals.address)

    // Mint TUSD
    const balanceBefore = await token.balanceOf(owner.address)
    await expect(token.mint(owner.address, AMOUNT_TO_MINT)).to.be.revertedWith('TrueCurrency: Unexpected decimals of PoR feed')
    expect(await token.balanceOf(owner.address)).to.equal(balanceBefore)
  })

  it('should revert mint when feed decimals > TrueCurrency decimals', async () => {
    // Re-deploy a mock aggregator with more decimals
    const currentTusdSupply = await token.totalSupply()
    const validReserve = currentTusdSupply.div(exp(1, 12)).add(AMOUNT_TO_MINT)

    const mockV3AggregatorWith20Decimals = await new MockV3Aggregator__factory(owner).deploy('20', validReserve)
    // Set feed and heartbeat on newly-deployed aggregator
    await token.setChainReserveFeed(mockV3AggregatorWith20Decimals.address)
    await token.setChainReserveHeartbeat(ONE_DAY_SECONDS)
    await token.enableProofOfReserve()
    expect(await token.chainReserveFeed()).to.equal(mockV3AggregatorWith20Decimals.address)

    // Mint TUSD
    const balanceBefore = await token.balanceOf(owner.address)
    await expect(token.mint(owner.address, AMOUNT_TO_MINT)).to.be.revertedWith('TrueCurrency: Unexpected decimals of PoR feed')
    expect(await token.balanceOf(owner.address)).to.equal(balanceBefore)
  })

  it('should mint successfully when TrueCurrency supply == proof-of-reserves', async () => {
    // Mint TUSD
    const balanceBefore = await token.balanceOf(owner.address)
    await token.mint(owner.address, AMOUNT_TO_MINT)
    expect(await token.balanceOf(owner.address)).to.equal(balanceBefore.add(AMOUNT_TO_MINT))
  })

  it('should revert if TrueCurrency supply > proof-of-reserves', async () => {
    const currentTusdSupply = await token.totalSupply()
    const notEnoughReserves = currentTusdSupply.sub('1')
    await mockV3Aggregator.updateAnswer(notEnoughReserves)

    // Mint TUSD
    const balanceBefore = await token.balanceOf(owner.address)
    await expect(token.mint(owner.address, AMOUNT_TO_MINT)).to.be.revertedWith(
      'TrueCurrency: total supply would exceed reserves after mint',
    )
    expect(await token.balanceOf(owner.address)).to.equal(balanceBefore)
  })

  it('should revert if the feed is not updated within the heartbeat', async () => {
    // Set heartbeat to 1 day
    await token.setChainReserveHeartbeat(ONE_DAY_SECONDS)
    await token.enableProofOfReserve()
    expect(await token.chainReserveHeartbeat()).to.equal(ONE_DAY_SECONDS)

    // Heartbeat is set to 1 day, so fast-forward 2 days
<<<<<<< HEAD
    await timeTravel(<unknown> provider as providers.JsonRpcProvider, 2 * ONE_DAY_SECONDS)
=======
    await timeTravel(<unknown> network.provider as providers.JsonRpcProvider, 2 * ONE_DAY_SECONDS)
>>>>>>> 172c8e14

    // Mint TUSD
    const balanceBefore = await token.balanceOf(owner.address)
    await expect(token.mint(owner.address, AMOUNT_TO_MINT)).to.be.revertedWith('TrueCurrency: PoR answer too old')
    expect(await token.balanceOf(owner.address)).to.equal(balanceBefore)
  })

  it('should revert if feed returns an invalid answer', async () => {
    // Update feed with invalid answer
    await mockV3Aggregator.updateAnswer(0)

    // Mint TUSD
    const balanceBefore = await token.balanceOf(owner.address)
    await expect(token.mint(owner.address, AMOUNT_TO_MINT)).to.be.revertedWith('TrueCurrency: Invalid answer from PoR feed')
    expect(await token.balanceOf(owner.address)).to.equal(balanceBefore)
  })

  it('should emit NewChainReserveHeartbeatChanged if setChainReserveHeartbeat called successfully', async () => {
    const oldChainReserveHeartbeat = await token.chainReserveHeartbeat()
    await expect(token.setChainReserveHeartbeat(2 * ONE_DAY_SECONDS))
      .to.emit(token, 'NewChainReserveHeartbeat').withArgs(oldChainReserveHeartbeat, 2 * ONE_DAY_SECONDS)
  })

  it('should emit NewChainReserveFeed if setChainReserveFeed called successfully', async () => {
    const oldChainReserveFeed = await token.chainReserveFeed()
    await expect(token.setChainReserveFeed(AddressZero))
      .to.emit(token, 'NewChainReserveFeed').withArgs(oldChainReserveFeed, AddressZero)
  })
})<|MERGE_RESOLUTION|>--- conflicted
+++ resolved
@@ -6,57 +6,37 @@
 
 import { timeTravel } from 'utils/timeTravel'
 import {
-  MockV3Aggregator,
-  MockV3Aggregator__factory,
-  TrueUSD,
-  TrueUSD__factory,
+    MockV3Aggregator,
+    MockV3Aggregator__factory,
+    TrueUSD,
+    TrueUSD__factory,
 } from 'contracts'
 
 use(waffle.solidity)
 
 // = base * 10^{exponent}
 const exp = (base: BigNumberish, exponent: BigNumberish): BigNumber => {
-  return BigNumber.from(base).mul(BigNumber.from(10).pow(exponent))
+    return BigNumber.from(base).mul(BigNumber.from(10).pow(exponent))
 }
 
 describe('TrueCurrency with Proof-of-reserves check', () => {
   const ONE_DAY_SECONDS = 24 * 60 * 60 // seconds in a day
-<<<<<<< HEAD
   const TUSD_FEED_INITIAL_ANSWER = exp(1_000_000, 18).toString() // '1M TUSD in reserves'
-=======
-  const TUSD_FEED_INITIAL_ANSWER = exp(1_000_000, 18).toString() // "1M TUSD in reserves"
->>>>>>> 172c8e14
   const AMOUNT_TO_MINT = utils.parseEther('1000000')
   let token: TrueUSD
   let mockV3Aggregator: MockV3Aggregator
   let owner: Wallet
-<<<<<<< HEAD
   let provider: providers.JsonRpcProvider
 
   beforeEachWithFixture(async (wallets, _provider) => {
     [owner] = wallets
     provider = _provider
     token = (await new TrueUSD__factory(owner).deploy()) as TrueUSD
-=======
-
-  before(async () => {
-    const provider = waffle.provider;
-    [owner] = provider.getWallets()
-
-    token = (await new TrueUSD__factory(owner).deploy()) as TrueUSD
-
->>>>>>> 172c8e14
     // Deploy a mock aggregator to mock Proof of Reserve feed answers
     mockV3Aggregator = await new MockV3Aggregator__factory(owner).deploy(
       '18',
       TUSD_FEED_INITIAL_ANSWER,
     )
-<<<<<<< HEAD
-=======
-  })
-
-  beforeEach(async () => {
->>>>>>> 172c8e14
     // Reset pool Proof Of Reserve feed defaults
     const currentFeed = await token.chainReserveFeed()
     if (currentFeed.toLowerCase() !== mockV3Aggregator.address.toLowerCase()) {
@@ -65,114 +45,110 @@
       await token.enableProofOfReserve()
     }
 
-    // Set fresh, valid answer on mock Proof of Reserve feed
-    const tusdSupply = await token.totalSupply()
-    await mockV3Aggregator.updateAnswer(tusdSupply.add(AMOUNT_TO_MINT))
-  })
+        // Set fresh, valid answer on mock Proof of Reserve feed
+        const tusdSupply = await token.totalSupply()
+        await mockV3Aggregator.updateAnswer(tusdSupply.add(AMOUNT_TO_MINT))
+    })
 
-  it('should mint successfully when feed is unset', async () => {
-    // Make sure feed is unset
-    await token.setChainReserveFeed(AddressZero)
-    expect(await token.chainReserveFeed()).to.equal(AddressZero)
+    it('should mint successfully when feed is unset', async () => {
+        // Make sure feed is unset
+        await token.setChainReserveFeed(AddressZero)
+        expect(await token.chainReserveFeed()).to.equal(AddressZero)
 
-    // Mint TUSD
-    const balanceBefore = await token.balanceOf(owner.address)
-    await token.mint(owner.address, AMOUNT_TO_MINT)
-    expect(await token.balanceOf(owner.address)).to.equal(balanceBefore.add(AMOUNT_TO_MINT))
-  })
+        // Mint TUSD
+        const balanceBefore = await token.balanceOf(owner.address)
+        await token.mint(owner.address, AMOUNT_TO_MINT)
+        expect(await token.balanceOf(owner.address)).to.equal(balanceBefore.add(AMOUNT_TO_MINT))
+    })
 
-  it('should mint successfully when feed is set, but heartbeat is default', async () => {
-    // Mint TUSD
-    const balanceBefore = await token.balanceOf(owner.address)
-    await token.mint(owner.address, AMOUNT_TO_MINT)
-    expect(await token.balanceOf(owner.address)).to.equal(AMOUNT_TO_MINT.add(balanceBefore))
-  })
+    it('should mint successfully when feed is set, but heartbeat is default', async () => {
+        // Mint TUSD
+        const balanceBefore = await token.balanceOf(owner.address)
+        await token.mint(owner.address, AMOUNT_TO_MINT)
+        expect(await token.balanceOf(owner.address)).to.equal(AMOUNT_TO_MINT.add(balanceBefore))
+    })
 
-  it('should mint successfully when both feed and heartbeat are set', async () => {
-    // Set heartbeat to 1 day
-    await token.setChainReserveHeartbeat(ONE_DAY_SECONDS)
-    expect(await token.chainReserveHeartbeat()).to.equal(ONE_DAY_SECONDS)
+    it('should mint successfully when both feed and heartbeat are set', async () => {
+        // Set heartbeat to 1 day
+        await token.setChainReserveHeartbeat(ONE_DAY_SECONDS)
+        expect(await token.chainReserveHeartbeat()).to.equal(ONE_DAY_SECONDS)
 
-    // Mint TUSD
-    const balanceBefore = await token.balanceOf(owner.address)
-    await token.mint(owner.address, AMOUNT_TO_MINT)
-    expect(await token.balanceOf(owner.address)).to.equal(balanceBefore.add(AMOUNT_TO_MINT))
-  })
+        // Mint TUSD
+        const balanceBefore = await token.balanceOf(owner.address)
+        await token.mint(owner.address, AMOUNT_TO_MINT)
+        expect(await token.balanceOf(owner.address)).to.equal(balanceBefore.add(AMOUNT_TO_MINT))
+    })
 
-  it('should revert mint when feed decimals < TrueCurrency decimals', async () => {
-    const currentTusdSupply = await token.totalSupply()
-    const validReserve = currentTusdSupply.div(exp(1, 12)).add(AMOUNT_TO_MINT)
+    it('should revert mint when feed decimals < TrueCurrency decimals', async () => {
+        const currentTusdSupply = await token.totalSupply()
+        const validReserve = currentTusdSupply.div(exp(1, 12)).add(AMOUNT_TO_MINT)
 
-    // Re-deploy a mock aggregator with fewer decimals
-    const mockV3AggregatorWith6Decimals = await new MockV3Aggregator__factory(owner).deploy('6', validReserve)
-    // Set feed and heartbeat on newly-deployed aggregator
-    await token.setChainReserveFeed(mockV3AggregatorWith6Decimals.address)
-    await token.setChainReserveHeartbeat(ONE_DAY_SECONDS)
-    await token.enableProofOfReserve()
-    expect(await token.chainReserveFeed()).to.equal(mockV3AggregatorWith6Decimals.address)
+        // Re-deploy a mock aggregator with fewer decimals
+        const mockV3AggregatorWith6Decimals = await new MockV3Aggregator__factory(owner).deploy('6', validReserve)
+        // Set feed and heartbeat on newly-deployed aggregator
+        await token.setChainReserveFeed(mockV3AggregatorWith6Decimals.address)
+        await token.setChainReserveHeartbeat(ONE_DAY_SECONDS)
+        await token.enableProofOfReserve()
+        expect(await token.chainReserveFeed()).to.equal(mockV3AggregatorWith6Decimals.address)
 
-    // Mint TUSD
-    const balanceBefore = await token.balanceOf(owner.address)
-    await expect(token.mint(owner.address, AMOUNT_TO_MINT)).to.be.revertedWith('TrueCurrency: Unexpected decimals of PoR feed')
-    expect(await token.balanceOf(owner.address)).to.equal(balanceBefore)
-  })
+        // Mint TUSD
+        const balanceBefore = await token.balanceOf(owner.address)
+        await expect(token.mint(owner.address, AMOUNT_TO_MINT)).to.be.revertedWith('TrueCurrency: Unexpected decimals of PoR feed')
+        expect(await token.balanceOf(owner.address)).to.equal(balanceBefore)
+    })
 
-  it('should revert mint when feed decimals > TrueCurrency decimals', async () => {
-    // Re-deploy a mock aggregator with more decimals
-    const currentTusdSupply = await token.totalSupply()
-    const validReserve = currentTusdSupply.div(exp(1, 12)).add(AMOUNT_TO_MINT)
+    it('should revert mint when feed decimals > TrueCurrency decimals', async () => {
+        // Re-deploy a mock aggregator with more decimals
+        const currentTusdSupply = await token.totalSupply()
+        const validReserve = currentTusdSupply.div(exp(1, 12)).add(AMOUNT_TO_MINT)
 
-    const mockV3AggregatorWith20Decimals = await new MockV3Aggregator__factory(owner).deploy('20', validReserve)
-    // Set feed and heartbeat on newly-deployed aggregator
-    await token.setChainReserveFeed(mockV3AggregatorWith20Decimals.address)
-    await token.setChainReserveHeartbeat(ONE_DAY_SECONDS)
-    await token.enableProofOfReserve()
-    expect(await token.chainReserveFeed()).to.equal(mockV3AggregatorWith20Decimals.address)
+        const mockV3AggregatorWith20Decimals = await new MockV3Aggregator__factory(owner).deploy('20', validReserve)
+        // Set feed and heartbeat on newly-deployed aggregator
+        await token.setChainReserveFeed(mockV3AggregatorWith20Decimals.address)
+        await token.setChainReserveHeartbeat(ONE_DAY_SECONDS)
+        await token.enableProofOfReserve()
+        expect(await token.chainReserveFeed()).to.equal(mockV3AggregatorWith20Decimals.address)
 
-    // Mint TUSD
-    const balanceBefore = await token.balanceOf(owner.address)
-    await expect(token.mint(owner.address, AMOUNT_TO_MINT)).to.be.revertedWith('TrueCurrency: Unexpected decimals of PoR feed')
-    expect(await token.balanceOf(owner.address)).to.equal(balanceBefore)
-  })
+        // Mint TUSD
+        const balanceBefore = await token.balanceOf(owner.address)
+        await expect(token.mint(owner.address, AMOUNT_TO_MINT)).to.be.revertedWith('TrueCurrency: Unexpected decimals of PoR feed')
+        expect(await token.balanceOf(owner.address)).to.equal(balanceBefore)
+    })
 
-  it('should mint successfully when TrueCurrency supply == proof-of-reserves', async () => {
-    // Mint TUSD
-    const balanceBefore = await token.balanceOf(owner.address)
-    await token.mint(owner.address, AMOUNT_TO_MINT)
-    expect(await token.balanceOf(owner.address)).to.equal(balanceBefore.add(AMOUNT_TO_MINT))
-  })
+    it('should mint successfully when TrueCurrency supply == proof-of-reserves', async () => {
+        // Mint TUSD
+        const balanceBefore = await token.balanceOf(owner.address)
+        await token.mint(owner.address, AMOUNT_TO_MINT)
+        expect(await token.balanceOf(owner.address)).to.equal(balanceBefore.add(AMOUNT_TO_MINT))
+    })
 
-  it('should revert if TrueCurrency supply > proof-of-reserves', async () => {
-    const currentTusdSupply = await token.totalSupply()
-    const notEnoughReserves = currentTusdSupply.sub('1')
-    await mockV3Aggregator.updateAnswer(notEnoughReserves)
+    it('should revert if TrueCurrency supply > proof-of-reserves', async () => {
+        const currentTusdSupply = await token.totalSupply()
+        const notEnoughReserves = currentTusdSupply.sub('1')
+        await mockV3Aggregator.updateAnswer(notEnoughReserves)
 
-    // Mint TUSD
-    const balanceBefore = await token.balanceOf(owner.address)
-    await expect(token.mint(owner.address, AMOUNT_TO_MINT)).to.be.revertedWith(
-      'TrueCurrency: total supply would exceed reserves after mint',
-    )
-    expect(await token.balanceOf(owner.address)).to.equal(balanceBefore)
-  })
+        // Mint TUSD
+        const balanceBefore = await token.balanceOf(owner.address)
+        await expect(token.mint(owner.address, AMOUNT_TO_MINT)).to.be.revertedWith(
+            'TrueCurrency: total supply would exceed reserves after mint',
+        )
+        expect(await token.balanceOf(owner.address)).to.equal(balanceBefore)
+    })
 
-  it('should revert if the feed is not updated within the heartbeat', async () => {
-    // Set heartbeat to 1 day
-    await token.setChainReserveHeartbeat(ONE_DAY_SECONDS)
-    await token.enableProofOfReserve()
-    expect(await token.chainReserveHeartbeat()).to.equal(ONE_DAY_SECONDS)
+    it('should revert if the feed is not updated within the heartbeat', async () => {
+        // Set heartbeat to 1 day
+        await token.setChainReserveHeartbeat(ONE_DAY_SECONDS)
+        await token.enableProofOfReserve()
+        expect(await token.chainReserveHeartbeat()).to.equal(ONE_DAY_SECONDS)
 
     // Heartbeat is set to 1 day, so fast-forward 2 days
-<<<<<<< HEAD
     await timeTravel(<unknown> provider as providers.JsonRpcProvider, 2 * ONE_DAY_SECONDS)
-=======
-    await timeTravel(<unknown> network.provider as providers.JsonRpcProvider, 2 * ONE_DAY_SECONDS)
->>>>>>> 172c8e14
 
-    // Mint TUSD
-    const balanceBefore = await token.balanceOf(owner.address)
-    await expect(token.mint(owner.address, AMOUNT_TO_MINT)).to.be.revertedWith('TrueCurrency: PoR answer too old')
-    expect(await token.balanceOf(owner.address)).to.equal(balanceBefore)
-  })
+        // Mint TUSD
+        const balanceBefore = await token.balanceOf(owner.address)
+        await expect(token.mint(owner.address, AMOUNT_TO_MINT)).to.be.revertedWith('TrueCurrency: PoR answer too old')
+        expect(await token.balanceOf(owner.address)).to.equal(balanceBefore)
+    })
 
   it('should revert if feed returns an invalid answer', async () => {
     // Update feed with invalid answer
