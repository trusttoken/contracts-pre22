{
  "unknown": {
    "avalancheTrueUSD": {
      "txHash": "0xe896845861efa50dadc75df87adeb286d11923cd284316c03e38a64ae415fc70",
      "address": "0xFc0912Fe09756bD5f51d609b13D0ee7D7C8d19a9"
    },
    "avalancheTrueUSD_proxy": {
      "txHash": "0xb431b2f0a3729c7e2fdd98fb5cb07277590bce17d321971559d39ca4c11caa88",
      "address": "0xB36938c51c4f67e5E1112eb11916ed70A772bD75"
    },
    "avalancheTokenController": {
      "txHash": "0x21be0a9ea61af0d457705b3760a8f7386069d35cab6a5194319937df0fe3ab33",
      "address": "0x1C20E891Bab6b1727d14Da358FAe2984Ed9B59EB"
    },
    "avalancheTokenController_proxy": {
      "txHash": "0xb8a69fb68b07c1e72ac3adb9c6973b888f885eb6891488a6783227a9d7902f28",
      "address": "0x08031B53f15F7E5aADDCdF6da3382f8483dB4323"
    }
  },
  "ropsten": {
    "mockTrueUSD": {
      "txHash": "0xa9213c7ff15ff08f883b6a6a8166d1fa4abecc72736909a652b7ffc9cf4e4bf5",
      "address": "0xA81EeBb973Edc64D7fb3c8D926ab41645f937b6d"
    },
    "mockTrueUSD_proxy": {
      "txHash": "0x4f7bcc685297c7a0ef947b02bf8cff8fde18a9e268208b761574479752b96dc9",
      "address": "0x1cB0906955623920c86A3963593a02a405Bb97fC"
    },
    "testTrustToken": {
      "txHash": "0xb48866f845db4248cf9413f41587c546acd896ffa680cf9b8364457adff49a5b",
      "address": "0x90c33ef2CfDc90266997b84a8EbaC616B1F89C2b"
    },
    "testTrustToken_proxy": {
      "txHash": "0x6ceef6f50a1cbad2320d47b7a4745f0a58f523e9052901f4032d93762ff0b9a5",
      "address": "0x8695B9e52a79f12E032928ee4611567c74295dFD"
    },
    "trueLender": {
      "txHash": "0xdaca50e68bcad58529f518b17edadf35da3176108140b6488a2188fbb8a81bc7",
      "address": "0xC7cf4485B748fD58636a55D383C8F379529960c2"
    },
    "trueLender_proxy": {
      "txHash": "0xedc9b9fec56800b058f2b256bf8919dc40cce93a3e047e13f787d02b1a77c3ac",
      "address": "0xb1f283F554995F666bD3238F229ADf0aF7d54fC4"
    },
    "stkTruToken": {
      "txHash": "0xf54a47927291e13ec9aba8d8c1d959fb6453a461b4cbe3b80baa03e37bd7cf6e",
      "address": "0x3eEC05da44A629Eec20cafF3e760De0382D409CA"
    },
    "stkTruToken_proxy": {
      "txHash": "0x7c2d5b7e423c800a906c6877ecab38cdd39cba5f8419276287479d484c96471f",
      "address": "0xccf081F684b3481503080Ca4240F76d8381A7eF5"
    },
    "mockCurveGauge": {
      "txHash": "0xd2a5f628c6f6bf8de5dfc19fee024b2fd2455ae2aaf936b2164d2a58f93f98f1",
      "address": "0x20FA73e9d6cE61DBB0240E57C68dB8b1124B9378"
    },
    "testTrueFiPool": {
      "txHash": "0xdccedf274f0d320d8fba07fe8924a305948d360b2aa5db0306adf0c81e40d1e0",
      "address": "0x5233E2212de6aed2B0C9881731FF74D9Fc2c4Ac6"
    },
    "testTrueFiPool_proxy": {
      "txHash": "0x3439bdd66e0396ebaa12e4acee9ccf49d3cea6ed4b01bf8b5a915e86784b8f66",
      "address": "0xd943D9CB0904bB2a057f2e6AdE738daCA3e5d405"
    },
    "mockTruPriceOracle": {
      "txHash": "0x09f85fa7520e7b70a7e933549f35e5ea01f438e323e1c412f25bc86fa8c98f9f",
      "address": "0x077009b6e648597a054DB4CA6352983353a65C46"
    },
    "loanFactory": {
      "txHash": "0x141b85172ca39261e35d93bffe62f358b956b4331bd196916e17647004b9f206",
      "address": "0x98F0298da734cc9ec50B033DC05F31230A0b78F1"
    },
    "loanFactory_proxy": {
      "txHash": "0x551b5d6d778a6bc02eda9615606116bb90acea6b55716bbddee38feb0d03794b",
      "address": "0xF2F9604c1eC79833b36bC8f494828C87C0983c96"
    },
    "liquidator": {
      "txHash": "0x272f8c31a5bfd31626bd22fb212b03b71d65d80121bb21d9b16c4daa420b5bf4",
      "address": "0x1b82c93ad6Ba25c12765a828D797DAF89ee8D843"
    },
    "liquidator_proxy": {
      "txHash": "0x8222bc558e9d20b244e2310307d6f211fe10f8c1d594543bf907755c9b47bdea",
      "address": "0xAab6eC654d502a4efF6dcb85832C690858A691d5"
    },
    "stkTruToken_LinearTrueDistributor": {
      "txHash": "0xe22667c387c74faf739533dda801bc1c044e676d2791ca8fbb985e3187ee0093",
      "address": "0x342cF53599D777126979a994bDf324B2d94Faf47"
    },
    "stkTruToken_LinearTrueDistributor_proxy": {
      "txHash": "0x14be1a69e1865f0de83c7c918727311469d2925ad774bd161de2fc656da1f0ba",
      "address": "0x591F55835e2514a58eA430B253db783115dad789"
    },
    "trueRatingAgencyV2": {
      "txHash": "0x30b8e3537b77da8ef50280a85960736e68964c204331db4f764144e68ea5a693",
      "address": "0x4CDaD74C53B7C80339CBCF6A5572cf6f88c142Db"
    },
    "trueRatingAgencyV2_proxy": {
      "txHash": "0x2f8463c6e93d6a2ba407d8e84b9630f44fd577a3815cc65beeaf5efbfce816bc",
      "address": "0x6854E91dEB5D7Ec35b556711c5ED6c702C67eefC"
    },
    "ratingAgencyV2Distributor": {
      "txHash": "0x19a3057bef046d645d50eb4470e305cd34ed1007addc9980ccf44ae1023bd8de",
      "address": "0xdD594FE82F5fD2bd70c62DDc68F82078495c9C7a"
    },
    "ratingAgencyV2Distributor_proxy": {
      "txHash": "0xa3642c7ee0fd46743fbac38a9c2e13a09b840e3e1b6dcd44a8a2ebf34d5df020",
      "address": "0x149a201b7A1e8Be075a5431e9595B07e8FFD04BF"
    },
    "trueLenderReclaimer": {
      "txHash": "0x9e1851f07181df2cb9e01d5c56b78a91e68f34c6d801b914a570c92bfb4833d6",
      "address": "0xcC9ec45D17964b30223478A6614541D99BC4AE82"
    },
    "trueFiPool_LinearTrueDistributor": {
      "txHash": "0xc6b7434407c3f41a36088c1704c3f37ff6fc31e5576cf82b918a8008eaa2a472",
      "address": "0x80A049F30C44D3343eBb7e219C98C4339c25e093"
    },
    "trueFiPool_LinearTrueDistributor_proxy": {
      "txHash": "0x337ffd0515e6a414ea082bea22be466b3c64fd7f8514b7e61cfea30eee516b11",
      "address": "0xA7267e268F1282cA1589Ae59A4043c09dbe350e5"
    },
    "trueFiPool_TrueFarm": {
      "txHash": "0x6063b95ab1928294201df16040a01635889dbf9ee5da1839b6829bac2d2999d3",
      "address": "0xE50f7Dde8C4c1b56Fb206adb12e298db79F01558"
    },
    "trueFiPool_TrueFarm_proxy": {
      "txHash": "0xba0c53e66bab5f371b99172038f5ffb4e9a186e103d7a45c1a65b2528e2c04f0",
      "address": "0xbc10fb92137fE89494Ebe2a5D29DeCC01CDb608C"
    },
    "timelock": {
      "txHash": "0x24feeed51d7fe73b284129d7444df9cfa028652077a614ef4c0f75b014dbac5b",
      "address": "0xcA3052c28032A6DE39905034AD05b09aE3D07e02"
    },
    "timelock_proxy": {
      "txHash": "0xfed3f603aa74e82343cee41b545275d4aecc01183f24d707333125a5d1f4a2ca",
      "address": "0x418Daf88CCfe083324f8c91e6FE8da3e86d9a182"
    },
    "governorAlpha": {
      "txHash": "0x034626f2d0f7c41566fe1bd71473ce2301b89371833b61e0fbb82f3be11ad322",
      "address": "0x40a67041bE6964097dBffE6483c77145aeE88f1a"
    },
    "governorAlpha_proxy": {
      "txHash": "0xd55e5ecfbed2510096f237603d7ee96edb58df905f833d7453b006faa7f1c78d",
      "address": "0x01cACF74540154B7c759657A73f74a578CFEA69b"
    },
    "testUSDCToken": {
      "txHash": "0x7dc9b86bf766b4dd9c2c449909dead3a73cbe929a2d2853f2327e97b0b851361",
      "address": "0x671A5708E1b038725fceEF51dFE9453295788125"
    },
    "trueLender2": {
      "txHash": "0x318c7d1366a96c040c765bf62b83d00e0f94e5eddde2932b3b3da31bd9f88c72",
      "address": "0x0EC47f59Fb40512Af5cF440E64A623CD296fBb58"
    },
    "trueLender2_proxy": {
      "txHash": "0x3ff8828760e731541dce75d6dbe8781307b1fbae7f3be70587bf254f7395761d",
      "address": "0xc16eEed3cC648225105B199324E0e2cd3ADB86db"
    },
    "trueFiPool2": {
      "txHash": "0xe6e477ebaae1c6e03e1a816693079a5f47032951fa185cdd548e275764f3c1d1",
      "address": "0x2dAFb6a3b77344568E0355Af45DBf38010d613B5"
    },
    "implementationReference": {
      "txHash": "0x36f1069d048f25489d3ea66858e8d123b3e4768e2782e38583dfe9a1da95896f",
      "address": "0xfeA49C810d7533F168A25128b7320676336dF9E3"
    },
    "poolFactory": {
      "txHash": "0xcc10840c5ac8a5f0bb57f1be62cc8d860a420dffba4aea05e32b4a640b411f90",
      "address": "0xCf387605bFd3Ecc0dd382f3F0451EfCE27190235"
    },
    "poolFactory_proxy": {
      "txHash": "0xc35986818f8d42782971824548d8d2d826c82dc4f0c339349d6e331d8f673d54",
      "address": "0x6b742eB6bd54537721Ee2fA41229745220A7ce55"
    },
    "liquidator2": {
      "txHash": "0x624918bad6f5ea96d5ba9bf8781e79e915f6226d9caa2fe67046fac182cfb7fb",
      "address": "0x2dEa54667EAec22d9e798DE115F4eee827E3131d"
    },
    "liquidator2_proxy": {
      "txHash": "0xa7aaf47950a6aa7e28c3c763375449551b8f91e5d49ddbcc73edc61e104af141",
      "address": "0xc9766261d895f5A7b045Fc65c2c47072bc7B5c3b"
    },
    "loanFactory2": {
      "txHash": "0x4b76a09989f3d7df7501133f4d6b8037bf0bfc7566f2224dbb737a0face97596",
      "address": "0x0337D987812389EAf7d555aB54b4b6e6b6e78b55"
    },
    "loanFactory2_proxy": {
      "txHash": "0xb01288f17495e734b3425b165577e15c3051b03b761453ffdb85348730072852",
      "address": "0x5f31A8BdA2d9C126D8b95892f05f146361a6d9B7"
    },
    "mock1InchV3": {
      "txHash": "0xc04ba47bbcef7343062229065bc6d5179bf2d73cc29f2aa5f605095fb2f4015e",
      "address": "0xdcD9a61cAbC7D28b37F2FbB12E4c1EaC38fDD03A"
    },
    "usdc_TrueFiPool2_LinearTrueDistributor": {
      "txHash": "0x1db4446398d47347fea527e69daef4e121554a5a018a10caf289ad6bf38a4339",
      "address": "0x5B3344FE9970B17040550e5D817174ac5Be47aC1"
    },
    "usdc_TrueFiPool2_LinearTrueDistributor_proxy": {
      "txHash": "0x39efe349d5f76740b2d4740f96179faa950de8c989dc16c0447dbeb318846e5f",
      "address": "0xB3fa96579cCc4769DeEa5B08fCFbC56A34996480"
    },
    "usdc_TrueFiPool2_TrueFarm": {
      "txHash": "0x15feee9fc0add36164b1a294f6f7df74d05348401c52a639e0243bdb439c5c38",
      "address": "0xc3c32872920103900525F1e7F323De52610e572e"
    },
    "usdc_TrueFiPool2_TrueFarm_proxy": {
      "txHash": "0xa50ffd39cca1bfdd42078164d51c6e1539fae370ad1d956d28213f0983190b90",
      "address": "0x3b375F0426cc592D2991Dc43B3b90F691cD900Ff"
    },
    "chainlinkTruUsdcOracle": {
      "txHash": "0x8cdb156ae7f918644b9d961dc41bc9e6f8e5e119199d4114eec5f383a185703c",
      "address": "0x8f977f9336610Ea690D30F70B01822Cc76e6F97D"
    },
    "trueFiPool": {
      "txHash": "0x73f108a0c040cb3dd5885fd1add20ac328959da46603f2d98344124937716578",
      "address": "0x8405c83b194bcE353Ea7b1f62E2eA9F199EFBAC2"
    },
    "truSushiswapRewarder": {
      "txHash": "0xed3d07f33f587fa9e5fc3ad0a2d750112d73dfd361b288eb420c7fa5d0819fcd",
      "address": "0x25f79e554ea3AD01DED63c245CeFFf4eE8FE5C44"
    },
    "trueFiPool_proxy": {
      "txHash": "0xce2b8b6338935a794cafa92fc78b0e74f208300f9d8d1312109149705b168b17",
      "address": "0xd77F74C824708f84915c8a5D0d33A3F24b2E915F"
    },
    "truSushiswapRewarder_proxy": {
      "txHash": "0x0c86b1506668a9b24e55babd4bb7605f355ec227fd3d1de7a1912334aebe7988",
      "address": "0xC71bCd7e86a3078e7EE371f7172c62215475E0ac"
    },
    "sushiTimelock": {
      "txHash": "0x136db0350b6942b6665c0fce22937906f2a6ccaeab68f9c5354cefa151712667",
      "address": "0x43c93F4A3CC43c4f4d5a2f29b8A646090A2b325f"
    },
    "trueFiCreditOracle": {
      "txHash": "0x006914e44fdf135410e4ce56ac219a30adb38ff29676997afab3759b9746d7f8",
      "address": "0x669Ef7fdebCA0100883C35a9EbdC28FcD983C63D"
    },
    "trueFiCreditOracle_proxy": {
      "txHash": "0xc764b8c1db38b2e8c15d2ae032183d87caa1ce103cff95428ac3e0923650ebda",
      "address": "0x9ff6ca759631E658444Ba85409a283f55C49bb93"
    }
  },
  "mainnet": {
    "trueUSD": {
      "txHash": "0x4312def38fcaba545123b9a733deebd13f6a709096ed0d102fea696faa506ebb",
      "address": "0xffc40F39806F1400d8278BfD33823705b5a4c196"
    },
    "trueUSD_proxy": {
      "txHash": "0x109dd106b68123f40b6112ee660d619d152db7e2468623ee57829c3be686c6b8",
      "address": "0x0000000000085d4780B73119b644AE5ecd22b376"
    },
    "trustToken": {
      "txHash": "0x2868edafe4720174c8acff27a27747fc7f866fd0a8a5bf15597c87266d0fbaa3",
      "address": "0x095527F5bEa113E9575B662c5ba01D990A280f2F"
    },
    "trustToken_proxy": {
      "txHash": "0x68d1ec67192bd1ba51b277f10c8fbda91317ecb61563365d7ed1d4fe98993a8a",
      "address": "0x4C19596f5aAfF459fA38B0f7eD92F11AE6543784"
    },
    "trueLender": {
      "txHash": "0x2f5ed07c99c7fde8521f1fafe025a5a7d2347c05b17af9716b97659295f1f19c",
      "address": "0x271b02176A9BD1336019A21eDA4ee79a5D32Db5a"
    },
    "trueLender_proxy": {
      "txHash": "0x3bf0230cbaa84104059d63901aa8f3cdd5ed1b542c38e08dc392758f20d5a3d1",
      "address": "0x16d02Dc67EB237C387023339356b25d1D54b0922"
    },
    "stkTruToken": {
      "txHash": "0x681aa26cdb5528b0594f12978cf18c9cdc5360f2487c934d3614ca774fe6f163",
      "address": "0xa17cbA6aB544e6F0C252fc93A2396a567d66f8B3"
    },
    "stkTruToken_proxy": {
      "txHash": "0x2fa7c241f85bca05d23b567d8465850c4dd860ffcf88ea2fe1139ba0bae7d04f",
      "address": "0x23696914Ca9737466D8553a2d619948f548Ee424"
    },
    "trueFiPool": {
      "txHash": "0x4d040179d0f4a32042e38176e1ff5c88cda20f53c77eeb9a2e1827948d1d50f0",
      "address": "0x27F461C698844ff51B33eCFfA5dC2BD9721060B1"
    },
    "trueFiPool_proxy": {
      "txHash": "0xe2420b341397151bf2790d3b7e7c77f511830c882393ed81d8b4ffcd9f8f6541",
      "address": "0xa1e72267084192Db7387c8CC1328fadE470e4149"
    },
    "truPriceOracle": {
      "txHash": "0xe47889c82379edccc04f3b2770d3318e2c0db7e4b5ac75c183bd6de2743df93d",
      "address": "0xF7d7edec33A36A4d72EB1262D21d9A4444e4Ea74"
    },
    "loanFactory": {
      "txHash": "0xb4ef32fce3d4331e614e990c7fa253feec321fee7d1fcf7977fe919518052afc",
      "address": "0xC20500Df4A76B671f5166f6A0E4f36A8F5CFC177"
    },
    "loanFactory_proxy": {
      "txHash": "0x40eb8b4627c9335138ef57c1fca17fed1dd4455dcc6cdb117ba81a065d1e7955",
      "address": "0x4ACE6dE67E9a9EDFf5c2d0a584390Fb5394119e7"
    },
    "liquidator": {
      "txHash": "0xae18e9d9cbd359448fa8da885b505920e2cf5bf38a2ae722e16755fc80b80d43",
      "address": "0xA5C6B8930373972c5b67cd8bF4F3DaDBDA82F772"
    },
    "liquidator_proxy": {
      "txHash": "0xbbc189b5cb149d528df85e1574703290096e906025bfd17ac4a00bd8decfee18",
      "address": "0x76dd4921C99AC6b61b3a98f9fa6f181cA6D70c77"
    },
    "stkTruToken_LinearTrueDistributor": {
      "txHash": "0x05ca5eb3fe1bb8ce1e513630d5667e61c2abc8b1b555b2a8757923a17d25cf67",
      "address": "0x27f74f7fa7e813AD6a2b452FA6589ae5a5D4C941"
    },
    "stkTruToken_LinearTrueDistributor_proxy": {
      "txHash": "0xcc12ea7b72ae8c0be09bb5b5830e7e73ba326f2f3f9280a019b033422631c576",
      "address": "0xecfD4F2C07EABdb7b592308732B59713728A957F"
    },
    "trueRatingAgencyV2": {
      "txHash": "0x4e8149d5f6fc60d4da1225ca6e7ffa21b2e913a406dbbfd2726d5f68af9710d1",
      "address": "0x8838f39daEb607Bfb1D3cEA620705099Ae8fb73b"
    },
    "trueRatingAgencyV2_proxy": {
      "txHash": "0x1e3e717beac53ffa877fed6bcfe1dc0a756b61870be2d857722cd360fd9bd4ca",
      "address": "0x05461334340568075bE35438b221A3a0D261Fb6b"
    },
    "ratingAgencyV2Distributor": {
      "txHash": "0xa95a7a398b323c81e9027235e2893537c42cdfbf7769e73f8af59386d556e813",
      "address": "0x87d1616B9B3a0fD756EF4B4Abff29B30ab813f42"
    },
    "ratingAgencyV2Distributor_proxy": {
      "txHash": "0xbc3ebd3bc5ee273dd84811e77c067e629d786effa78099303f71998bd986ba70",
      "address": "0x6151570934470214592AA051c28805cF4744BCA7"
    },
    "trueFiPool_LinearTrueDistributor": {
      "txHash": "0xb2b47b2197ae1edb2364e944ab159e200e3c1ad32d40ccc4efe082fb6ce2ce55",
      "address": "0xf06d60a02505c99de700505c0e8f998856aeefe7"
    },
    "trueFiPool_LinearTrueDistributor_proxy": {
      "txHash": "0x07e2e109e36990dc9ef378408fe642eae3a87c9ac2b7bda4bf779590a18b94bc",
      "address": "0xfB8d918428373f766B352564b70d1DcC1e3b6383"
    },
    "trueFiPool_TrueFarm": {
      "txHash": "0xc3b6db67ec31af37de525334eaf2e36ccb5a2562d736683d592689b5cf145031",
      "address": "0x5810380CBC47E1F2Ab42Eeaa69A142CC6C419F27"
    },
    "trueFiPool_TrueFarm_proxy": {
      "txHash": "0xbe7be856cac0d1392870ef880987a834181ba2bcdbb7f4efac7dd1e65a4340a7",
      "address": "0x8FD832757F58F71BAC53196270A4a55c8E1a29D9"
    },
    "timelock": {
      "txHash": "0x0d78d79f61c9e09418ef0b4891e8e015e9dd06088339c8072bcdb94770c6041e",
      "address": "0x7762BC14f475fd8Ba8F994DD17bee91D2D280Db7"
    },
    "timelock_proxy": {
      "txHash": "0x48b90f3e77f410ac85d4f0bd8b38c93ca653834f7dac5341cf73180430debb34",
      "address": "0xC4CA6d752cd6997022dd9B9C5709690CA6a079d8"
    },
    "governorAlpha": {
      "txHash": "0x369a01d6a81939f4fc314a16fc5e530dd43b49a6f0a2dc5cd428c02b27e0f8de",
      "address": "0x8BEF17e7E0F339ddCE09842be757786e2Fe35D32"
    },
    "governorAlpha_proxy": {
      "txHash": "0x2c1cef0b47cf80f99e560c62fdcd3b8f6c663b1a0899ad95437df32bead5e643",
      "address": "0x0236c16f06aAFdbea5b5EDC8C326A479DB090eB2"
    },
    "trueLender2": {
      "txHash": "0xbd0d53538be71721cc778a18705c689a502f73e2f878fa47a3974cc698ea142c",
      "address": "0x23ade98FA576AcBab49A67d2E6d4159B89eE26b9"
    },
    "trueLender2_proxy": {
      "txHash": "0x74f980e54fb0a9bd0cfc836af959567539453c24f54730beed0b3b721cc880e9",
      "address": "0xa606dd423dF7dFb65Efe14ab66f5fDEBf62FF583"
    },
    "trueFiPool2": {
      "txHash": "0x3cc56721af8fdc70204f22fab45ca27d1a13eb4614ee1b847e910d3f89956fe6",
      "address": "0x01BD87bC97e27CB11e3c45dAB9B59Bc44edC4fc6"
    },
    "implementationReference": {
      "txHash": "0x435d1acd1f13f4b8117b8ef2ca39b93902b23bf3e5593d76aedaecd3ac04b38a",
      "address": "0xa47DEfA29a4Df6a9243BDaEB4A4E5c592E17D930"
    },
    "poolFactory": {
      "txHash": "0xd66fa509c2e7f8ff0c27a122ea4dc99d0fdb3841bd161c52bb23ab150e7b75fc",
      "address": "0xF71a2544a3358AB10109B79160AAd10241CE3194"
    },
    "poolFactory_proxy": {
      "txHash": "0x75dab2c94c06d6f9ce54d3c48505e658e04a7012304f187f689b1efac9193905",
      "address": "0x1391D9223E08845e536157995085fE0Cef8Bd393"
    },
    "liquidator2": {
      "txHash": "0xd49abffbdae1d07ec2cb0b021c3fa75b4d356b0e5b2e30c9254dcca27bce8e04",
      "address": "0xF0F9365517FcD1C28CC4FfaCED1954816883a731"
    },
    "liquidator2_proxy": {
      "txHash": "0x6e5e772f5d64aa07483b79e0b61e4be2815fea50f313312b90eae2c1d86f742c",
      "address": "0x7aC899754Dd042024bb168fd5c9a07420F444Bdf"
    },
    "loanFactory2": {
      "txHash": "0x241a328dbaa944137f93b164f7af2a196e2fd754d663f9f9bf56ee0c0eacd457",
      "address": "0x84Aa7F36A397cAd693e70224930d925B1E98E085"
    },
    "loanFactory2_proxy": {
      "txHash": "0x07e4f1e502d84d2597ae7198e612b2e95312859c914dcf54c58588f4670f2d79",
      "address": "0x69d844fB5928d0e7Bc530cC6325A88e53d6685BC"
    },
    "usdc_TrueFiPool2_LinearTrueDistributor": {
      "txHash": "0x618c2ea2d1785ab14d5795092661b263da0dcf60d085e0b22d8655fa4b26e2ec",
      "address": "0xce11fee4E0E52eAB540D1D411567593810e1691E"
    },
    "usdc_TrueFiPool2_LinearTrueDistributor_proxy": {
      "txHash": "0xa7118d814e57d11f8ab985558c432aa0d505a55a5bf14494a36b3b80e522748b",
      "address": "0x2185b903867212539F6B744D08FA6fd26c4a9310"
    },
    "usdc_TrueFiPool2_TrueFarm": {
      "txHash": "0x613450cd10cfbd3cc6b7522dfde1ab37fc3aa1a19ed7a61ffa3a302821116727",
      "address": "0x11DF979b1019ecF4a51341E78660Ce02B0f02a9A"
    },
    "usdc_TrueFiPool2_TrueFarm_proxy": {
      "txHash": "0x53c61340438845b8dc80ee6e5c4ef46f61f7e88a726dd000d07b3ca2c7ca38a3",
      "address": "0x6b6A4EABa8bA12765dF51a859C0Fa75894817f5a"
    },
    "chainlinkTruUsdcOracle": {
      "txHash": "0xa2557f84ee15c070ae63f26f686dfb62e2b193b0ccdb47c4c51af251d28731a8",
      "address": "0xd0D931d49F4eCF41CFF5e082aCA4FEB4C511415A"
    },
    "sushiTimelock": {
      "txHash": "0x7b6997a758bc3c45fa99818582960425a479d712c93ef5dabb0ccac9a7b17164",
      "address": "0x12feB1CCE013812B6A0046B1aCdF100b485cD72B"
    },
    "truSushiswapRewarder": {
      "txHash": "0xf0ef5e4af650ce88cc22ddd89b41d6c58909aa3ccb91be01650fee9c6a690605",
      "address": "0xedf406f9F8C43aeAD852F125e237a9c5c09a7cFd"
    },
    "truSushiswapRewarder_proxy": {
      "txHash": "0xa7910d132ab819e877845fee9b073a791f29611ea214d7228867282dcd799f43",
      "address": "0xDA46c92c13D67A32B65c35720d3cd456e5d96128"
    },
    "usdc_CurveYearnStrategy": {
      "txHash": "0xb154752559b8bcb60543b07cbcf427356e631d8e635b4081de6015c073fba86e",
      "address": "0x0aF2ad636B6D396F9789C3427381fcB2f110E262"
    },
    "usdc_CurveYearnStrategy_proxy": {
      "txHash": "0xe79c22e26201792a9e1292173b171634431aa84637fe1193fb92613bb34dba4c",
      "address": "0xe7f52d4F1C056FbfBF2b377de760510fa088bAef"
    },
    "crvPriceOracle": {
      "txHash": "0x9f1f2a8be0574db1a0e5c2e96d861436b0112ef20c63991d4e50d235486a7d65",
      "address": "0x842D486a5d12b3729c89B0E8968C54f68eADba7c"
    },
    "trueFiCreditOracle": {
      "txHash": "0xa235b90914ab19b605aa4362d4276368fa1c414607a1beb9e767e502315cf387",
      "address": "0xf47d06C3E8734B3cc21eD3DD91dD7E100FDAeB06"
    },
    "trueFiCreditOracle_proxy": {
      "txHash": "0xdd6e5f89621e4060cfce40a90b8a0d87e585805377892c827f9b69c3050dde2d",
      "address": "0x73581551665680696946f568259977Da02e8712A"
    },
<<<<<<< HEAD
    "usdt_TrueFiPool2_LinearTrueDistributor": {
      "txHash": "0x0a9a6c11c9a1d095a1aa3d87dcb79944c41c7280932acf9440a340a9430ab655",
      "address": "0xD3c706e029584c2A24bc25Ed5aB0fAe87d5372Bb"
    },
    "usdt_TrueFiPool2_TrueFarm": {
      "txHash": "0x4365936b3f5d2d4e81514b89b2fd84fde38c4ca8f1bb9c736d86eb7dcfc4406e",
      "address": "0xaeeA93b793B232C3c9d494f36783A2A966fF9780"
    },
    "usdt_TrueFiPool2_LinearTrueDistributor_proxy": {
      "txHash": "0xe8ee591b9f2c9fe74e190f9e048bb757ef8fcea078fab5fbce1b3428603d0e2e",
      "address": "0xdEc91F8E7C30CEeCb008C82E7f0847aD3Dec98c4"
    },
    "usdt_TrueFiPool2_TrueFarm_proxy": {
      "txHash": "0x9b1136919143b0a5172c2b69643496347b96537a26a281a01dc318dad06e6faf",
      "address": "0xC06E16D2Fbe2b9Fe088a615f23cb20898745Dc6D"
=======
    "usdt_CurveYearnStrategy": {
      "txHash": "0xb154752559b8bcb60543b07cbcf427356e631d8e635b4081de6015c073fba86e",
      "address": "0x0aF2ad636B6D396F9789C3427381fcB2f110E262"
    },
    "usdt_CurveYearnStrategy_proxy": {
      "txHash": "0x558cb43809425cebd4152388e4bce489d6b290506ee0b4cb2881b98c85b86c24",
      "address": "0x8D162Caa649e981E2a0b0ba5908A77f2536B11A8"
>>>>>>> de43cd45
    }
  }
}<|MERGE_RESOLUTION|>--- conflicted
+++ resolved
@@ -448,7 +448,6 @@
       "txHash": "0xdd6e5f89621e4060cfce40a90b8a0d87e585805377892c827f9b69c3050dde2d",
       "address": "0x73581551665680696946f568259977Da02e8712A"
     },
-<<<<<<< HEAD
     "usdt_TrueFiPool2_LinearTrueDistributor": {
       "txHash": "0x0a9a6c11c9a1d095a1aa3d87dcb79944c41c7280932acf9440a340a9430ab655",
       "address": "0xD3c706e029584c2A24bc25Ed5aB0fAe87d5372Bb"
@@ -464,7 +463,7 @@
     "usdt_TrueFiPool2_TrueFarm_proxy": {
       "txHash": "0x9b1136919143b0a5172c2b69643496347b96537a26a281a01dc318dad06e6faf",
       "address": "0xC06E16D2Fbe2b9Fe088a615f23cb20898745Dc6D"
-=======
+    },
     "usdt_CurveYearnStrategy": {
       "txHash": "0xb154752559b8bcb60543b07cbcf427356e631d8e635b4081de6015c073fba86e",
       "address": "0x0aF2ad636B6D396F9789C3427381fcB2f110E262"
@@ -472,7 +471,6 @@
     "usdt_CurveYearnStrategy_proxy": {
       "txHash": "0x558cb43809425cebd4152388e4bce489d6b290506ee0b4cb2881b98c85b86c24",
       "address": "0x8D162Caa649e981E2a0b0ba5908A77f2536B11A8"
->>>>>>> de43cd45
     }
   }
 }