--- conflicted
+++ resolved
@@ -54,15 +54,9 @@
       "txHash": "0x14be1a69e1865f0de83c7c918727311469d2925ad774bd161de2fc656da1f0ba",
       "address": "0x591F55835e2514a58eA430B253db783115dad789"
     },
-<<<<<<< HEAD
     "stkTruToken": {
-      "txHash": "0x97121f41f7e870642d8496b47953804a88b65e05a8dee4225ab7ce93438ae6b2",
-      "address": "0xb899FB2116fAD3f624C093015A7356840d07DfD2"
-=======
-    "stkTru": {
       "txHash": "0xa1dab1af3b0e6348022756c09e24840fcf772b7380f9cb14d84ea6ec9f1e97dc",
       "address": "0xC1fE31f31646960b76cBeCB23444d6Decf3f75fd"
->>>>>>> f2ae924a
     },
     "stkTruToken_proxy": {
       "txHash": "0x7c2d5b7e423c800a906c6877ecab38cdd39cba5f8419276287479d484c96471f",
@@ -120,11 +114,11 @@
       "txHash": "0x9e0a5c58c369ec6b5499d05f9f4f127dcf9e52436c1e601a2c1700b9de86898d",
       "address": "0x3a877100BA78198a0cb7269C65bf7313D8A8Fa82"
     },
-    "testTru": {
+    "testTrustToken": {
       "txHash": "0xb48866f845db4248cf9413f41587c546acd896ffa680cf9b8364457adff49a5b",
       "address": "0x90c33ef2CfDc90266997b84a8EbaC616B1F89C2b"
     },
-    "testTru_proxy": {
+    "testTrustToken_proxy": {
       "txHash": "0x6ceef6f50a1cbad2320d47b7a4745f0a58f523e9052901f4032d93762ff0b9a5",
       "address": "0x8695B9e52a79f12E032928ee4611567c74295dFD"
     }
