import { expect, use } from 'chai'
import { Contract, Wallet } from 'ethers'
import { parseEther } from 'ethers/utils'
import { deployContract, solidity } from 'ethereum-waffle'
import { beforeEachWithFixture } from './utils'
import bytes32 from '../test/helpers/bytes32'
import {
  AaveFinancialOpportunity,
  AssuredFinancialOpportunity,
  DeployHelper,
  FractionalExponents,
  Liquidator,
  OwnedUpgradeabilityProxy,
  ProvisionalRegistryImplementation,
  TokenController,
  MockTrustToken,
  TrueUSD,
  StakedToken,
<<<<<<< HEAD
  TimeOwnedUpgradeabilityProxy,
=======
>>>>>>> 3476340f
} from '../build'

use(solidity)

describe('DeployHelper', () => {
  let deployer: Wallet

  const mockOutputUniswapAddress = Wallet.createRandom().address
  const mockStakeUniswapAddress = Wallet.createRandom().address
  const mockATokenAddress = Wallet.createRandom().address
  const mockLendingPoolAddress = Wallet.createRandom().address

  let trustTokenProxy: Contract
  let mockTrustTokenImplementation: Contract

  let fractionalExponents: Contract

  let liquidator: Contract
  let liquidatorImplementation: Contract
  let liquidatorProxy: Contract

  let trueUSD: Contract
  let trueUSDImplementation: Contract
  let trueUSDProxy: Contract

  let registry: Contract
  let registryImplementation: Contract
  let registryProxy: Contract

  let tokenController: Contract
  let tokenControllerImplementation: Contract
  let tokenControllerProxy: Contract

  let aaveFinancialOpportunity: Contract
  let aaveFinancialOpportunityImplementation: Contract
  let aaveFinancialOpportunityProxy: Contract

  let assuredFinancialOpportunity: Contract
  let assuredFinancialOpportunityImplementation: Contract
  let assuredFinancialOpportunityProxy: Contract

  let stakedTokenImplementation: Contract
  let stakedTokenProxy: Contract

  let deployHelper: Contract

  beforeEachWithFixture(async (provider, wallets) => {
    ([deployer] = wallets)

    liquidatorProxy = await deployContract(deployer, OwnedUpgradeabilityProxy)
    aaveFinancialOpportunityProxy = await deployContract(deployer, OwnedUpgradeabilityProxy)
    assuredFinancialOpportunityProxy = await deployContract(deployer, OwnedUpgradeabilityProxy)
    tokenControllerProxy = await deployContract(deployer, OwnedUpgradeabilityProxy)
    trueUSDProxy = await deployContract(deployer, OwnedUpgradeabilityProxy)
    registryProxy = await deployContract(deployer, OwnedUpgradeabilityProxy)
    stakedTokenProxy = await deployContract(deployer, OwnedUpgradeabilityProxy)
<<<<<<< HEAD
    trustTokenProxy = await deployContract(deployer, TimeOwnedUpgradeabilityProxy)
=======
>>>>>>> 3476340f

    liquidatorImplementation = await deployContract(deployer, Liquidator)
    aaveFinancialOpportunityImplementation = await deployContract(deployer, AaveFinancialOpportunity)
    assuredFinancialOpportunityImplementation = await deployContract(deployer, AssuredFinancialOpportunity)
    tokenControllerImplementation = await deployContract(deployer, TokenController)
    trueUSDImplementation = await deployContract(deployer, TrueUSD, [], { gasLimit: 5000000 })
    registryImplementation = await deployContract(deployer, ProvisionalRegistryImplementation)
    stakedTokenImplementation = await deployContract(deployer, StakedToken)
<<<<<<< HEAD
    mockTrustTokenImplementation = await deployContract(deployer, MockTrustToken, [registryProxy.address])
=======
>>>>>>> 3476340f

    liquidator = liquidatorImplementation.attach(liquidatorProxy.address)
    trueUSD = trueUSDImplementation.attach(trueUSDProxy.address)
    registry = registryImplementation.attach(registryProxy.address)
    tokenController = tokenControllerImplementation.attach(tokenControllerProxy.address)
    aaveFinancialOpportunity = aaveFinancialOpportunityImplementation.attach(aaveFinancialOpportunityProxy.address)
    assuredFinancialOpportunity = assuredFinancialOpportunityImplementation.attach(assuredFinancialOpportunityProxy.address)

    fractionalExponents = await deployContract(deployer, FractionalExponents)

    deployHelper = await deployContract(deployer, DeployHelper, [
      trueUSDProxy.address,
      registryProxy.address,
      tokenControllerProxy.address,
      trustTokenProxy.address,
      assuredFinancialOpportunityProxy.address,
      aaveFinancialOpportunityProxy.address,
      stakedTokenProxy.address,
      liquidatorProxy.address,
      fractionalExponents.address,
    ])

    await liquidatorProxy.transferProxyOwnership(deployHelper.address)
    await aaveFinancialOpportunityProxy.transferProxyOwnership(deployHelper.address)
    await assuredFinancialOpportunityProxy.transferProxyOwnership(deployHelper.address)
    await tokenControllerProxy.transferProxyOwnership(deployHelper.address)
    await trueUSDProxy.transferProxyOwnership(deployHelper.address)
    await registryProxy.transferProxyOwnership(deployHelper.address)
    await stakedTokenProxy.transferProxyOwnership(deployHelper.address)
<<<<<<< HEAD
    await trustTokenProxy.transferProxyOwnership(deployHelper.address)
=======
>>>>>>> 3476340f

    await deployHelper.setup(
      trueUSDImplementation.address,
      registryImplementation.address,
      tokenControllerImplementation.address,
      mockTrustTokenImplementation.address,
      assuredFinancialOpportunityImplementation.address,
      aaveFinancialOpportunityImplementation.address,
      stakedTokenImplementation.address,
      liquidatorImplementation.address,
      mockATokenAddress,
      mockLendingPoolAddress,
      mockOutputUniswapAddress,
      mockStakeUniswapAddress,
    )

    await aaveFinancialOpportunityProxy.claimProxyOwnership()
    await assuredFinancialOpportunityProxy.claimProxyOwnership()
    await tokenControllerProxy.claimProxyOwnership()
    await trueUSDProxy.claimProxyOwnership()
    await registryProxy.claimProxyOwnership()
    await liquidatorProxy.claimProxyOwnership()
    await stakedTokenProxy.claimProxyOwnership()

    await assuredFinancialOpportunity.claimOwnership()
    await tokenController.claimOwnership()
    await registry.claimOwnership()
    await stakedTokenProxy.claimProxyOwnership()
  })

  describe('True USD', () => {
    it('trustproxy should be owned by deployer', async () => {
      expect(await trueUSDProxy.proxyOwner()).to.equal(deployer.address)
    })

    it('implementation should be owned by TokenController', async () => {
      expect(await trueUSD.owner()).to.equal(tokenController.address)
    })

    it('should not be possible to initialize again', async () => {
      await expect(trueUSD.initialize()).to.be.reverted
    })

    it('should have finOpAddress properly set', async () => {
      expect(await trueUSD.opportunity_()).to.equal(assuredFinancialOpportunity.address)
    })

    it('should have registry properly set', async () => {
      expect(await trueUSD.registry()).to.equal(registry.address)
    })
  })

  describe('Registry', () => {
    it('proxy should be owned by deployer', async () => {
      expect(await registryProxy.proxyOwner()).to.equal(deployer.address)
    })

    it('should be owned by deployer', async () => {
      expect(await registry.owner()).to.equal(deployer.address)
    })

    it('should not be possible to initialize again', async () => {
      await expect(registry.initialize()).to.be.reverted
    })

    describe('should be able to finish the configuration', () => {
      const approver = Wallet.createRandom().address
      const pauser = Wallet.createRandom().address

      it('subscribe', async () => {
        await registry.subscribe(bytes32('canBurn'), trueUSD.address)
      })

      it('setAttribute (isTUSDMintApprover)', async () => {
        await registry.setAttribute(approver, bytes32('isTUSDMintApprover'), 1, bytes32('notes'))
      })

      it('setAttribute (isTUSDMintPausers)', async () => {
        await registry.setAttribute(pauser, bytes32('isTUSDMintPausers'), 1, bytes32('notes'))
      })
    })
  })

  describe('Liquidator', () => {
    it('should be owned by AssuredFinancialOpportunity', async () => {
      expect(await liquidator.owner()).to.equal(assuredFinancialOpportunity.address)
    })

    it('should not be possible to configured again', async () => {
      await expect(liquidator.configure(
        registry.address,
        trueUSD.address,
        mockTrustTokenImplementation.address,
        mockOutputUniswapAddress,
        mockStakeUniswapAddress,
      )).to.be.reverted
    })
  })

  describe('AaveFinancialOpportunity', () => {
    it('proxy should be owned by deployer', async () => {
      expect(await aaveFinancialOpportunityProxy.proxyOwner()).to.equal(deployer.address)
    })

    it('implementation should be owned by AssuredFinancialOpportunity', async () => {
      expect(await aaveFinancialOpportunity.owner()).to.equal(assuredFinancialOpportunity.address)
    })

    it('should have aToken properly set', async () => {
      expect(await aaveFinancialOpportunity.aToken()).to.equal(mockATokenAddress)
    })

    it('should have lendingPool properly set', async () => {
      expect(await aaveFinancialOpportunity.lendingPool()).to.equal(mockLendingPoolAddress)
    })

    it('should have token properly set', async () => {
      expect(await aaveFinancialOpportunity.token()).to.equal(trueUSD.address)
    })
  })

  describe('AssuredFinancialOpportunity', () => {
    it('proxy should be owned by deployer', async () => {
      expect(await assuredFinancialOpportunityProxy.proxyOwner()).to.equal(deployer.address)
    })

    it('implementation should be owned by deplyer', async () => {
      expect(await assuredFinancialOpportunity.owner()).to.equal(deployer.address)
    })
  })

  describe('StakedToken', () => {
    it('proxy should be owned by deployer', async () => {
      expect(await stakedTokenProxy.proxyOwner()).to.equal(deployer.address)
    })
  })

  describe('TokenController', () => {
    it('proxy should be owned by deployer', async () => {
      expect(await tokenControllerProxy.proxyOwner()).to.equal(deployer.address)
    })

    it('implementation should be owned by deployer', async () => {
      expect(await tokenController.owner()).to.equal(deployer.address)
    })

    it('should not be possible to initialize again', async () => {
      await expect(tokenController.initialize()).to.be.reverted
    })

    it('should have token properly set', async () => {
      expect(await tokenController.token()).to.equal(trueUSD.address)
    })

    it('should have registry properly set', async () => {
      expect(await tokenController.registry()).to.equal(registry.address)
    })

    describe('should be able to finish the configuration', () => {
      it('setMintThresholds', async () => {
        await tokenController.setMintThresholds(parseEther('10'), parseEther('100'), parseEther('1000'))
      })

      it('setMintLimits', async () => {
        await tokenController.setMintLimits(parseEther('30'), parseEther('300'), parseEther('3000'))
      })

      it('refillMultiSigMintPool', async () => {
        await tokenController.refillMultiSigMintPool()
      })

      it('refillRatifiedMintPool', async () => {
        await tokenController.refillRatifiedMintPool()
      })

      it('refillInstantMintPool', async () => {
        await tokenController.refillInstantMintPool()
      })
    })
  })
})<|MERGE_RESOLUTION|>--- conflicted
+++ resolved
@@ -16,10 +16,7 @@
   MockTrustToken,
   TrueUSD,
   StakedToken,
-<<<<<<< HEAD
   TimeOwnedUpgradeabilityProxy,
-=======
->>>>>>> 3476340f
 } from '../build'
 
 use(solidity)
@@ -76,10 +73,7 @@
     trueUSDProxy = await deployContract(deployer, OwnedUpgradeabilityProxy)
     registryProxy = await deployContract(deployer, OwnedUpgradeabilityProxy)
     stakedTokenProxy = await deployContract(deployer, OwnedUpgradeabilityProxy)
-<<<<<<< HEAD
     trustTokenProxy = await deployContract(deployer, TimeOwnedUpgradeabilityProxy)
-=======
->>>>>>> 3476340f
 
     liquidatorImplementation = await deployContract(deployer, Liquidator)
     aaveFinancialOpportunityImplementation = await deployContract(deployer, AaveFinancialOpportunity)
@@ -88,10 +82,7 @@
     trueUSDImplementation = await deployContract(deployer, TrueUSD, [], { gasLimit: 5000000 })
     registryImplementation = await deployContract(deployer, ProvisionalRegistryImplementation)
     stakedTokenImplementation = await deployContract(deployer, StakedToken)
-<<<<<<< HEAD
     mockTrustTokenImplementation = await deployContract(deployer, MockTrustToken, [registryProxy.address])
-=======
->>>>>>> 3476340f
 
     liquidator = liquidatorImplementation.attach(liquidatorProxy.address)
     trueUSD = trueUSDImplementation.attach(trueUSDProxy.address)
@@ -121,10 +112,7 @@
     await trueUSDProxy.transferProxyOwnership(deployHelper.address)
     await registryProxy.transferProxyOwnership(deployHelper.address)
     await stakedTokenProxy.transferProxyOwnership(deployHelper.address)
-<<<<<<< HEAD
     await trustTokenProxy.transferProxyOwnership(deployHelper.address)
-=======
->>>>>>> 3476340f
 
     await deployHelper.setup(
       trueUSDImplementation.address,
