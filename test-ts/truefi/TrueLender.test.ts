--- conflicted
+++ resolved
@@ -1,13 +1,10 @@
 import { expect } from 'chai'
-<<<<<<< HEAD
 import { deployMockContract } from 'ethereum-waffle'
 import { Contract, Wallet } from 'ethers'
 import { MaxUint256, AddressZero } from 'ethers/constants'
 import { BigNumber, parseEther } from 'ethers/utils'
-=======
 import { Contract, ContractTransaction, Wallet } from 'ethers'
 import { AddressZero, MaxUint256 } from '@ethersproject/constants'
->>>>>>> 3c941ab9
 
 import { beforeEachWithFixture } from '../utils/beforeEachWithFixture'
 
@@ -17,16 +14,13 @@
 import { MockTrueCurrencyFactory } from '../../build/types/MockTrueCurrencyFactory'
 
 import ITruePoolJson from '../../build/ITruePool.json'
-<<<<<<< HEAD
 import ILoanTokenJson from '../../build/ILoanToken.json'
 import ITrueRatingAgencyJson from '../../build/ITrueRatingAgency.json'
-=======
 import { deployMockContract } from 'ethereum-waffle'
 import { parseEther } from '@ethersproject/units'
 import { parseTT } from '../utils/parseTT'
 import { timeTravel } from '../utils/timeTravel'
 import { JsonRpcProvider } from '@ethersproject/providers'
->>>>>>> 3c941ab9
 
 describe('TrueLender', () => {
   let owner: Wallet
@@ -46,13 +40,8 @@
   const dayInSeconds = 60 * 60 * 24
   const monthInSeconds = dayInSeconds * 30
 
-<<<<<<< HEAD
-  beforeEachWithFixture(async (_provider, wallets) => {
-=======
-  const extractApplicationId = async (submitTransaction: ContractTransaction) => ((await submitTransaction.wait()).events[0].args as any).id
-
-  beforeEachWithFixture(async (wallets, _provider) => {
->>>>>>> 3c941ab9
+
+  beforeEachWithFixture(async ([owner, otherWallet], _provider) => {
     [owner, otherWallet] = wallets
 
     tusd = await new MockTrueCurrencyFactory(owner).deploy()
