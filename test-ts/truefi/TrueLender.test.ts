--- conflicted
+++ resolved
@@ -65,11 +65,7 @@
     await mockRatingAgency.mock.getResults.returns(0, 0, 0)
 
     lender = await new MockTrueLenderFactory(owner).deploy()
-<<<<<<< HEAD
-    lender.initialize(mockPool.address, mockRatingAgency.address)
-=======
     await lender.initialize(mockPool.address, mockRatingAgency.address)
->>>>>>> a9a104ed
 
     amount = (await lender.minSize()).mul(2)
     apy = (await lender.minApy()).mul(2)
