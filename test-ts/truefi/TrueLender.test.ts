import { expect } from 'chai'
import { deployMockContract } from 'ethereum-waffle'
import { Contract, Wallet, BigNumber } from 'ethers'
import { AddressZero, MaxUint256 } from '@ethersproject/constants'
import { parseEther } from '@ethersproject/units'

import { beforeEachWithFixture } from '../utils/beforeEachWithFixture'

import { TrueLender } from '../../build/types/TrueLender'
import { TrueLenderFactory } from '../../build/types/TrueLenderFactory'
import { MockTrueCurrency } from '../../build/types/MockTrueCurrency'
import { MockTrueCurrencyFactory } from '../../build/types/MockTrueCurrencyFactory'

import ITruePoolJson from '../../build/ITruePool.json'
import ILoanTokenJson from '../../build/ILoanToken.json'
import ITrueRatingAgencyJson from '../../build/ITrueRatingAgency.json'

describe('TrueLender', () => {
  let owner: Wallet
  let otherWallet: Wallet

  let lendingPool: TrueLender

  let tusd: MockTrueCurrency
  let mockPool: Contract
  let mockLoanToken: Contract
  let mockRatingAgency: Contract

  let amount: BigNumber
  let apy: BigNumber
  let duration: BigNumber

  const dayInSeconds = 60 * 60 * 24
  const monthInSeconds = dayInSeconds * 30

  beforeEachWithFixture(async (wallets) => {
    [owner, otherWallet] = wallets

    tusd = await new MockTrueCurrencyFactory(owner).deploy()
    await tusd.initialize()

    mockPool = await deployMockContract(owner, ITruePoolJson.abi)
    await mockPool.mock.currencyToken.returns(tusd.address)
    await mockPool.mock.borrow.returns()

    mockLoanToken = await deployMockContract(owner, ILoanTokenJson.abi)
    await mockLoanToken.mock.isLoanToken.returns(true)
    await mockLoanToken.mock.fund.returns()

    mockRatingAgency = await deployMockContract(owner, ITrueRatingAgencyJson.abi)
    await mockRatingAgency.mock.getResults.returns(0, 0, 0)

    lendingPool = await new TrueLenderFactory(owner).deploy(mockPool.address, mockRatingAgency.address)

    amount = (await lendingPool.minSize()).mul(2)
    apy = (await lendingPool.minApy()).mul(2)
    duration = (await lendingPool.minDuration()).mul(2)
    await mockLoanToken.mock.getParameters.returns(amount, apy, duration)
  })

  describe('Constructor', () => {
    it('sets the pool address', async () => {
      expect(await lendingPool.pool()).to.equal(mockPool.address)
    })

    it('approves infinite amount to underlying pool', async () => {
      expect(await tusd.allowance(lendingPool.address, mockPool.address)).to.equal(MaxUint256)
    })

    it('default params', async () => {
      expect(await lendingPool.minSize()).to.equal(parseEther('1000000'))
      expect(await lendingPool.maxSize()).to.equal(parseEther('10000000'))
      expect(await lendingPool.minDuration()).to.equal(monthInSeconds * 6)
      expect(await lendingPool.maxDuration()).to.equal(monthInSeconds * 120)
      expect(await lendingPool.minApy()).to.equal('1000')
      expect(await lendingPool.votingPeriod()).to.equal(dayInSeconds * 7)
    })
  })

  describe('Parameters set up', () => {
    describe('setMinApy', () => {
      it('changes minApy', async () => {
        await lendingPool.setMinApy(1234)
        expect(await lendingPool.minApy()).to.equal(1234)
      })

      it('emits MinApyChanged', async () => {
        await expect(lendingPool.setMinApy(1234))
          .to.emit(lendingPool, 'MinApyChanged').withArgs(1234)
      })

      it('must be called by owner', async () => {
        await expect(lendingPool.connect(otherWallet).setMinApy(1234)).to.be.revertedWith('caller is not the owner')
      })
    })

    describe('setParticipationFactor', () => {
      it('changes participationFactor', async () => {
        await lendingPool.setParticipationFactor(1234)
        expect(await lendingPool.participationFactor()).to.equal(1234)
      })

      it('emits ParticipationFactorChanged', async () => {
        await expect(lendingPool.setParticipationFactor(1234))
          .to.emit(lendingPool, 'ParticipationFactorChanged').withArgs(1234)
      })

      it('must be called by owner', async () => {
        await expect(lendingPool.connect(otherWallet).setParticipationFactor(1234)).to.be.revertedWith('caller is not the owner')
      })
    })

    describe('setRiskAversion', () => {
      it('changes riskAversion', async () => {
        await lendingPool.setRiskAversion(1234)
        expect(await lendingPool.riskAversion()).to.equal(1234)
      })

      it('emits RiskAversionChanged', async () => {
        await expect(lendingPool.setRiskAversion(1234))
          .to.emit(lendingPool, 'RiskAversionChanged').withArgs(1234)
      })

      it('must be called by owner', async () => {
        await expect(lendingPool.connect(otherWallet).setRiskAversion(1234)).to.be.revertedWith('caller is not the owner')
      })
    })

    describe('setVotingPeriod', () => {
      it('changes votingPeriod', async () => {
        await lendingPool.setVotingPeriod(dayInSeconds * 3)
        expect(await lendingPool.votingPeriod()).to.equal(dayInSeconds * 3)
      })

      it('emits VotingPeriodChanged', async () => {
        await expect(lendingPool.setVotingPeriod(dayInSeconds * 3))
          .to.emit(lendingPool, 'VotingPeriodChanged').withArgs(dayInSeconds * 3)
      })

      it('must be called by owner', async () => {
        await expect(lendingPool.connect(otherWallet).setVotingPeriod(dayInSeconds * 3)).to.be.revertedWith('caller is not the owner')
      })
    })

    describe('setSizeLimits', () => {
      it('changes minSize and maxSize', async () => {
        await lendingPool.setSizeLimits(7654, 234567)
        expect(await lendingPool.minSize()).to.equal(7654)
        expect(await lendingPool.maxSize()).to.equal(234567)
      })

      it('emits SizeLimitsChanged', async () => {
        await expect(lendingPool.setSizeLimits(7654, 234567))
          .to.emit(lendingPool, 'SizeLimitsChanged').withArgs(7654, 234567)
      })

      it('must be called by owner', async () => {
        await expect(lendingPool.connect(otherWallet).setSizeLimits(7654, 234567)).to.be.revertedWith('caller is not the owner')
      })

      it('cannot set minSize to be bigger than maxSize', async () => {
        await expect(lendingPool.setSizeLimits(2, 1)).to.be.revertedWith('TrueLender: Maximal loan size is smaller than minimal')
      })

      it('can set minSize to same value as maxSize', async () => {
        await expect(lendingPool.setSizeLimits(2, 2)).to.be.not.reverted
      })
    })

    describe('setDurationLimits', () => {
      it('changes minDuration and maxDuration', async () => {
        await lendingPool.setDurationLimits(7654, 234567)
        expect(await lendingPool.minDuration()).to.equal(7654)
        expect(await lendingPool.maxDuration()).to.equal(234567)
      })

      it('emits DurationLimitsChanged', async () => {
        await expect(lendingPool.setDurationLimits(7654, 234567))
          .to.emit(lendingPool, 'DurationLimitsChanged').withArgs(7654, 234567)
      })

      it('must be called by owner', async () => {
        await expect(lendingPool.connect(otherWallet).setDurationLimits(7654, 234567)).to.be.revertedWith('caller is not the owner')
      })

      it('cannot set minDuration to be bigger than maxDuration', async () => {
        await expect(lendingPool.setDurationLimits(2, 1)).to.be.revertedWith('TrueLender: Maximal loan duration is smaller than minimal')
      })

      it('can set minDuration to same value as maxDuration', async () => {
        await expect(lendingPool.setDurationLimits(2, 2)).to.be.not.reverted
      })
    })
  })

  describe('Whitelisting', () => {
    it('changes whitelist status', async () => {
      expect(await lendingPool.allowedBorrowers(otherWallet.address)).to.be.false
      await lendingPool.allow(otherWallet.address, true)
      expect(await lendingPool.allowedBorrowers(otherWallet.address)).to.be.true
      await lendingPool.allow(otherWallet.address, false)
      expect(await lendingPool.allowedBorrowers(otherWallet.address)).to.be.false
    })

    it('emits event', async () => {
      await expect(lendingPool.allow(otherWallet.address, true))
        .to.emit(lendingPool, 'Allowed').withArgs(otherWallet.address, true)
      await expect(lendingPool.allow(otherWallet.address, false))
        .to.emit(lendingPool, 'Allowed').withArgs(otherWallet.address, false)
    })

    it('reverts when performed by non-owner', async () => {
      await expect(lendingPool.connect(otherWallet).allow(otherWallet.address, true))
        .to.be.revertedWith('caller is not the owner')
    })
  })

  describe('Funding', () => {
    beforeEach(async () => {
      await lendingPool.allow(owner.address, true)
    })

    it('reverts if passed address is not a LoanToken', async () => {
      await expect(lendingPool.fund(AddressZero))
        .to.be.reverted
      await expect(lendingPool.fund(otherWallet.address))
        .to.be.reverted
    })

    it('reverts if sender is not an allowed borrower', async () => {
      await expect(lendingPool.connect(otherWallet).fund(mockLoanToken.address))
        .to.be.revertedWith('TrueLender: Sender is not allowed to borrow')
    })

<<<<<<< HEAD
    it('should be allowed to create loan application', async () => {
      await expect(lendingPool.connect(otherWallet).submit(otherWallet.address, parseEther('2000000'), 1200, monthInSeconds * 12))
        .to.be.revertedWith('TrueLender: Sender not allowed')
=======
    it('reverts if loan size is out of bounds (too small)', async () => {
      await mockLoanToken.mock.getParameters.returns(amount.div(10), apy, duration)
      await expect(lendingPool.fund(mockLoanToken.address))
        .to.be.revertedWith('TrueLender: Loan size is out of bounds')
>>>>>>> f5f4ea15
    })

    it('reverts if loan size is out of bounds (too big)', async () => {
      await mockLoanToken.mock.getParameters.returns(amount.mul(10000), apy, duration)
      await expect(lendingPool.fund(mockLoanToken.address))
        .to.be.revertedWith('TrueLender: Loan size is out of bounds')
    })

    it('reverts if loan duration is out of bounds (too short)', async () => {
      await mockLoanToken.mock.getParameters.returns(amount, apy, duration.div(10))
      await expect(lendingPool.fund(mockLoanToken.address))
        .to.be.revertedWith('TrueLender: Loan duration is out of bounds')
    })

    it('reverts if loan duration is out of bounds (too long)', async () => {
      await mockLoanToken.mock.getParameters.returns(amount, apy, duration.mul(100))
      await expect(lendingPool.fund(mockLoanToken.address))
        .to.be.revertedWith('TrueLender: Loan duration is out of bounds')
    })

<<<<<<< HEAD
    it('throws when removing not existing application', async () => {
      await expect(lendingPool.retract('0xfadedeadbeefface')).to.be.revertedWith('TrueLender: Application doesn\'t exist')
    })

    it('cannot remove application created by someone else', async () => {
      await lendingPool.allow(otherWallet.address, true)
      const tx = await lendingPool.connect(otherWallet).submit(otherWallet.address, parseEther('2000000'), 1200, monthInSeconds * 12)
      const applicationId = await extractApplicationId(tx)

      await expect(lendingPool.retract(applicationId)).to.be.revertedWith('TrueLender: Not retractor\'s application')
=======
    it('reverts if loan has to small APY', async () => {
      await mockLoanToken.mock.getParameters.returns(amount, apy.div(10), duration)
      await expect(lendingPool.fund(mockLoanToken.address))
        .to.be.revertedWith('TrueLender: APY is below minimum')
>>>>>>> f5f4ea15
    })

    it('reverts if loan was not long enough under voting', async () => {
      const { timestamp } = (await owner.provider.getBlock('latest'))
      await mockRatingAgency.mock.getResults.returns(timestamp, 0, amount.mul(100))
      await expect(lendingPool.fund(mockLoanToken.address))
        .to.be.revertedWith('TrueLender: Voting time is below minimum')
    })

    it('reverts if absolute amount out yes votes is not enough in relation to loan size', async () => {
      await mockRatingAgency.mock.getResults.returns(0, 0, 10)
      await expect(lendingPool.fund(mockLoanToken.address))
        .to.be.revertedWith('TrueLender: Not enough votes given for the loan')
    })

<<<<<<< HEAD
    describe('Yeah', () => {
      it('transfers funds from voter', async () => {
        const balanceBefore = await trustToken.balanceOf(owner.address)
        await lendingPool.yeah(applicationId, stake)
        const balanceAfter = await trustToken.balanceOf(owner.address)
        expect(balanceAfter.add(stake)).to.equal(balanceBefore)
      })

      it('transfers funds to lender contract', async () => {
        const balanceBefore = await trustToken.balanceOf(lendingPool.address)
        await lendingPool.yeah(applicationId, stake)
        const balanceAfter = await trustToken.balanceOf(lendingPool.address)
        expect(balanceAfter.sub(stake)).to.equal(balanceBefore)
      })

      it('keeps track of votes', async () => {
        await lendingPool.yeah(applicationId, stake)
        await lendingPool.applications(applicationId)
        expect(await lendingPool.getYeahVote(applicationId, owner.address)).to.be.equal(stake)
        expect(await lendingPool.getNahVote(applicationId, owner.address)).to.be.equal(0)
      })

      it('increases applications yeah value', async () => {
        await lendingPool.yeah(applicationId, stake)
        const application = await lendingPool.applications(applicationId)
        expect(application.yeah).to.be.equal(stake)
      })

      it('increases applications yeah value when voted multiple times', async () => {
        await lendingPool.yeah(applicationId, stake)
        await lendingPool.yeah(applicationId, stake)
        const application = await lendingPool.applications(applicationId)
        expect(application.yeah).to.be.equal(stake * 2)
      })

      it('after voting yeah, disallows voting nah', async () => {
        await lendingPool.yeah(applicationId, stake)
        await expect(lendingPool.nah(applicationId, stake)).to.be.revertedWith('TrueLender: Can\'t vote both yeah and nah')
      })

      it('is only possible during voting period', async () => {
        await lendingPool.yeah(applicationId, stake)
        await timeTravel(provider, dayInSeconds * 8)
        await expect(lendingPool.yeah(applicationId, stake)).to.be.revertedWith('TrueLender: Can\'t vote outside the voting period')
      })

      it('is only possible for existing applications', async () => {
        await expect(lendingPool.yeah(fakeApplicationId, stake)).to.be.revertedWith('TrueLender: Application doesn\'t exist')
      })
=======
    it('reverts if loan is predicted to be too risky', async () => {
      await mockRatingAgency.mock.getResults.returns(0, amount.mul(10), amount.div(10))
      await expect(lendingPool.fund(mockLoanToken.address))
        .to.be.revertedWith('TrueLender: Loan risk is too high')
>>>>>>> f5f4ea15
    })

    describe('all requirements are met', () => {
      beforeEach(async () => {
        await mockLoanToken.mock.getParameters.returns(amount, apy, duration)
        await mockRatingAgency.mock.getResults.returns(dayInSeconds * 14, 0, amount.mul(10))
      })

      it('borrows tokens from pool', async () => {
        await lendingPool.fund(mockLoanToken.address)
        expect('borrow').to.be.calledOnContractWith(mockPool, [amount])
      })

      it('approves LoanToken to spend funds borrowed from pool', async () => {
        await lendingPool.fund(mockLoanToken.address)
        expect(await tusd.allowance(lendingPool.address, mockLoanToken.address))
          .to.equal(amount)
      })

<<<<<<< HEAD
      it('after voting nah, disallows voting nah', async () => {
        await lendingPool.nah(applicationId, stake)
        await expect(lendingPool.yeah(applicationId, stake)).to.be.revertedWith('TrueLender: Can\'t vote both yeah and nah')
      })

      it('is only possible during voting period', async () => {
        await lendingPool.nah(applicationId, stake)
        await timeTravel(provider, dayInSeconds * 8)
        await expect(lendingPool.nah(applicationId, stake)).to.be.revertedWith('TrueLender: Can\'t vote outside the voting period')
      })

      it('is only possible for existing applications', async () => {
        await expect(lendingPool.nah(fakeApplicationId, stake)).to.be.revertedWith('TrueLender: Application doesn\'t exist')
      })
    })
  })

  describe('Status', () => {
    enum ApplicationStatus { Pending, Approved, Rejected }
    const loanAmount = '1000000'

    let applicationId: string

    beforeEach(async () => {
      await trustToken.mint(otherWallet.address, parseTT(100000000))
      await trustToken.connect(otherWallet).approve(lendingPool.address, parseTT(100000000))
      await lendingPool.allow(owner.address, true)
      const tx = await lendingPool.submit(otherWallet.address, parseEther(loanAmount), 1000, monthInSeconds * 12)
      applicationId = await extractApplicationId(tx)
    })

    it('returns pending if called during voting period', async () => {
      expect(await lendingPool.status(applicationId)).to.be.equal(ApplicationStatus.Pending)
    })

    it('returns pending not whole voting period passed', async () => {
      await timeTravel(provider, dayInSeconds * 7 - 10)
      expect(await lendingPool.status(applicationId)).to.be.equal(ApplicationStatus.Pending)
    })

    it('returns rejected if voting period passed and noone voted', async () => {
      await timeTravel(provider, dayInSeconds * 7 + 100)
      expect(await lendingPool.status(applicationId)).to.be.equal(ApplicationStatus.Rejected)
    })

    it('returns rejected if not enough yeah votes collected', async () => {
      await lendingPool.yeah(applicationId, parseTT(loanAmount).sub(1))
      await timeTravel(provider, dayInSeconds * 7 + 100)

      expect(await lendingPool.status(applicationId)).to.be.equal(ApplicationStatus.Rejected)
    })

    it('returns rejected if not enough yeah votes collected (bigger participationFactor)', async () => {
      await lendingPool.setParticipationFactor(20000)
      await lendingPool.yeah(applicationId, parseTT(loanAmount).mul(2).sub(1))
      await timeTravel(provider, dayInSeconds * 7 + 100)

      expect(await lendingPool.status(applicationId)).to.be.equal(ApplicationStatus.Rejected)
    })

    it('returns rejected if not enough yeah votes collected (smaller participationFactor)', async () => {
      await lendingPool.setParticipationFactor(5000)
      await lendingPool.yeah(applicationId, parseTT(loanAmount).div(2).sub(1))
      await timeTravel(provider, dayInSeconds * 7 + 100)

      expect(await lendingPool.status(applicationId)).to.be.equal(ApplicationStatus.Rejected)
    })

    it('returns approved if enough yeah votes collected and all votes were yeah', async () => {
      await lendingPool.yeah(applicationId, parseTT(loanAmount))
      await timeTravel(provider, dayInSeconds * 7 + 100)

      expect(await lendingPool.status(applicationId)).to.be.equal(ApplicationStatus.Approved)
=======
      it('calls fund function', async () => {
        await lendingPool.fund(mockLoanToken.address)
        expect('fund').to.be.calledOnContractWith(mockLoanToken, [])
      })

      it('emits proper event', async () => {
        await expect(lendingPool.fund(mockLoanToken.address))
          .to.emit(lendingPool, 'Funded')
          .withArgs(mockLoanToken.address, amount)
      })
>>>>>>> f5f4ea15
    })

    describe('complex credibility cases', () => {
      interface LoanScenario {
        APY: number,
        duration: number,
        riskAversion: number,
        yesPercentage: number,
      }

      const scenario = (APY: number, months: number, riskAversion: number, yesPercentage: number) => ({
        APY: APY * 100,
        duration: monthInSeconds * months,
        riskAversion: riskAversion * 100,
        yesPercentage,
      })

      const loanIsCredible = async (loanScenario: LoanScenario) => {
        await lendingPool.setRiskAversion(loanScenario.riskAversion)
        return lendingPool.loanIsCredible(
          loanScenario.APY,
          loanScenario.duration,
          (loanScenario.yesPercentage) * 1000,
          (100 - loanScenario.yesPercentage) * 1000,
        )
      }

      describe('approvals', () => {
        const approvedLoanScenarios = [
          scenario(10, 12, 100, 95),
          scenario(25, 12, 100, 80),
          scenario(10, 12, 50, 85),
          scenario(10, 36, 100, 80),
        ]

        approvedLoanScenarios.forEach((loanScenario, index) => {
          it(`approved loan case #${index + 1}`, async () => {
            expect(await loanIsCredible(loanScenario)).to.be.true
          })
        })
      })

      describe('rejections', () => {
        const rejectedLoanScenarios = [
          scenario(10, 12, 100, 85),
          scenario(25, 12, 100, 60),
          scenario(10, 12, 50, 75),
          scenario(10, 36, 100, 70),
        ]

        rejectedLoanScenarios.forEach((loanScenario, index) => {
          it(`rejected loan case #${index + 1}`, async () => {
            expect(await loanIsCredible(loanScenario)).to.be.false
          })
        })
      })
    })
  })
})<|MERGE_RESOLUTION|>--- conflicted
+++ resolved
@@ -232,16 +232,10 @@
         .to.be.revertedWith('TrueLender: Sender is not allowed to borrow')
     })
 
-<<<<<<< HEAD
-    it('should be allowed to create loan application', async () => {
-      await expect(lendingPool.connect(otherWallet).submit(otherWallet.address, parseEther('2000000'), 1200, monthInSeconds * 12))
-        .to.be.revertedWith('TrueLender: Sender not allowed')
-=======
     it('reverts if loan size is out of bounds (too small)', async () => {
       await mockLoanToken.mock.getParameters.returns(amount.div(10), apy, duration)
       await expect(lendingPool.fund(mockLoanToken.address))
         .to.be.revertedWith('TrueLender: Loan size is out of bounds')
->>>>>>> f5f4ea15
     })
 
     it('reverts if loan size is out of bounds (too big)', async () => {
@@ -262,23 +256,10 @@
         .to.be.revertedWith('TrueLender: Loan duration is out of bounds')
     })
 
-<<<<<<< HEAD
-    it('throws when removing not existing application', async () => {
-      await expect(lendingPool.retract('0xfadedeadbeefface')).to.be.revertedWith('TrueLender: Application doesn\'t exist')
-    })
-
-    it('cannot remove application created by someone else', async () => {
-      await lendingPool.allow(otherWallet.address, true)
-      const tx = await lendingPool.connect(otherWallet).submit(otherWallet.address, parseEther('2000000'), 1200, monthInSeconds * 12)
-      const applicationId = await extractApplicationId(tx)
-
-      await expect(lendingPool.retract(applicationId)).to.be.revertedWith('TrueLender: Not retractor\'s application')
-=======
     it('reverts if loan has to small APY', async () => {
       await mockLoanToken.mock.getParameters.returns(amount, apy.div(10), duration)
       await expect(lendingPool.fund(mockLoanToken.address))
         .to.be.revertedWith('TrueLender: APY is below minimum')
->>>>>>> f5f4ea15
     })
 
     it('reverts if loan was not long enough under voting', async () => {
@@ -294,62 +275,10 @@
         .to.be.revertedWith('TrueLender: Not enough votes given for the loan')
     })
 
-<<<<<<< HEAD
-    describe('Yeah', () => {
-      it('transfers funds from voter', async () => {
-        const balanceBefore = await trustToken.balanceOf(owner.address)
-        await lendingPool.yeah(applicationId, stake)
-        const balanceAfter = await trustToken.balanceOf(owner.address)
-        expect(balanceAfter.add(stake)).to.equal(balanceBefore)
-      })
-
-      it('transfers funds to lender contract', async () => {
-        const balanceBefore = await trustToken.balanceOf(lendingPool.address)
-        await lendingPool.yeah(applicationId, stake)
-        const balanceAfter = await trustToken.balanceOf(lendingPool.address)
-        expect(balanceAfter.sub(stake)).to.equal(balanceBefore)
-      })
-
-      it('keeps track of votes', async () => {
-        await lendingPool.yeah(applicationId, stake)
-        await lendingPool.applications(applicationId)
-        expect(await lendingPool.getYeahVote(applicationId, owner.address)).to.be.equal(stake)
-        expect(await lendingPool.getNahVote(applicationId, owner.address)).to.be.equal(0)
-      })
-
-      it('increases applications yeah value', async () => {
-        await lendingPool.yeah(applicationId, stake)
-        const application = await lendingPool.applications(applicationId)
-        expect(application.yeah).to.be.equal(stake)
-      })
-
-      it('increases applications yeah value when voted multiple times', async () => {
-        await lendingPool.yeah(applicationId, stake)
-        await lendingPool.yeah(applicationId, stake)
-        const application = await lendingPool.applications(applicationId)
-        expect(application.yeah).to.be.equal(stake * 2)
-      })
-
-      it('after voting yeah, disallows voting nah', async () => {
-        await lendingPool.yeah(applicationId, stake)
-        await expect(lendingPool.nah(applicationId, stake)).to.be.revertedWith('TrueLender: Can\'t vote both yeah and nah')
-      })
-
-      it('is only possible during voting period', async () => {
-        await lendingPool.yeah(applicationId, stake)
-        await timeTravel(provider, dayInSeconds * 8)
-        await expect(lendingPool.yeah(applicationId, stake)).to.be.revertedWith('TrueLender: Can\'t vote outside the voting period')
-      })
-
-      it('is only possible for existing applications', async () => {
-        await expect(lendingPool.yeah(fakeApplicationId, stake)).to.be.revertedWith('TrueLender: Application doesn\'t exist')
-      })
-=======
     it('reverts if loan is predicted to be too risky', async () => {
       await mockRatingAgency.mock.getResults.returns(0, amount.mul(10), amount.div(10))
       await expect(lendingPool.fund(mockLoanToken.address))
         .to.be.revertedWith('TrueLender: Loan risk is too high')
->>>>>>> f5f4ea15
     })
 
     describe('all requirements are met', () => {
@@ -369,81 +298,6 @@
           .to.equal(amount)
       })
 
-<<<<<<< HEAD
-      it('after voting nah, disallows voting nah', async () => {
-        await lendingPool.nah(applicationId, stake)
-        await expect(lendingPool.yeah(applicationId, stake)).to.be.revertedWith('TrueLender: Can\'t vote both yeah and nah')
-      })
-
-      it('is only possible during voting period', async () => {
-        await lendingPool.nah(applicationId, stake)
-        await timeTravel(provider, dayInSeconds * 8)
-        await expect(lendingPool.nah(applicationId, stake)).to.be.revertedWith('TrueLender: Can\'t vote outside the voting period')
-      })
-
-      it('is only possible for existing applications', async () => {
-        await expect(lendingPool.nah(fakeApplicationId, stake)).to.be.revertedWith('TrueLender: Application doesn\'t exist')
-      })
-    })
-  })
-
-  describe('Status', () => {
-    enum ApplicationStatus { Pending, Approved, Rejected }
-    const loanAmount = '1000000'
-
-    let applicationId: string
-
-    beforeEach(async () => {
-      await trustToken.mint(otherWallet.address, parseTT(100000000))
-      await trustToken.connect(otherWallet).approve(lendingPool.address, parseTT(100000000))
-      await lendingPool.allow(owner.address, true)
-      const tx = await lendingPool.submit(otherWallet.address, parseEther(loanAmount), 1000, monthInSeconds * 12)
-      applicationId = await extractApplicationId(tx)
-    })
-
-    it('returns pending if called during voting period', async () => {
-      expect(await lendingPool.status(applicationId)).to.be.equal(ApplicationStatus.Pending)
-    })
-
-    it('returns pending not whole voting period passed', async () => {
-      await timeTravel(provider, dayInSeconds * 7 - 10)
-      expect(await lendingPool.status(applicationId)).to.be.equal(ApplicationStatus.Pending)
-    })
-
-    it('returns rejected if voting period passed and noone voted', async () => {
-      await timeTravel(provider, dayInSeconds * 7 + 100)
-      expect(await lendingPool.status(applicationId)).to.be.equal(ApplicationStatus.Rejected)
-    })
-
-    it('returns rejected if not enough yeah votes collected', async () => {
-      await lendingPool.yeah(applicationId, parseTT(loanAmount).sub(1))
-      await timeTravel(provider, dayInSeconds * 7 + 100)
-
-      expect(await lendingPool.status(applicationId)).to.be.equal(ApplicationStatus.Rejected)
-    })
-
-    it('returns rejected if not enough yeah votes collected (bigger participationFactor)', async () => {
-      await lendingPool.setParticipationFactor(20000)
-      await lendingPool.yeah(applicationId, parseTT(loanAmount).mul(2).sub(1))
-      await timeTravel(provider, dayInSeconds * 7 + 100)
-
-      expect(await lendingPool.status(applicationId)).to.be.equal(ApplicationStatus.Rejected)
-    })
-
-    it('returns rejected if not enough yeah votes collected (smaller participationFactor)', async () => {
-      await lendingPool.setParticipationFactor(5000)
-      await lendingPool.yeah(applicationId, parseTT(loanAmount).div(2).sub(1))
-      await timeTravel(provider, dayInSeconds * 7 + 100)
-
-      expect(await lendingPool.status(applicationId)).to.be.equal(ApplicationStatus.Rejected)
-    })
-
-    it('returns approved if enough yeah votes collected and all votes were yeah', async () => {
-      await lendingPool.yeah(applicationId, parseTT(loanAmount))
-      await timeTravel(provider, dayInSeconds * 7 + 100)
-
-      expect(await lendingPool.status(applicationId)).to.be.equal(ApplicationStatus.Approved)
-=======
       it('calls fund function', async () => {
         await lendingPool.fund(mockLoanToken.address)
         expect('fund').to.be.calledOnContractWith(mockLoanToken, [])
@@ -454,7 +308,6 @@
           .to.emit(lendingPool, 'Funded')
           .withArgs(mockLoanToken.address, amount)
       })
->>>>>>> f5f4ea15
     })
 
     describe('complex credibility cases', () => {
