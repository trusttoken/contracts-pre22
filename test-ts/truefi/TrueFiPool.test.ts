import { expect } from 'chai'
import { constants, Wallet, BigNumber } from 'ethers'
import { parseEther } from '@ethersproject/units'
import { deployMockContract, MockContract, MockProvider } from 'ethereum-waffle'

import { beforeEachWithFixture } from '../utils/beforeEachWithFixture'
import { expectCloseTo } from '../utils/expectCloseTo'
import { timeTravel } from '../utils/timeTravel'
import { toTrustToken } from '../../scripts/utils'

import { MockErc20TokenFactory } from '../../build/types/MockErc20TokenFactory'
import { MockErc20Token } from '../../build/types/MockErc20Token'
import { TrueFiPoolFactory } from '../../build/types/TrueFiPoolFactory'
import { TrueFiPool } from '../../build/types/TrueFiPool'
import { MockCurvePool } from '../../build/types/MockCurvePool'
import { MockCurvePoolFactory } from '../../build/types/MockCurvePoolFactory'
import { TrueLender } from '../../build/types/TrueLender'
import { TrueLenderFactory } from '../../build/types/TrueLenderFactory'
import TrueRatingAgency from '../../build/TrueRatingAgency.json'
import ICurveGauge from '../../build/ICurveGauge.json'
import { LoanTokenFactory } from '../../build/types/LoanTokenFactory'
import { LoanToken } from '../../build/types/LoanToken'

describe('TrueFiPool', () => {
  let provider: MockProvider
  let owner: Wallet
  let borrower: Wallet
  let token: MockErc20Token
  let curveToken: MockErc20Token
  let curvePool: MockCurvePool
  let pool: TrueFiPool
  let lender: TrueLender
  let mockRatingAgency: MockContract
  let mockCurveGauge: MockContract

  const dayInSeconds = 60 * 60 * 24

  beforeEachWithFixture(async (wallets, _provider) => {
    [owner, borrower] = wallets
    token = await new MockErc20TokenFactory(owner).deploy()
    await token.mint(owner.address, parseEther('10000000'))
    curvePool = await new MockCurvePoolFactory(owner).deploy()
    await curvePool.initialize(token.address)
    curveToken = MockErc20TokenFactory.connect(await curvePool.token(), owner)
    pool = await new TrueFiPoolFactory(owner).deploy()
    mockRatingAgency = await deployMockContract(owner, TrueRatingAgency.abi)
    mockCurveGauge = await deployMockContract(owner, ICurveGauge.abi)
    await mockCurveGauge.mock.deposit.returns()
    await mockCurveGauge.mock.withdraw.returns()
    await mockCurveGauge.mock.balanceOf.returns(0)
    await mockCurveGauge.mock.minter.returns(constants.AddressZero)
    lender = await new TrueLenderFactory(owner).deploy()
    await pool.initialize(curvePool.address, mockCurveGauge.address, token.address, lender.address, constants.AddressZero)
    await lender.initialize(pool.address, mockRatingAgency.address)
    provider = _provider
  })

  describe('initializer', () => {
    it('sets infinite allowances to curve', async () => {
      expect(await token.allowance(pool.address, curvePool.address)).to.equal(constants.MaxUint256)
      expect(await curveToken.allowance(pool.address, curvePool.address)).to.equal(constants.MaxUint256)
    })

    it('sets erc20 params', async () => {
      expect(await pool.name()).to.equal('CurveTUSDPool')
      expect(await pool.symbol()).to.equal('crvTUSD')
      expect(await pool.decimals()).to.equal(18)
    })
  })

  const excludeFee = (amount: BigNumber) => amount.sub(amount.mul(25).div(10000))

  describe('poolValue', () => {
    it('equals balance of tusd when no other tokens on balance', async () => {
      await token.approve(pool.address, parseEther('1'))
      await pool.join(parseEther('1'))
      expect(await pool.poolValue()).to.equal(excludeFee(parseEther('1')))
    })

    it('price of loan tokens is added to pool value after loans were given', async () => {
      await token.approve(pool.address, parseEther('10000000'))
      await pool.join(parseEther('10000000'))
      const loan1 = await new LoanTokenFactory(owner).deploy(token.address, borrower.address, parseEther('1000000'), dayInSeconds * 360, 1000)
      await lender.allow(owner.address, true)
      await mockRatingAgency.mock.getResults.returns(0, 0, toTrustToken(1000000))
      await lender.fund(loan1.address)
      await timeTravel(provider, dayInSeconds * 180)
      const loan2 = await new LoanTokenFactory(owner).deploy(token.address, borrower.address, parseEther('1000000'), dayInSeconds * 360, 1000)
      await lender.fund(loan2.address)
      expectCloseTo(await pool.poolValue(), excludeFee(parseEther('9000000').add(parseEther('1050000'))))
    })

    it('loan tokens + tusd + curve liquidity tokens', async () => {
      await token.approve(pool.address, parseEther('10000000'))
      await pool.join(parseEther('10000000'))
      const loan1 = await new LoanTokenFactory(owner).deploy(token.address, borrower.address, parseEther('1000000'), dayInSeconds * 360, 1000)
      await lender.allow(owner.address, true)
      await mockRatingAgency.mock.getResults.returns(0, 0, toTrustToken(1000000))
      await lender.fund(loan1.address)
      await timeTravel(provider, dayInSeconds * 180)
      const loan2 = await new LoanTokenFactory(owner).deploy(token.address, borrower.address, parseEther('1000000'), dayInSeconds * 360, 1000)
      await lender.fund(loan2.address)
      await pool.flush(excludeFee(parseEther('5000000')), 0)
      await curvePool.set_withdraw_price(parseEther('2'))
      expectCloseTo(await pool.poolValue(), excludeFee(parseEther('4000000').add(parseEther('1050000').add(parseEther('10000000')))))
    })
  })

  describe('join-exit', () => {
    beforeEach(async () => {
      await token.approve(pool.address, parseEther('10000000'))
      await pool.join(parseEther('10000000'))
      await token.mint(borrower.address, parseEther('1000000'))
      await token.connect(borrower).approve(pool.address, parseEther('1000000'))
    })

    it('adds fee to claimable fees', async () => {
      expect(await pool.claimableFees()).to.equal(parseEther('25000'))
    })

    it('mints liquidity tokens as 1-to-1 to TUSD for first user', async () => {
      expect(await pool.balanceOf(owner.address)).to.equal(excludeFee(parseEther('10000000')))
    })

    it('mints liquidity tokens proportionally to stake for next users', async () => {
      const loan1 = await new LoanTokenFactory(owner).deploy(token.address, borrower.address, parseEther('1000000'), dayInSeconds * 360, 1000)
      await lender.allow(owner.address, true)
      await mockRatingAgency.mock.getResults.returns(0, 0, toTrustToken(1000000))
      await lender.fund(loan1.address)
      await timeTravel(provider, dayInSeconds * 180)
      const totalSupply = await pool.totalSupply()
      const poolValue = await pool.poolValue()
      await pool.connect(borrower).join(parseEther('1000000'))
      expectCloseTo(await pool.balanceOf(borrower.address), totalSupply.mul(excludeFee(parseEther('1000000'))).div(poolValue))
    })

    it('returns a basket of tokens on exit', async () => {
      const loan1 = await new LoanTokenFactory(owner).deploy(token.address, borrower.address, parseEther('1000000'), dayInSeconds * 360, 1000)
      await lender.allow(owner.address, true)
      await mockRatingAgency.mock.getResults.returns(0, 0, toTrustToken(1000000))
      await lender.fund(loan1.address)
      await timeTravel(provider, dayInSeconds * 180)
      const loan2 = await new LoanTokenFactory(owner).deploy(token.address, borrower.address, parseEther('1000000'), dayInSeconds * 360, 2500)
      await lender.fund(loan2.address)

      await pool.exit(excludeFee(parseEther('5000000')))
      expect(await token.balanceOf(owner.address)).to.equal(excludeFee(parseEther('10000000')).sub(parseEther('2000000')).div(2))
      expect(await loan1.balanceOf(owner.address)).to.equal(parseEther('550000'))
      expect(await loan2.balanceOf(owner.address)).to.equal(parseEther('625000'))
    })

    describe('two stakers', () => {
      let loan1: LoanToken, loan2: LoanToken
      beforeEach(async () => {
        loan1 = await new LoanTokenFactory(owner).deploy(token.address, borrower.address, parseEther('1000000'), dayInSeconds * 360, 1000)
        await lender.allow(owner.address, true)
        await mockRatingAgency.mock.getResults.returns(0, 0, toTrustToken(1000000))
        await lender.fund(loan1.address)
        await timeTravel(provider, dayInSeconds * 180)
        // PoolValue is 10.05M USD at the moment
        // After join, owner has around 91% of shares
        await pool.connect(borrower).join(parseEther('1000000'))
        loan2 = await new LoanTokenFactory(owner).deploy(token.address, borrower.address, parseEther('1000000'), dayInSeconds * 360, 2500)
        await lender.fund(loan2.address)
      })

      it('returns a basket of tokens on exit, two stakers', async () => {
        await pool.exit(excludeFee(parseEther('5000000')))
        expectCloseTo(await token.balanceOf(owner.address), parseEther('4080259')) // 91% of 1/2(9M - fee)
        expectCloseTo(await loan1.balanceOf(owner.address), parseEther('500226')) // 91% of 550K
        expectCloseTo(await loan2.balanceOf(owner.address), parseEther('568439')) // 91% of 625K
      })

      it('erases all tokens after all stakers exit', async () => {
        await pool.exit(excludeFee(parseEther('5000000')))
        await pool.exit(excludeFee(parseEther('5000000')))
        await pool.connect(borrower).exit(await pool.balanceOf(borrower.address))

        expect(await token.balanceOf(pool.address)).to.equal(await pool.claimableFees())
        expect(await loan1.balanceOf(pool.address)).to.equal(0)
        expect(await loan2.balanceOf(pool.address)).to.equal(0)

        expectCloseTo(await token.balanceOf(owner.address), parseEther('8160518')) // 91% of 9M - fee
        expectCloseTo(await loan1.balanceOf(owner.address), parseEther('1000452')) // 91% of 1.1M
        expectCloseTo(await loan2.balanceOf(owner.address), parseEther('1136878')) // 91% of 1.25M

        expectCloseTo(await token.balanceOf(borrower.address), parseEther('811981')) // 9% of 9M - fee
        expectCloseTo(await loan1.balanceOf(borrower.address), parseEther('99548')) // 9% of 1.1M
        expectCloseTo(await loan2.balanceOf(borrower.address), parseEther('113122')) // 9% of 1.25M
      })
    })
  })

  describe('flush', () => {
    beforeEach(async () => {
      await token.approve(pool.address, parseEther('10000000'))
      await pool.join(parseEther('10000000'))
    })

    it('deposits given amount to curve', async () => {
      await pool.flush(parseEther('100'), 123)
      expect('add_liquidity').to.be.calledOnContractWith(curvePool, [[0, 0, 0, parseEther('100')], 123])
    })

    it('reverts if not called by owner', async () => {
      await expect(pool.connect(borrower).flush(1, 0)).to.be.revertedWith('Ownable: caller is not the owner')
    })

    it('reverts if flushing more than tUSD balance', async () => {
      await expect(pool.flush(parseEther('10000001'), 0)).to.be.revertedWith('CurvePool: Insufficient currency balance')
    })

    it('deposits liquidity tokens in curve gauge', async () => {
      await expect('deposit').to.be.calledOnContractWith(mockCurveGauge, [parseEther('100')])
    })
  })

  describe('pull', () => {
    beforeEach(async () => {
      await curveToken.mint(pool.address, parseEther('1000'))
      await token.mint(curvePool.address, parseEther('1000'))
    })

    it('withdraws given amount from curve', async () => {
      await pool.pull(parseEther('100'), 123)
      expect('remove_liquidity_one_coin').to.be.calledOnContractWith(curvePool, [parseEther('100'), 3, 123, false])
    })

    it('reverts if not called by owner', async () => {
      await expect(pool.connect(borrower).pull(1, 0)).to.be.revertedWith('Ownable: caller is not the owner')
    })

    it('reverts if flushing more than curve balance', async () => {
      await expect(pool.pull(parseEther('1001'), 0)).to.be.revertedWith('CurvePool: Insufficient Curve liquidity balance')
    })
  })

  describe('borrow-repay', () => {
    let pool2: TrueFiPool

    beforeEach(async () => {
      pool2 = await new TrueFiPoolFactory(owner).deploy()
      await pool2.initialize(curvePool.address, mockCurveGauge.address, token.address, borrower.address, constants.AddressZero)
      await token.approve(pool2.address, parseEther('10000000'))
      await pool2.join(parseEther('10000000'))
      await pool2.flush(excludeFee(parseEther('5000000')), 0)
    })

    it('reverts if borrower is not a lender', async () => {
      await expect(pool2.borrow(parseEther('1001'), parseEther('1001'))).to.be.revertedWith('CurvePool: Only lender can borrow')
    })

    it('when borrowing less than trueCurrency balance, uses the balance', async () => {
      provider.clearCallHistory()
      const borrowedAmount = excludeFee(parseEther('5000000'))
      await pool2.connect(borrower).borrow(borrowedAmount, borrowedAmount)
      expect(await token.balanceOf(borrower.address)).to.equal(borrowedAmount)
      expect(await token.balanceOf(pool2.address)).to.equal(await pool2.claimableFees())
      expect('remove_liquidity_one_coin').to.be.not.calledOnContract(curvePool)

      await token.connect(borrower).approve(pool2.address, borrowedAmount)
      await pool2.connect(borrower).repay(borrowedAmount)
      expect(await token.balanceOf(borrower.address)).to.equal(0)
      expect(await token.balanceOf(pool2.address)).to.equal(borrowedAmount.add(await pool2.claimableFees()))
    })

    it('when trueCurrency balance is not enough, withdraws from curve', async () => {
<<<<<<< HEAD
      await token.mint(trueFi.address, parseEther('2000000'))
      await trueFi.set_withdraw_price(parseEther('1.5'))
      await pool2.connect(borrower).borrow(parseEther('6000000'), parseEther('6000000'))
=======
      await token.mint(curvePool.address, parseEther('2000000'))
      await curvePool.set_withdraw_price(parseEther('1.5'))
      await pool2.connect(borrower).borrow(parseEther('6000000'))
>>>>>>> e3db7adf
      expect(await token.balanceOf(borrower.address)).to.equal(parseEther('6000000'))
    })

    it('adds fee to claimableFees and borrows less if fee is not 0', async () => {
      const borrowedAmount = excludeFee(parseEther('5000000'))
      const claimableFeesBefore = await pool2.claimableFees()
      const fee = borrowedAmount.mul(25).div(10000)
      await pool2.connect(borrower).borrow(borrowedAmount, borrowedAmount.sub(fee))
      const claimableFeesAfter = await pool2.claimableFees()
      expect(await token.balanceOf(borrower.address)).to.equal(borrowedAmount.sub(fee))
      expect(claimableFeesAfter.sub(claimableFeesBefore)).to.equal(fee)
      expect(await token.balanceOf(pool2.address)).to.equal(claimableFeesAfter)
    })
  })

  describe('collectFees', () => {
    const beneficiary = Wallet.createRandom().address

    beforeEach(async () => {
      await token.approve(pool.address, parseEther('10000000'))
      await pool.join(parseEther('10000000'))
    })

    it('transfers claimable fees to address', async () => {
      await pool.collectFees(beneficiary)
      expect(await token.balanceOf(beneficiary)).to.equal(parseEther('25000'))
    })

    it('sets claimableFees to 0', async () => {
      await pool.collectFees(beneficiary)
      expect(await pool.claimableFees()).to.equal(0)
      await expect(pool.collectFees(beneficiary)).to.not.emit(token, 'Transfer')
    })

    it('reverts when called not by owner', async () => {
      await expect(pool.connect(borrower).collectFees(beneficiary)).to.be.revertedWith('Ownable: caller is not the owner')
    })
  })

  describe('setJoiningFee', () => {
    it('sets fee value', async () => {
      await pool.setJoiningFee(50)
      expect(await pool.joiningFee()).to.equal(50)
    })

    it('reverts when called not by owner', async () => {
      await expect(pool.connect(borrower).setJoiningFee(50)).to.be.revertedWith('Ownable: caller is not the owner')
    })
  })
})<|MERGE_RESOLUTION|>--- conflicted
+++ resolved
@@ -265,15 +265,9 @@
     })
 
     it('when trueCurrency balance is not enough, withdraws from curve', async () => {
-<<<<<<< HEAD
-      await token.mint(trueFi.address, parseEther('2000000'))
-      await trueFi.set_withdraw_price(parseEther('1.5'))
-      await pool2.connect(borrower).borrow(parseEther('6000000'), parseEther('6000000'))
-=======
       await token.mint(curvePool.address, parseEther('2000000'))
       await curvePool.set_withdraw_price(parseEther('1.5'))
-      await pool2.connect(borrower).borrow(parseEther('6000000'))
->>>>>>> e3db7adf
+      await pool2.connect(borrower).borrow(parseEther('6000000'), parseEther('6000000'))
       expect(await token.balanceOf(borrower.address)).to.equal(parseEther('6000000'))
     })
 
