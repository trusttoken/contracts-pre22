--- conflicted
+++ resolved
@@ -91,27 +91,16 @@
     })
 
     it('reverts on attempt of creating the same loan twice', async () => {
-<<<<<<< HEAD
-      await rater.submit(exampleLoanTokenAddress)
-      await expect(rater.submit(exampleLoanTokenAddress))
+      await submit(exampleLoanTokenAddress)
+      await expect(submit(exampleLoanTokenAddress))
         .to.be.revertedWith('TrueRatingAgency: Loan was already created')
-=======
-      await submit(exampleLoanTokenAddress)
+    })
+
+    it('does not allow to resubmit retracted loan', async () => {
+      await submit(exampleLoanTokenAddress)
+      await rater.retract(exampleLoanTokenAddress)
       await expect(submit(exampleLoanTokenAddress))
-        .to.be.revertedWith('TrueRatingAgency: loan was already created')
->>>>>>> f5f4ea15
-    })
-
-    it('does not allow to resubmit retracted loan', async () => {
-      await submit(exampleLoanTokenAddress)
-      await rater.retract(exampleLoanTokenAddress)
-<<<<<<< HEAD
-      await expect(rater.submit(exampleLoanTokenAddress))
         .to.be.revertedWith('TrueRatingAgency: Loan was already created')
-=======
-      await expect(submit(exampleLoanTokenAddress))
-        .to.be.revertedWith('TrueRatingAgency: loan was already created')
->>>>>>> f5f4ea15
     })
 
     it('retracting is only possible until loan is funded (only pending phase)')
