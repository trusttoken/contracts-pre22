import { constants, providers, utils, Wallet } from 'ethers'
import { solidity } from 'ethereum-waffle'
import { expect, use } from 'chai'
import { beforeEachWithFixture } from './utils/beforeEachWithFixture'
import { setupDeploy } from '../scripts/utils'
import { TrustTokenFactory } from '../build/types/TrustTokenFactory'
import { TrustToken } from '../build/types/TrustToken'
import { timeTravel, timeTravelTo } from './utils/timeTravel'
<<<<<<< HEAD
import { parseTT } from './utils/parseTT'
import { toAddress, WalletOrAddress } from './utils/toAddress'
=======
import { toTrustToken } from '../scripts/utils/toTrustToken'
>>>>>>> 578801bb

use(solidity)

describe('TrustToken', () => {
  let owner: Wallet, timeLockRegistry: Wallet, saftHolder: Wallet, initialHolder: Wallet, secondAccount: Wallet, thirdAccount: Wallet
  let trustToken: TrustToken
  let provider: providers.JsonRpcProvider

  beforeEachWithFixture(async (_provider, wallets) => {
    ([owner, timeLockRegistry, saftHolder, initialHolder, secondAccount, thirdAccount] = wallets)
    provider = _provider
    const deployContract = setupDeploy(owner)
    trustToken = await deployContract(TrustTokenFactory)
<<<<<<< HEAD
    await trustToken.initialize()
    await trustToken.mint(timeLockRegistry.address, parseTT(1000))
    await trustToken.mint(initialHolder.address, parseTT(1000))
=======
    const registry = await deployContract(RegistryFactory)
    await trustToken.initialize(registry.address)
    await trustToken.mint(timeLockRegistry.address, toTrustToken(1000))
>>>>>>> 578801bb
    await trustToken.setTimeLockRegistry(timeLockRegistry.address)
  })

  describe('ERC20 - standard behaviour', () => {
    function approve (tokenOwner: Wallet, spender: WalletOrAddress, amount: utils.BigNumberish) {
      const asTokenOwner = trustToken.connect(tokenOwner)
      return asTokenOwner.approve(toAddress(spender), amount)
    }

    describe('totalSupply', () => {
      it('returns the total amount of tokens', async () => {
        expect(await trustToken.totalSupply()).to.eq(parseTT(2000))
      })
    })

    describe('balanceOf', () => {
      describe('when the requested account has no tokens', () => {
        it('returns zero', async () => {
          expect(await trustToken.balanceOf(secondAccount.address)).to.eq(0)
        })
      })

      describe('when the requested account has some tokens', () => {
        it('returns the total amount of tokens', async () => {
          expect(await trustToken.balanceOf(initialHolder.address)).to.eq(parseTT(1000))
        })
      })
    })

    describe('transfer', () => {
      function transfer (sender: Wallet, recipient: WalletOrAddress, amount: utils.BigNumberish) {
        const asSender = trustToken.connect(sender)
        return asSender.transfer(toAddress(recipient), amount)
      }

      describe('when the recipient is not the zero address', () => {
        describe('when the sender does not have enough balance', () => {
          it('reverts', async () => {
            await expect(transfer(secondAccount, thirdAccount, 100))
              .to.be.revertedWith('insufficient balance')
          })
        })

        describe('when the sender transfers all balance', () => {
          let from: Wallet
          let to: Wallet
          const amount = parseTT(1000)

          beforeEach(() => {
            from = initialHolder
            to = secondAccount
          })

          it('transfers the requested amount', async () => {
            await transfer(from, to, amount)

            expect(await trustToken.balanceOf(from.address)).to.eq(0)
            expect(await trustToken.balanceOf(to.address)).to.eq(amount)
          })

          it('emits a transfer event', async () => {
            await expect(transfer(from, to, amount))
              .to.emit(trustToken, 'Transfer')
              .withArgs(from.address, to.address, amount)
          })
        })

        describe('when the sender transfers zero tokens', () => {
          let from: Wallet
          let to: Wallet
          const amount = 0

          beforeEach(() => {
            from = initialHolder
            to = secondAccount
          })

          it('transfers the requested amount', async () => {
            await transfer(from, to, amount)

            expect(await trustToken.balanceOf(from.address)).to.eq(parseTT(1000))
            expect(await trustToken.balanceOf(to.address)).to.eq(0)
          })

          it('emits a transfer event', async () => {
            await expect(transfer(from, to, amount))
              .to.emit(trustToken, 'Transfer')
              .withArgs(from.address, to.address, amount)
          })
        })
      })

      describe('when the recipient is the zero address', () => {
        it('reverts', async () => {
          await expect(transfer(initialHolder, constants.AddressZero, parseTT(2000)))
            .to.be.revertedWith('insufficient balance')
        })
      })
    })

    describe('transferFrom', () => {
      function transferFrom (
        spender: Wallet,
        tokenOwner: WalletOrAddress,
        recipient: WalletOrAddress,
        amount: utils.BigNumberish,
      ) {
        const asSpender = trustToken.connect(spender)
        return asSpender.transferFrom(toAddress(tokenOwner), toAddress(recipient), amount)
      }

      let spender: Wallet

      beforeEach(() => {
        spender = secondAccount
      })

      describe('when the token owner is not the zero address', () => {
        let tokenOwner: Wallet

        beforeEach(() => {
          tokenOwner = initialHolder
        })

        describe('when the recipient is not the zero address', () => {
          let recipient: Wallet

          beforeEach(() => {
            recipient = thirdAccount
          })

          describe('when the spender has enough approved balance', () => {
            beforeEach(async () => {
              await approve(tokenOwner, spender, parseTT(1000))
            })

            describe('when the token owner has enough balance', () => {
              const amount = parseTT(1000)

              it('transfers the requested amount', async () => {
                try {
                  await transferFrom(spender, tokenOwner, recipient, amount)
                } catch (e) {
                  console.log(e)
                }

                expect(await trustToken.balanceOf(tokenOwner.address)).to.eq(0)
                expect(await trustToken.balanceOf(recipient.address)).to.eq(amount)
              })

              it('decreases the spender allowance', async () => {
                await transferFrom(spender, tokenOwner, recipient, amount)

                expect(await trustToken.allowance(tokenOwner.address, spender.address)).to.eq(0)
              })

              it('emits a transfer event', async () => {
                await expect(transferFrom(spender, tokenOwner, recipient, amount))
                  .to.emit(trustToken, 'Transfer')
                  .withArgs(tokenOwner.address, recipient.address, amount)
              })

              it('emits an approval event', async () => {
                await expect(transferFrom(spender, tokenOwner, recipient, amount))
                  .to.emit(trustToken, 'Approval')
                  .withArgs(tokenOwner.address, spender.address, 0)
              })
            })

            describe('when the token owner does not have enough balance', () => {
              const amount = parseTT(1000).add(1)

              it('reverts', async () => {
                await expect(transferFrom(spender, tokenOwner, recipient, amount))
                  .to.be.revertedWith('insufficient balance')
              })
            })
          })

          describe('when the spender does not have enough approved balance', () => {
            beforeEach(async () => {
              await approve(tokenOwner, spender, parseTT(1000).sub(1))
            })

            describe('when the token owner has enough balance', () => {
              const amount = parseTT(1000)

              it('reverts', async () => {
                await expect(transferFrom(spender, tokenOwner, recipient, amount))
                  .to.be.revertedWith('ERC20: transfer amount exceeds allowance')
              })
            })

            describe('when the token owner does not have enough balance', () => {
              const amount = parseTT(1000).add(1)

              it('reverts', async () => {
                await expect(transferFrom(spender, tokenOwner, recipient, amount))
                  .to.be.revertedWith('insufficient balance')
              })
            })
          })
        })

        describe('when the recipient is the zero address', () => {
          const recipient = constants.AddressZero
          const amount = parseTT(1000)

          beforeEach(async () => {
            await approve(tokenOwner, spender, amount)
          })

          it('reverts', async () => {
            await expect(transferFrom(spender, tokenOwner, recipient, amount))
              .to.be.revertedWith('ERC20: transfer to the zero address')
          })
        })
      })

      describe('when the token owner is the zero address', () => {
        const tokenOwner = constants.AddressZero

        it('reverts', async () => {
          await expect(transferFrom(spender, tokenOwner, thirdAccount, 0))
            .to.be.revertedWith('ERC20: transfer from the zero address')
        })
      })
    })

    describe('approve', () => {
      let tokenOwner: Wallet

      beforeEach(() => {
        tokenOwner = initialHolder
      })

      describe('when the spender is not the zero address', () => {
        let spender: Wallet

        beforeEach(() => {
          spender = secondAccount
        })

        function describeApprove (description: string, amount: utils.BigNumberish) {
          describe(description, () => {
            it('emits an approval event', async () => {
              await expect(approve(tokenOwner, spender, amount))
                .to.emit(trustToken, 'Approval')
                .withArgs(tokenOwner.address, spender.address, amount)
            })

            describe('when there was no approved amount before', () => {
              it('approves the requested amount', async () => {
                await approve(tokenOwner, spender, amount)
                expect(await trustToken.allowance(tokenOwner.address, spender.address)).to.eq(amount)
              })
            })

            describe('when the spender had an approved amount', () => {
              beforeEach(async () => {
                await approve(tokenOwner, spender, 1)
              })

              it('approves the requested amount and replaces the previous one', async () => {
                await approve(tokenOwner, spender, amount)
                expect(await trustToken.allowance(tokenOwner.address, spender.address)).to.eq(amount)
              })
            })
          })
        }

        describeApprove('when the sender has enough balance', parseTT(1000))
        describeApprove('when the sender does not have enough balance', parseTT(1000).add(1))
      })

      describe('when the spender is the zero address', () => {
        const spender = constants.AddressZero

        it('reverts', async () => {
          await expect(approve(tokenOwner, spender, parseTT(1000)))
            .to.be.revertedWith('ERC20: approve to the zero address')
        })
      })
    })

    describe('decreaseAllowance', () => {
      function decreaseAllowance (tokenOwner: Wallet, spender: WalletOrAddress, subtractedValue: utils.BigNumberish) {
        const asTokenOwner = trustToken.connect(tokenOwner)
        return asTokenOwner.decreaseAllowance(toAddress(spender), subtractedValue)
      }

      let tokenOwner: Wallet

      beforeEach(() => {
        tokenOwner = initialHolder
      })

      describe('when the spender is not the zero address', () => {
        let spender: Wallet

        beforeEach(() => {
          spender = secondAccount
        })

        function shouldDecreaseApproval (amount: utils.BigNumber) {
          describe('when there was no approved amount before', () => {
            it('reverts', async () => {
              await expect(decreaseAllowance(tokenOwner, spender, amount))
                .to.be.revertedWith('ERC20: decreased allowance below zero')
            })
          })

          describe('when the spender had an approved amount', () => {
            const approvedAmount = amount

            beforeEach(async () => {
              await approve(tokenOwner, spender, approvedAmount)
            })

            it('emits an approval event', async () => {
              await expect(decreaseAllowance(tokenOwner, spender, approvedAmount))
                .to.emit(trustToken, 'Approval')
                .withArgs(tokenOwner.address, spender.address, 0)
            })

            it('decreases the spender allowance subtracting the requested amount', async () => {
              await decreaseAllowance(tokenOwner, spender, approvedAmount.sub(1))
              expect(await trustToken.allowance(tokenOwner.address, spender.address)).to.eq(1)
            })

            it('sets the allowance to zero when all allowance is removed', async () => {
              await decreaseAllowance(tokenOwner, spender, approvedAmount)
              expect(await trustToken.allowance(tokenOwner.address, spender.address)).to.eq(0)
            })

            it('reverts when more than the full allowance is removed', async () => {
              await expect(decreaseAllowance(tokenOwner, spender, approvedAmount.add(1)))
                .to.be.revertedWith('ERC20: decreased allowance below zero')
            })
          })
        }

        describe('when the sender has enough balance', () => {
          shouldDecreaseApproval(parseTT(1000))
        })

        describe('when the sender does not have enough balance', () => {
          shouldDecreaseApproval(parseTT(1000).add(1))
        })
      })

      describe('when the spender is the zero address', () => {
        const spender = constants.AddressZero
        const amount = parseTT(1000)

        it('reverts', async () => {
          await expect(decreaseAllowance(tokenOwner, spender, amount))
            .to.be.revertedWith('ERC20: decreased allowance below zero')
        })
      })
    })

    describe('increaseAllowance', () => {
      function increaseAllowance (tokenOwner: Wallet, spender: WalletOrAddress, addedValue: utils.BigNumberish) {
        const asTokenOwner = trustToken.connect(tokenOwner)
        return asTokenOwner.increaseAllowance(toAddress(spender), addedValue)
      }

      let tokenOwner: Wallet

      beforeEach(() => {
        tokenOwner = initialHolder
      })

      describe('when the spender is not the zero address', () => {
        let spender: Wallet

        beforeEach(() => {
          spender = secondAccount
        })

        function shouldIncreaseApproval (amount: utils.BigNumber) {
          it('emits an approval event', async () => {
            await expect(increaseAllowance(tokenOwner, spender, amount))
              .to.emit(trustToken, 'Approval')
              .withArgs(tokenOwner.address, spender.address, amount)
          })

          describe('when there was no approved amount before', () => {
            it('approves the requested amount', async () => {
              await increaseAllowance(tokenOwner, spender, amount)
              expect(await trustToken.allowance(tokenOwner.address, spender.address)).to.eq(amount)
            })
          })

          describe('when the spender had an approved amount', () => {
            beforeEach(async () => {
              await approve(tokenOwner, spender, 1)
            })

            it('increases the spender allowance adding the requested amount', async () => {
              await increaseAllowance(tokenOwner, spender, amount)
              expect(await trustToken.allowance(tokenOwner.address, spender.address)).to.eq(amount.add(1))
            })
          })
        }

        describe('when the sender has enough balance', () => {
          shouldIncreaseApproval(parseTT(1000))
        })

        describe('when the sender does not have enough balance', () => {
          shouldIncreaseApproval(parseTT(1000).add(1))
        })
      })

      describe('when the spender is the zero address', () => {
        const spender = constants.AddressZero
        const amount = parseTT(1000)

        it('reverts', async () => {
          await expect(increaseAllowance(tokenOwner, spender, amount))
            .to.be.revertedWith('ERC20: approve to the zero address')
        })
      })
    })

    describe('burn', () => {
      describe('when trying to burn not more than own balance', () => {
        beforeEach(async () => {
          await trustToken.mint(secondAccount.address, parseTT(10))
          expect(await trustToken.balanceOf(secondAccount.address)).to.equal(parseTT(10))
          await trustToken.connect(secondAccount).burn(parseTT(10))
          await trustToken.connect(initialHolder).burn(parseTT(10))
        })

        it('reduces balance', async () => {
          expect(await trustToken.balanceOf(secondAccount.address)).to.equal(0)
          expect(await trustToken.balanceOf(initialHolder.address)).to.equal(parseTT(990))
        })

        it('reduces total supply', async () => {
          expect(await trustToken.totalSupply()).to.equal(parseTT(1990))
        })
      })

      describe('when trying to burn more than own balance', () => {
        it('reverts', async () => {
          await expect(trustToken.connect(initialHolder).burn(parseTT(1001)))
            .to.be.revertedWith('insufficient balance')
        })
      })
    })
  })

  it('only owner can set timeLockRegistry address', async () => {
    await expect(trustToken.connect(timeLockRegistry).setTimeLockRegistry(timeLockRegistry.address)).to.be.revertedWith('only owner')
  })

  describe('TimeLock', () => {
    const DAY = 24 * 3600
    const TOTAL_LOCK_TIME = DAY * (120 + 7 * 90)
    const initializationTimestamp = 1595609911

    beforeEach(async () => {
      await timeTravelTo(provider, initializationTimestamp)
      await trustToken.connect(timeLockRegistry).registerLockup(saftHolder.address, toTrustToken(100))
    })

    it('correctly setups epoch start', async () => {
      expect(await trustToken.lockStart()).to.equal(initializationTimestamp)
      expect(await trustToken.epochsPassed()).to.equal(0)
      expect(await trustToken.latestEpoch(), 'latest epoch').to.equal(initializationTimestamp)
      expect(await trustToken.nextEpoch(), 'next epoch').to.equal(initializationTimestamp + DAY * 120)
      expect(await trustToken.finalEpoch(), 'final epoch').to.equal(initializationTimestamp + TOTAL_LOCK_TIME)
    })

    ;[
      [120, 1],
      [150, 1],
      [209, 1],
      [210, 2],
      [299, 2],
      [300, 3],
      [389, 3],
      [390, 4],
      [479, 4],
      [480, 5],
      [569, 5],
      [570, 6],
      [659, 6],
      [660, 7],
      [749, 7],
    ].forEach(([days, expectedEpochsPassed]) => {
      it(`counts ${expectedEpochsPassed} epochs as passed after ${days} days`, async () => {
        await timeTravel(provider, DAY * days)
        const expectedLatestEpoch = initializationTimestamp + (120 + (expectedEpochsPassed - 1) * 90) * DAY

        expect(await trustToken.epochsPassed()).to.equal(expectedEpochsPassed)
        expect(await trustToken.latestEpoch()).to.equal(expectedLatestEpoch)
        expect(await trustToken.nextEpoch()).to.equal(expectedLatestEpoch + 90 * DAY)
      })
    })

    it('counts 8 epochs as passed after 750 days', async () => {
      await timeTravel(provider, DAY * 750)
      const expectedLatestEpoch = initializationTimestamp + (120 + (8 - 1) * 90) * DAY

      expect(await trustToken.epochsPassed()).to.equal(8)
      expect(await trustToken.latestEpoch()).to.equal(expectedLatestEpoch)
      expect(await trustToken.nextEpoch()).to.equal(constants.MaxUint256)
    })

    it('counts 8 epochs as passed after 7501 days', async () => {
      await timeTravel(provider, DAY * 7501)
      const expectedLatestEpoch = initializationTimestamp + (120 + (8 - 1) * 90) * DAY

      expect(await trustToken.epochsPassed()).to.equal(8)
      expect(await trustToken.latestEpoch()).to.equal(expectedLatestEpoch)
      expect(await trustToken.nextEpoch()).to.equal(constants.MaxUint256)
    })

    it('does not unlock funds until epoch passes', async () => {
      await timeTravel(provider, DAY * 119)

      expect(await trustToken.epochsPassed()).to.equal(0)
      expect(await trustToken.latestEpoch()).to.equal(initializationTimestamp)
      expect(await trustToken.nextEpoch()).to.equal(initializationTimestamp + DAY * 120)
      expect(await trustToken.balanceOf(saftHolder.address)).to.equal(toTrustToken(100))
      expect(await trustToken.lockedBalance(saftHolder.address)).to.equal(toTrustToken(100))
      expect(await trustToken.unlockedBalance(saftHolder.address)).to.equal(0)
    })

    it('unlocks 1/8 of locked funds after epoch passes', async () => {
      await timeTravel(provider, DAY * 120)

      expect(await trustToken.epochsPassed()).to.equal(1)
      expect(await trustToken.unlockedBalance(saftHolder.address)).to.equal(toTrustToken(100).div(8))
      expect(await trustToken.lockedBalance(saftHolder.address)).to.equal(toTrustToken(100).div(8).mul(7))
      expect(await trustToken.balanceOf(saftHolder.address)).to.equal(toTrustToken(100))

      await timeTravel(provider, DAY * 90)

      expect(await trustToken.epochsPassed()).to.equal(2)
      expect(await trustToken.unlockedBalance(saftHolder.address)).to.equal(toTrustToken(100).div(8).mul(2))
      expect(await trustToken.lockedBalance(saftHolder.address)).to.equal(toTrustToken(100).div(8).mul(6))
      expect(await trustToken.balanceOf(saftHolder.address)).to.equal(toTrustToken(100))
    })

    it('unlocks all funds after total lock time passes', async () => {
      await timeTravel(provider, TOTAL_LOCK_TIME)

      expect(await trustToken.unlockedBalance(saftHolder.address)).to.equal(toTrustToken(100))
      expect(await trustToken.lockedBalance(saftHolder.address)).to.equal(0)
      expect(await trustToken.balanceOf(saftHolder.address)).to.equal(toTrustToken(100))

      await timeTravel(provider, TOTAL_LOCK_TIME * 10)

      expect(await trustToken.unlockedBalance(saftHolder.address)).to.equal(toTrustToken(100))
      expect(await trustToken.lockedBalance(saftHolder.address)).to.equal(0)
      expect(await trustToken.balanceOf(saftHolder.address)).to.equal(toTrustToken(100))
      expect(await trustToken.nextEpoch()).to.equal(constants.MaxUint256)
    })

    it('is impossible to give lock funds twice to a person', async () => {
      await expect(trustToken.connect(timeLockRegistry).registerLockup(saftHolder.address, toTrustToken(100))).to.be.revertedWith('distribution already set')
    })

    it('only timeLockRegistry can register lockups', async () => {
      await expect(trustToken.connect(owner).registerLockup(saftHolder.address, toTrustToken(100))).to.be.revertedWith('only TimeLockRegistry')
    })

    it('cannot burn locked tokens', async () => {
      await expect(trustToken.connect(saftHolder).burn(10)).to.be.revertedWith('attempting to burn locked funds')
      await timeTravel(provider, DAY * 120)
      await expect(trustToken.connect(saftHolder).burn(parseTT(100).div(8).add(1))).to.be.revertedWith('attempting to burn locked funds')
      await expect(trustToken.connect(saftHolder).burn(parseTT(100).div(8))).to.be.not.reverted
    })

    context('Transfers', () => {
      it('cannot transfer locked funds', async () => {
        await expect(trustToken.connect(saftHolder).transfer(owner.address, 1)).to.be.revertedWith('attempting to transfer locked funds')
      })

      it('can transfer unlocked funds', async () => {
        await timeTravel(provider, DAY * 120)

        await trustToken.connect(saftHolder).transfer(owner.address, toTrustToken(100).div(8))

        expect(await trustToken.unlockedBalance(saftHolder.address)).to.equal(0)
        expect(await trustToken.lockedBalance(saftHolder.address)).to.equal(toTrustToken(100).div(8).mul(7))
        expect(await trustToken.balanceOf(saftHolder.address)).to.equal(toTrustToken(100).div(8).mul(7))
      })

      it('cannot transfer more than unlocked funds', async () => {
        await timeTravel(provider, DAY * 120)

        await expect(trustToken.connect(saftHolder).transfer(owner.address, toTrustToken(100).div(8).add(1))).to.be.revertedWith('attempting to transfer locked funds')
      })

      it('if account has received tokens in normal way, they are transferable', async () => {
        await trustToken.connect(timeLockRegistry).transfer(saftHolder.address, toTrustToken(10))

        expect(await trustToken.balanceOf(saftHolder.address)).to.equal(toTrustToken(110))
        expect(await trustToken.lockedBalance(saftHolder.address)).to.equal(toTrustToken(100))

        await trustToken.connect(saftHolder).transfer(owner.address, toTrustToken(10))

        expect(await trustToken.balanceOf(saftHolder.address)).to.equal(toTrustToken(100))
        expect(await trustToken.balanceOf(owner.address)).to.equal(toTrustToken(10))
      })

      it('if account has received tokens in normal way, they are transferable after some epochs has passed', async () => {
        await timeTravel(provider, DAY * 220)
        await trustToken.connect(timeLockRegistry).transfer(saftHolder.address, toTrustToken(10))

        await trustToken.connect(saftHolder).transfer(owner.address, toTrustToken(35))

        expect(await trustToken.balanceOf(saftHolder.address)).to.equal(toTrustToken(75))
        expect(await trustToken.balanceOf(owner.address)).to.equal(toTrustToken(35))

        await expect(trustToken.connect(saftHolder).transfer(owner.address, 1)).to.be.revertedWith('attempting to transfer locked funds')
      })

      it('cannot transfer more than balance', async () => {
        await expect(trustToken.connect(saftHolder).transfer(owner.address, toTrustToken(100).add(1))).to.be.revertedWith('insufficient balance')
      })

      describe('transferFrom', () => {
        beforeEach(async () => {
          await trustToken.connect(saftHolder).approve(timeLockRegistry.address, toTrustToken(100))
        })

        it('cannot transfer locked funds', async () => {
          await expect(trustToken.connect(timeLockRegistry).transferFrom(saftHolder.address, owner.address, 1)).to.be.revertedWith('attempting to transfer locked funds')
        })

        it('can transfer unlocked funds', async () => {
          await timeTravel(provider, DAY * 120)
          await trustToken.connect(timeLockRegistry).transferFrom(saftHolder.address, owner.address, toTrustToken(100).div(8))

          expect(await trustToken.unlockedBalance(saftHolder.address)).to.equal(0)
          expect(await trustToken.lockedBalance(saftHolder.address)).to.equal(toTrustToken(100).div(8).mul(7))
          expect(await trustToken.balanceOf(saftHolder.address)).to.equal(toTrustToken(100).div(8).mul(7))
        })

        it('cannot transfer more than unlocked funds', async () => {
          await timeTravel(provider, DAY * 120)

          await expect(trustToken.connect(timeLockRegistry).transferFrom(saftHolder.address, owner.address, toTrustToken(100).div(8).add(1))).to.be.revertedWith('attempting to transfer locked funds')
        })

        it('if account has received tokens in normal way, they are transferable', async () => {
          await trustToken.connect(timeLockRegistry).transfer(saftHolder.address, toTrustToken(10))

          expect(await trustToken.balanceOf(saftHolder.address)).to.equal(toTrustToken(110))
          expect(await trustToken.lockedBalance(saftHolder.address)).to.equal(toTrustToken(100))

          await trustToken.connect(timeLockRegistry).transferFrom(saftHolder.address, owner.address, toTrustToken(10))

          expect(await trustToken.balanceOf(saftHolder.address)).to.equal(toTrustToken(100))
          expect(await trustToken.balanceOf(owner.address)).to.equal(toTrustToken(10))
        })

        it('if account has received tokens in normal way, they are transferable after some epochs has passed', async () => {
          await timeTravel(provider, DAY * 220)
          await trustToken.connect(timeLockRegistry).transfer(saftHolder.address, toTrustToken(10))

          await trustToken.connect(timeLockRegistry).transferFrom(saftHolder.address, owner.address, toTrustToken(35))

          expect(await trustToken.balanceOf(saftHolder.address)).to.equal(toTrustToken(75))
          expect(await trustToken.balanceOf(owner.address)).to.equal(toTrustToken(35))

          await expect(trustToken.connect(timeLockRegistry).transferFrom(saftHolder.address, owner.address, 1)).to.be.revertedWith('attempting to transfer locked funds')
        })

        it('cannot transfer more than balance', async () => {
          await expect(trustToken.connect(timeLockRegistry).transferFrom(saftHolder.address, owner.address, toTrustToken(100).add(1))).to.be.revertedWith('insufficient balance')
        })
      })
    })
  })
})<|MERGE_RESOLUTION|>--- conflicted
+++ resolved
@@ -6,12 +6,8 @@
 import { TrustTokenFactory } from '../build/types/TrustTokenFactory'
 import { TrustToken } from '../build/types/TrustToken'
 import { timeTravel, timeTravelTo } from './utils/timeTravel'
-<<<<<<< HEAD
 import { parseTT } from './utils/parseTT'
 import { toAddress, WalletOrAddress } from './utils/toAddress'
-=======
-import { toTrustToken } from '../scripts/utils/toTrustToken'
->>>>>>> 578801bb
 
 use(solidity)
 
@@ -25,15 +21,9 @@
     provider = _provider
     const deployContract = setupDeploy(owner)
     trustToken = await deployContract(TrustTokenFactory)
-<<<<<<< HEAD
     await trustToken.initialize()
     await trustToken.mint(timeLockRegistry.address, parseTT(1000))
     await trustToken.mint(initialHolder.address, parseTT(1000))
-=======
-    const registry = await deployContract(RegistryFactory)
-    await trustToken.initialize(registry.address)
-    await trustToken.mint(timeLockRegistry.address, toTrustToken(1000))
->>>>>>> 578801bb
     await trustToken.setTimeLockRegistry(timeLockRegistry.address)
   })
 
