--- conflicted
+++ resolved
@@ -34,11 +34,7 @@
     const poolImplementation = await deployContract(TrueFiPool2__factory)
     implementationReference = await deployContract(ImplementationReference__factory, poolImplementation.address)
     const lender = await deployContract(TrueLender2__factory)
-<<<<<<< HEAD
-    await lender.initialize(AddressZero, poolFactory.address, AddressZero, AddressZero, AddressZero)
-=======
-    await lender.initialize(AddressZero, poolFactory.address, AddressZero, AddressZero, AddressZero, AddressZero, AddressZero)
->>>>>>> b350e86a
+    await lender.initialize(AddressZero, poolFactory.address, AddressZero, AddressZero, AddressZero, AddressZero)
 
     await poolFactory.initialize(implementationReference.address, lender.address, AddressZero)
     await poolFactory.allowToken(USDC_ADDRESS, true)
