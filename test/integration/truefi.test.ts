import { TEST_STATE_BLOCK_NUMBER, upgradeSuite } from './suite'
import {
  ArbitraryDistributor__factory,
  LinearTrueDistributor__factory,
<<<<<<< HEAD
  LoanFactory__factory,
  RatingAgencyV2Distributor__factory,
  TrueFarm__factory,
  TrueFiPool__factory,
  TrueLender__factory,
  TrueRatingAgency__factory,
  TrueRatingAgencyV2__factory,
=======
  Liquidator__factory, LoanFactory__factory, RatingAgencyV2Distributor__factory, TrueFarm__factory, TrueFiPool__factory, TrueLender__factory, TrueRatingAgencyV2__factory,
>>>>>>> 26a26bf1
} from 'contracts'
import { expect, use } from 'chai'
import { Wallet } from 'ethers'
import { solidity } from 'ethereum-waffle'

use(solidity)

describe('TrueFi', () => {
  const emptyAddress = Wallet.createRandom().address

  it('LoanFactory', async () => {
    // this needs to be updated once in a while, this loan will exist till 06/06/21
    const existingLoan = '0x583F674b8E2c36807E7371b2D27849F0E98549cc'

    await upgradeSuite(TEST_STATE_BLOCK_NUMBER, LoanFactory__factory, '0x4ACE6dE67E9a9EDFf5c2d0a584390Fb5394119e7', [
      (contract) => contract.isLoanToken(emptyAddress),
      (contract) => contract.isLoanToken(existingLoan),
      'currencyToken',
      'lender',
      'liquidator',
    ])
  })

  it('TrueFarm', async () => {
    // same as before, may need to find a better method for getting such addresses
    const addressWithStakedTokens = '0x788550d00579f66c06ce209d14056c8f2c0a8188'

    const contract = await upgradeSuite(TEST_STATE_BLOCK_NUMBER, TrueFarm__factory, '0x8FD832757F58F71BAC53196270A4a55c8E1a29D9', [
      (contract) => contract.staked(emptyAddress),
      (contract) => contract.staked(addressWithStakedTokens),
      (contract) => contract.previousCumulatedRewardPerToken(emptyAddress),
      (contract) => contract.previousCumulatedRewardPerToken(addressWithStakedTokens),
      (contract) => contract.claimableReward(emptyAddress),
      (contract) => contract.claimableReward(addressWithStakedTokens),
      'stakingToken',
      'trustToken',
      'trueDistributor',
      'name',
      'totalStaked',
      'cumulativeRewardPerToken',
      'totalClaimedRewards',
      'totalFarmRewards',
    ])
    expect(await contract.claimable(emptyAddress)).to.be.eq(0)
    expect(await contract.claimable(addressWithStakedTokens)).to.be.gt(0)
  })

  it('TrueFiPool', async () => {
    await upgradeSuite(TEST_STATE_BLOCK_NUMBER, TrueFiPool__factory, '0xa1e72267084192db7387c8cc1328fade470e4149', [
      '_curvePool',
      '_curveGauge',
      // '_currencyToken', renamed to token
      '_lender',
      '_minter',
      '_uniRouter',
      'joiningFee',
      'claimableFees',
      'fundsManager',
      // '_stakeToken',
      // 'isJoiningPaused', Renamed to pauseStatus
      // 'oracle',
      // '_crvOracle',
      // '_1inchExchange', not yet deployed
    ])
  })

  it('TrueLender', async () => {
    const contract = await upgradeSuite(TEST_STATE_BLOCK_NUMBER, TrueLender__factory, '0x16d02Dc67EB237C387023339356b25d1D54b0922', [
      'pool',
      'currencyToken',
      'ratingAgency',
      'minApy',
      'maxApy',
      // 'participationFactor', Renamed to minVotes
      // 'riskAversion', Renamed to minRatio
      'minSize',
      'maxSize',
      'minTerm',
      'maxTerm',
      'votingPeriod',
      'maxLoans',
      'stakingPool',
      'loans',
    ])
    expect(await contract.minVotes()).to.eq(5000)
    expect(await contract.minRatio()).to.eq(15000)
  })

  it('TrueRatingAgencyV2', async () => {
    const allowedSubmitter = '0xd5dee8195ae62bc011a89f1959a7a375cc0daf38'

    // this needs to be updated once in a while, this loan will exist till 06/06/21
    const existingLoan = '0x583F674b8E2c36807E7371b2D27849F0E98549cc'

    await upgradeSuite(TEST_STATE_BLOCK_NUMBER, TrueRatingAgencyV2__factory, '0x05461334340568075bE35438b221A3a0D261Fb6b', [
      (contract) => contract.allowedSubmitters(allowedSubmitter),
      (contract) => contract.loans(existingLoan),
      'TRU',
      'stkTRU',
      'distributor',
      'factory',
      'ratersRewardFactor',
      'rewardMultiplier',
      'submissionPauseStatus',
    ])
  })

  it('ArbitraryDistributor', async () => {
    await upgradeSuite(TEST_STATE_BLOCK_NUMBER, ArbitraryDistributor__factory, '0x440ed3e4b10b12fA2bab441a3c44B9550BA9Df32', [
      'trustToken',
      'beneficiary',
      'amount',
      'remaining',
    ])
  })

  it('LinearDistributor', async () => {
    await upgradeSuite(TEST_STATE_BLOCK_NUMBER, LinearTrueDistributor__factory, '0xfB8d918428373f766B352564b70d1DcC1e3b6383', [
      'trustToken',
      'distributionStart',
      'duration',
      'totalAmount',
      'lastDistribution',
      'distributed',
      'farm',
    ])
  })

  it('RatingAgencyV2Distributor', async () => {
    const beneficiaryAddress = '0x05461334340568075bE35438b221A3a0D261Fb6b'

    await upgradeSuite(TEST_STATE_BLOCK_NUMBER, RatingAgencyV2Distributor__factory, '0x6151570934470214592AA051c28805cF4744BCA7', [
      (contract) => contract.beneficiaries(beneficiaryAddress),
      'trustToken',
      'beneficiary',
      'amount',
      'remaining',
    ])
  })
})<|MERGE_RESOLUTION|>--- conflicted
+++ resolved
@@ -2,17 +2,12 @@
 import {
   ArbitraryDistributor__factory,
   LinearTrueDistributor__factory,
-<<<<<<< HEAD
   LoanFactory__factory,
   RatingAgencyV2Distributor__factory,
   TrueFarm__factory,
   TrueFiPool__factory,
   TrueLender__factory,
-  TrueRatingAgency__factory,
   TrueRatingAgencyV2__factory,
-=======
-  Liquidator__factory, LoanFactory__factory, RatingAgencyV2Distributor__factory, TrueFarm__factory, TrueFiPool__factory, TrueLender__factory, TrueRatingAgencyV2__factory,
->>>>>>> 26a26bf1
 } from 'contracts'
 import { expect, use } from 'chai'
 import { Wallet } from 'ethers'
