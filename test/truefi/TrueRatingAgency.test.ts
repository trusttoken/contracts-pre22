--- conflicted
+++ resolved
@@ -1,10 +1,6 @@
 import { expect } from 'chai'
-<<<<<<< HEAD
 import { BigNumber, BigNumberish, constants, utils, Wallet } from 'ethers'
 import { parseEther } from 'ethers/lib/utils'
-=======
-import { BigNumber, BigNumberish, utils, Wallet } from 'ethers'
->>>>>>> 94ecdfc3
 import { MockContract, deployMockContract } from 'ethereum-waffle'
 import { AddressZero } from '@ethersproject/constants'
 
@@ -12,12 +8,9 @@
   beforeEachWithFixture,
   parseTRU,
   timeTravel as _timeTravel,
-<<<<<<< HEAD
-  expectCloseTo, expectBalanceChangeCloseTo,
-=======
-  expectCloseTo,
+  expectCloseTo, 
+  expectBalanceChangeCloseTo,
   parseEth,
->>>>>>> 94ecdfc3
 } from 'utils'
 
 import {
@@ -769,15 +762,7 @@
       await loanToken.fund()
 
       await rater.claim(loanToken.address, owner.address, txArgs)
-<<<<<<< HEAD
       await expectBalanceChangeCloseTo(() => rater.claim(loanToken.address, owner.address, txArgs), trustToken, rater, 0)
-=======
-
-      const balanceBefore = await trustToken.balanceOf(rater.address)
-      await rater.claim(loanToken.address, owner.address, txArgs)
-      const balanceAfter = await trustToken.balanceOf(rater.address)
-      expectCloseTo(balanceAfter.sub(balanceBefore), BigNumber.from(0), 2e6)
->>>>>>> 94ecdfc3
     })
 
     it('emits event', async () => {
@@ -821,7 +806,6 @@
         }
 
         await timeTravel(monthInSeconds * 6)
-<<<<<<< HEAD
         await testNext(parseTRU('25000').mul(newRewardMultiplier))
         await timeTravel(monthInSeconds * 12)
         await testNext(parseTRU('50000').mul(newRewardMultiplier))
@@ -829,19 +813,6 @@
         await testNext(parseTRU('12500').mul(newRewardMultiplier))
         await timeTravel(monthInSeconds * 10)
         await testNext(parseTRU('12500').mul(newRewardMultiplier))
-=======
-        expectedReward = parseTRU(25000).mul(newRewardMultiplier)
-        await expectRoughTrustTokenBalanceChangeAfterClaim(expectedReward)
-        await timeTravel(monthInSeconds * 12)
-        expectedReward = parseTRU(50000).mul(newRewardMultiplier)
-        await expectRoughTrustTokenBalanceChangeAfterClaim(expectedReward)
-        await timeTravel(monthInSeconds * 3)
-        expectedReward = parseTRU(12500).mul(newRewardMultiplier)
-        await expectRoughTrustTokenBalanceChangeAfterClaim(expectedReward)
-        await timeTravel(monthInSeconds * 10)
-        expectedReward = parseTRU(12500).mul(newRewardMultiplier)
-        await expectRoughTrustTokenBalanceChangeAfterClaim(expectedReward)
->>>>>>> 94ecdfc3
       })
 
       it('properly saves claimed amount and moves funds (multiple voters, called once)', async () => {
