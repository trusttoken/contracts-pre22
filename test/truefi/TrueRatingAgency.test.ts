--- conflicted
+++ resolved
@@ -28,7 +28,7 @@
 } from 'contracts'
 
 describe('TrueRatingAgency', () => {
-  enum LoanStatus {Void, Pending, Retracted, Running, Settled, Defaulted}
+  enum LoanStatus { Void, Pending, Retracted, Running, Settled, Defaulted }
 
   let owner: Wallet
   let otherWallet: Wallet
@@ -705,21 +705,18 @@
     })
   })
 
-  describe('Claim', () => {
+  describe.only('Claim', () => {
     const rewardMultiplier = 1
     beforeEach(async () => {
       loanToken = await new LoanTokenFactory(owner).deploy(
         tusd.address,
         owner.address,
-<<<<<<< HEAD
-        parseEther('500000'),
-=======
         owner.address,
         parseEther('5000000'),
->>>>>>> 4430e7c0
         monthInSeconds * 24,
-        1000,
+        100
       )
+
       await rater.setRewardMultiplier(rewardMultiplier)
       await tusd.approve(loanToken.address, parseEther('5000000'))
       await rater.allow(owner.address, true)
