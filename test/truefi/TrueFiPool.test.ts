--- conflicted
+++ resolved
@@ -504,13 +504,8 @@
     const borrowingMutex = await new BorrowingMutex__factory(owner).deploy()
     await borrowingMutex.initialize()
     await borrowingMutex.allowLocker(lender2.address, true)
-<<<<<<< HEAD
     await lender2.initialize(mockStakingPool.address, factory.address, AddressZero)
-    await factory.initialize(implementationReference.address, lender2.address, AddressZero, safu.address)
-=======
-    await lender2.initialize(mockStakingPool.address, factory.address, AddressZero, AddressZero, creditModel.address, borrowingMutex.address)
     await factory.initialize(implementationReference.address, lender2.address, AddressZero, safu.address, AddressZero)
->>>>>>> 8093fe30
     await factory.addLegacyPool(pool.address)
     const usdc = await new MockErc20Token__factory(owner).deploy()
     await factory.setAllowAll(true)
