--- conflicted
+++ resolved
@@ -19,12 +19,9 @@
   TrueFiPoolFactory,
   TrueLender,
   TrueLenderFactory,
-<<<<<<< HEAD
   LoanTokenFactory,
   LoanToken,
   PoolArbitrageTestFactory,
-=======
->>>>>>> 1fe722ea
   TrueRatingAgencyJson,
 } from 'contracts'
 
