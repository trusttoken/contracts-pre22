--- conflicted
+++ resolved
@@ -2,12 +2,8 @@
 import { BigNumber, constants, Wallet } from 'ethers'
 import { deployMockContract, MockContract, MockProvider, solidity } from 'ethereum-waffle'
 
-<<<<<<< HEAD
-import { beforeEachWithFixture, DAY, expectScaledCloseTo, parseEth, parseTRU, timeTravel } from 'utils'
+import { beforeEachWithFixture, DAY, expectScaledCloseTo, MAX_APY, parseEth, parseTRU, timeTravel } from 'utils'
 import { setupCreditAgency } from 'utils/setupCreditAgency'
-=======
-import { beforeEachWithFixture, DAY, expectScaledCloseTo, MAX_APY, parseEth, parseTRU, timeTravel } from 'utils'
->>>>>>> aad447cd
 
 import {
   ImplementationReference__factory,
@@ -34,14 +30,10 @@
   TrueLender2,
   TrueLender2__factory,
   TrueLender__factory,
-<<<<<<< HEAD
   MockTrueFiPoolOracle__factory,
   Safu,
   Safu__factory,
-=======
-  MockTrueFiPoolOracle__factory, Safu__factory,
-  Safu, BorrowingMutex__factory,
->>>>>>> aad447cd
+  BorrowingMutex__factory,
 } from 'contracts'
 import { ICurveGaugeJson, ICurveMinterJson, TrueRatingAgencyV2Json } from 'build'
 import { AddressZero } from '@ethersproject/constants'
@@ -510,17 +502,11 @@
 
     const factory = await new PoolFactory__factory(owner).deploy()
     const lender2 = await new TrueLender2__factory(owner).deploy()
-<<<<<<< HEAD
-
     const creditAgency = await setupCreditAgency(owner, pool)
-
-    await lender2.initialize(mockStakingPool.address, factory.address, mockRatingAgency.address, AddressZero, AddressZero, creditAgency.address)
-=======
     const borrowingMutex = await new BorrowingMutex__factory(owner).deploy()
     await borrowingMutex.initialize()
     await borrowingMutex.allowLocker(lender2.address, true)
-    await lender2.initialize(mockStakingPool.address, factory.address, mockRatingAgency.address, AddressZero, AddressZero, borrowingMutex.address)
->>>>>>> aad447cd
+    await lender2.initialize(mockStakingPool.address, factory.address, mockRatingAgency.address, AddressZero, AddressZero, creditAgency.address, borrowingMutex.address)
     await factory.initialize(implementationReference.address, lender2.address, safu.address)
     await factory.addLegacyPool(pool.address)
     const usdc = await new MockErc20Token__factory(owner).deploy()
