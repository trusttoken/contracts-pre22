import {
  DebtToken__factory,
  LoanFactory2,
  LoanToken2__factory,
  TrueFiPool2,
} from 'contracts'
import { BigNumberish, Wallet } from 'ethers'
<<<<<<< HEAD
import { connectMockContract } from 'utils'
import { TrueRateAdjusterJson } from 'build'
=======
import { connectMockContract } from 'utils/connectMockContract'
import { CreditModelJson } from 'build'
>>>>>>> 3c9bd97a
import { MAX_APY } from './constants'

export const createLoan = async function (factory: LoanFactory2, creator: Wallet, pool: TrueFiPool2, amount: BigNumberish, duration: BigNumberish, apy: BigNumberish) {
  const mockCreditModel = connectMockContract(await factory.creditModel(), factory.signer, CreditModelJson.abi)
  await mockCreditModel.mock.fixedTermLoanAdjustment.returns(apy)
  const loanTx = await factory.connect(creator).createLoanToken(pool.address, amount, duration, MAX_APY)
  const loanAddress = (await loanTx.wait()).events[0].args.loanToken
  return new LoanToken2__factory(creator).attach(loanAddress)
}

export const createDebtToken = async (loanFactory: LoanFactory2, tca: Wallet, owner: Wallet, pool: TrueFiPool2, borrower: Wallet, debt: BigNumberish) => {
  await loanFactory.setCreditAgency(tca.address)
  const tx = await loanFactory.connect(tca).createDebtToken(pool.address, borrower.address, debt)
  const creationEvent = (await tx.wait()).events[1]
  return DebtToken__factory.connect(creationEvent.args.debtToken, owner)
}<|MERGE_RESOLUTION|>--- conflicted
+++ resolved
@@ -5,13 +5,8 @@
   TrueFiPool2,
 } from 'contracts'
 import { BigNumberish, Wallet } from 'ethers'
-<<<<<<< HEAD
 import { connectMockContract } from 'utils'
-import { TrueRateAdjusterJson } from 'build'
-=======
-import { connectMockContract } from 'utils/connectMockContract'
 import { CreditModelJson } from 'build'
->>>>>>> 3c9bd97a
 import { MAX_APY } from './constants'
 
 export const createLoan = async function (factory: LoanFactory2, creator: Wallet, pool: TrueFiPool2, amount: BigNumberish, duration: BigNumberish, apy: BigNumberish) {
