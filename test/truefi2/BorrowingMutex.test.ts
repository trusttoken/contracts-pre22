import { expect, use } from 'chai'
import { solidity } from 'ethereum-waffle'
import { Wallet } from 'ethers'
import { setupDeploy } from 'scripts/utils'
import { beforeEachWithFixture } from 'utils'
import {
  BorrowingMutex,
  BorrowingMutex__factory,
} from 'contracts'
import { AddressZero } from '@ethersproject/constants'

use(solidity)

describe('BorrowingMutex', () => {
  let owner: Wallet
  let locker: Wallet
  let borrower: Wallet
  let mutex: BorrowingMutex

  beforeEachWithFixture(async (wallets) => {
    [owner, locker, borrower] = wallets
    const deployContract = setupDeploy(owner)
    mutex = await deployContract(BorrowingMutex__factory)
    await mutex.initialize()
    await mutex.allowLocker(locker.address, true)
  })

  describe('initializer', () => {
    it('sets owner', async () => {
      expect(await mutex.owner()).to.eq(owner.address)
    })
  })

  describe('allowLocker', () => {
    it('only owner can call', async () => {
      await expect(mutex.connect(locker).allowLocker(locker.address, true))
        .to.be.revertedWith('Ownable: caller is not the owner')

      await expect(mutex.connect(owner).allowLocker(locker.address, true))
        .not.to.be.reverted
    })

    it('changes allowance status', async () => {
      expect(await mutex.isAllowedToLock(owner.address)).to.eq(false)

      await mutex.allowLocker(owner.address, true)
      expect(await mutex.isAllowedToLock(owner.address)).to.eq(true)

      await mutex.allowLocker(owner.address, false)
      expect(await mutex.isAllowedToLock(owner.address)).to.eq(false)
    })
  })

  describe('ban', () => {
    it('fails if borrower is unlocked', async () => {
      await expect(mutex.ban(borrower.address))
        .to.be.revertedWith('BorrowingMutex: Only locker is allowed')
    })

    it('fails if banner is not the locker', async () => {
      await mutex.connect(locker).lock(borrower.address, locker.address)

      await expect(mutex.connect(owner).ban(borrower.address))
        .to.be.revertedWith('BorrowingMutex: Only locker is allowed')
    })

    it('changes locker', async () => {
<<<<<<< HEAD
      expect(await mutex.isUnlocked(borrower.address)).to.be.true
      expect(await mutex.isBanned(borrower.address)).to.be.false
=======
      await mutex.connect(locker).lock(borrower.address, locker.address)
>>>>>>> f859c8cc
      await mutex.connect(locker).ban(borrower.address)
      expect(await mutex.locker(borrower.address)).to.eq('0x0000000000000000000000000000000000000001')
      expect(await mutex.isUnlocked(borrower.address)).to.be.false
      expect(await mutex.isBanned(borrower.address)).to.be.true
    })

    it('emits event', async () => {
      await mutex.connect(locker).lock(borrower.address, locker.address)
      await expect(mutex.connect(locker).ban(borrower.address))
        .to.emit(mutex, 'BorrowerBanned')
        .withArgs(borrower.address)
    })
  })

  describe('lock', () => {
    it('sender not in isAllowedToLock', async () => {
      await expect(mutex.connect(owner).lock(borrower.address, owner.address))
        .to.be.revertedWith('BorrowingMutex: Sender is not allowed to lock borrowers')

      await expect(mutex.connect(locker).lock(borrower.address, owner.address))
        .not.to.be.reverted
    })

    it('cannot lock already locked borrower', async () => {
      await mutex.allowLocker(owner.address, true)
      await mutex.connect(locker).lock(borrower.address, owner.address)

      await expect(mutex.connect(owner).lock(borrower.address, owner.address))
        .to.be.revertedWith('BorrowingMutex: Borrower is already locked')

      await expect(mutex.connect(locker).lock(borrower.address, owner.address))
        .to.be.revertedWith('BorrowingMutex: Borrower is already locked')
    })

    it('changes locker', async () => {
      expect(await mutex.isUnlocked(borrower.address)).to.be.true
      await mutex.connect(locker).lock(borrower.address, owner.address)
      expect(await mutex.locker(borrower.address)).to.eq(owner.address)
      expect(await mutex.isUnlocked(borrower.address)).to.be.false
    })

    it('emits event', async () => {
      await expect(mutex.connect(locker).lock(borrower.address, owner.address))
        .to.emit(mutex, 'BorrowerLocked')
        .withArgs(borrower.address, owner.address)
    })
  })

  describe('unlock', () => {
    beforeEach(async () => {
      await mutex.connect(locker).lock(borrower.address, owner.address)
    })

    it('reverts if other caller tries to unlock', async () => {
      await expect(mutex.connect(borrower).unlock(borrower.address))
        .to.be.revertedWith('BorrowingMutex: Only locker is allowed')

      await expect(mutex.connect(locker).unlock(borrower.address))
        .to.be.revertedWith('BorrowingMutex: Only locker is allowed')

      await expect(mutex.connect(owner).unlock(borrower.address))
        .not.to.be.reverted
    })

    it('locker unlocks', async () => {
      expect(await mutex.locker(borrower.address)).to.eq(owner.address)
      await mutex.connect(owner).unlock(borrower.address)
      expect(await mutex.locker(borrower.address)).to.eq(AddressZero)
    })

    it('emits event', async () => {
      await expect(mutex.connect(owner).unlock(borrower.address))
        .to.emit(mutex, 'BorrowerUnlocked')
        .withArgs(borrower.address, owner.address)
    })
  })
})<|MERGE_RESOLUTION|>--- conflicted
+++ resolved
@@ -65,12 +65,9 @@
     })
 
     it('changes locker', async () => {
-<<<<<<< HEAD
       expect(await mutex.isUnlocked(borrower.address)).to.be.true
       expect(await mutex.isBanned(borrower.address)).to.be.false
-=======
       await mutex.connect(locker).lock(borrower.address, locker.address)
->>>>>>> f859c8cc
       await mutex.connect(locker).ban(borrower.address)
       expect(await mutex.locker(borrower.address)).to.eq('0x0000000000000000000000000000000000000001')
       expect(await mutex.isUnlocked(borrower.address)).to.be.false
