--- conflicted
+++ resolved
@@ -6,11 +6,6 @@
   BadStrategy,
   BadStrategy__factory,
   TrueFiPool2,
-<<<<<<< HEAD
-=======
-  TestTrueLender,
-  TestTrueLender__factory,
->>>>>>> 79c7c0e6
   MockTrueCurrency,
   LoanFactory2,
   Safu,
