--- conflicted
+++ resolved
@@ -14,11 +14,7 @@
   DeficiencyToken,
   TrueCreditAgency,
   TrueFiCreditOracle,
-<<<<<<< HEAD
-  TrueRateAdjuster,
-=======
   CreditModel,
->>>>>>> 3c9bd97a
   MockTrueCurrency__factory,
   FixedTermLoanAgency,
 } from 'contracts'
@@ -330,7 +326,7 @@
     beforeEach(async () => {
       await tusd.approve(tusdPool.address, parseEth(1e7))
       await tusdPool.join(parseEth(1e7))
-      const tx = ftlAgency.connect(borrower).fund(tusdPool.address, 500000, DAY, 1000)
+      const tx = ftlAgency.connect(borrower).borrow(tusdPool.address, 500000, DAY, 1000)
       loan = await extractLoanTokenAddress(tx, owner, loanFactory)
       await loan.connect(borrower).withdraw(borrower.address)
       await timeTravel(DAY * 4)
@@ -403,8 +399,7 @@
       })
 
       it('when there are ongoing loans, pool value equals liquidValue + loanValue', async () => {
-        // await lender.connect(borrower).fund(loan.address)
-        await ftlAgency.connect(borrower).fund(tusdPool.address, 500000, DAY, 1000)
+        await ftlAgency.connect(borrower).borrow(tusdPool.address, 500000, DAY, 1000)
         expect(await tusdPool.liquidValue()).to.equal(joinAmount.sub(500000))
         expect(await tusdPool.loansValue()).to.equal(500000)
         expect(await tusdPool.poolValue()).to.equal(joinAmount)
@@ -429,7 +424,7 @@
       })
 
       it('when pool has some deficiency value', async () => {
-        const tx = ftlAgency.connect(borrower).fund(tusdPool.address, 500000, DAY, 1000)
+        const tx = ftlAgency.connect(borrower).borrow(tusdPool.address, 500000, DAY, 1000)
         loan = await extractLoanTokenAddress(tx, owner, loanFactory)
         await loan.connect(borrower).withdraw(borrower.address)
         await timeTravel(DAY * 4)
@@ -527,7 +522,7 @@
     })
 
     it('mints liquidity tokens proportionally to stake for next users', async () => {
-      await ftlAgency.connect(borrower).fund(tusdPool.address, parseEth(1e6), DAY * 365, 2000)
+      await ftlAgency.connect(borrower).borrow(tusdPool.address, parseEth(1e6), DAY * 365, 2000)
       await timeTravel(DAY * 182.5)
       const totalSupply = await tusdPool.totalSupply()
       const poolValue = await tusdPool.poolValue()
@@ -538,12 +533,12 @@
 
     describe('two stakers', () => {
       beforeEach(async () => {
-        await ftlAgency.connect(borrower).fund(tusdPool.address, parseEth(1e6), DAY * 365, 1000)
+        await ftlAgency.connect(borrower).borrow(tusdPool.address, parseEth(1e6), DAY * 365, 1000)
         await timeTravel(DAY * 182.5)
         // PoolValue is 10.05M USD at the moment
         // After join, owner has around 91% of shares
         await tusdPool.connect(borrower).join(parseEth(1e6))
-        await ftlAgency.connect(borrower).fund(tusdPool.address, parseEth(1e6), DAY * 365, 1000)
+        await ftlAgency.connect(borrower).borrow(tusdPool.address, parseEth(1e6), DAY * 365, 1000)
       })
     })
   })
@@ -575,7 +570,7 @@
     })
 
     it('after loan approved, applies a penalty', async () => {
-      await ftlAgency.connect(borrower).fund(tusdPool.address, amount.div(10), DAY * 365, 2000)
+      await ftlAgency.connect(borrower).borrow(tusdPool.address, amount.div(10), DAY * 365, 2000)
       expect(await tusdPool.liquidExitPenalty(amount.div(2))).to.equal(9995)
       await tusdPool.liquidExit(amount.div(2))
       expectScaledCloseTo(await tusd.balanceOf(owner.address), (amount.div(2).mul(9995).div(10000)))
@@ -728,7 +723,7 @@
     })
 
     it('lender can borrow funds', async () => {
-      await ftlAgency.connect(borrower).fund(tusdPool.address, 500000, DAY * 365, 2000)
+      await ftlAgency.connect(borrower).borrow(tusdPool.address, 500000, DAY * 365, 2000)
       expect('borrow').to.be.calledOnContract(tusdPool)
     })
 
@@ -754,10 +749,10 @@
         await tusdPool.connect(owner).switchStrategy(badPoolStrategy.address)
         await tusdPool.flush(1000)
         await badPoolStrategy.setErrorPercents(1)
-        await expect(ftlAgency.connect(borrower).fund(tusdPool.address, await tusdPool.liquidValue(), DAY, 50000))
+        await expect(ftlAgency.connect(borrower).borrow(tusdPool.address, await tusdPool.liquidValue(), DAY, 50000))
           .to.be.revertedWith('TrueFiPool: Not enough funds taken from the strategy')
         await badPoolStrategy.setErrorPercents(0)
-        await expect(ftlAgency.connect(borrower).fund(tusdPool.address, await tusdPool.liquidValue(), DAY, 50000))
+        await expect(ftlAgency.connect(borrower).borrow(tusdPool.address, await tusdPool.liquidValue(), DAY, 50000))
           .not.to.be.reverted
       })
     })
@@ -776,7 +771,7 @@
       await tusd.approve(tusdPool.address, parseEth(100))
       await tusdPool.join(parseEth(100))
 
-      const tx = ftlAgency.connect(borrower).fund(tusdPool.address, 100_000, 1800, 1000)
+      const tx = ftlAgency.connect(borrower).borrow(tusdPool.address, 100_000, 1800, 1000)
       loan = await extractLoanTokenAddress(tx, owner, loanFactory)
       await payBack(tusd, loan)
       await loan.settle()
@@ -902,7 +897,7 @@
       await tusd.approve(tusdPool.address, parseEth(100))
       await tusdPool.join(parseEth(100))
 
-      const tx = ftlAgency.connect(borrower).fund(tusdPool.address, 100000, DAY, 1000)
+      const tx = ftlAgency.connect(borrower).borrow(tusdPool.address, 100000, DAY, 1000)
       loan = await extractLoanTokenAddress(tx, owner, loanFactory)
     })
 
@@ -995,7 +990,7 @@
       const loanValue = parseEth(100)
       const expectedLiquidRatio = await tusdPool.liquidRatio(loanValue)
 
-      await ftlAgency.connect(borrower).fund(tusdPool.address, loanValue, DAY, 1000)
+      await ftlAgency.connect(borrower).borrow(tusdPool.address, loanValue, DAY, 1000)
 
       expect(await tusdPool.liquidRatio(0)).to.eq(expectedLiquidRatio)
     })
