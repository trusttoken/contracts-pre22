import { expect, use } from 'chai'
import {
  LoanToken2,
  MockStrategy,
  MockStrategy__factory,
  BadStrategy,
  BadStrategy__factory,
  TrueFiPool2,
  TrueLender2,
  StkTruToken,
  MockTrueCurrency,
  TrueRatingAgencyV2,
  LoanFactory2,
  Safu,
  DeficiencyToken__factory,
  DeficiencyToken,
  TrueCreditAgency,
  TrueFiCreditOracle, TrueRateAdjuster,
} from 'contracts'
import { MockProvider, solidity } from 'ethereum-waffle'
import { BigNumber, Wallet } from 'ethers'
import { beforeEachWithFixture } from 'utils/beforeEachWithFixture'
import { parseEth } from 'utils/parseEth'
import { setUtilization as _setUtilization } from 'utils/setUtilization'
import { AddressZero } from '@ethersproject/constants'
import {
  createApprovedLoan,
  DAY,
  expectScaledCloseTo,
  setupTruefi2,
  timeTravel as _timeTravel,
  YEAR,
} from 'utils'
import { Deployer, setupDeploy } from 'scripts/utils'
import { beforeEach } from 'mocha'

use(solidity)

describe('TrueFiPool2', () => {
  let provider: MockProvider
  let owner: Wallet
  let borrower: Wallet
  let borrower2: Wallet
  let borrower3: Wallet
  let creditAgency: TrueCreditAgency
  let creditOracle: TrueFiCreditOracle
  let tusd: MockTrueCurrency
  let tru: MockTrueCurrency
  let stkTru: StkTruToken
  let tusdPool: TrueFiPool2
  let usdcPool: TrueFiPool2
  let loanFactory: LoanFactory2
  let lender: TrueLender2
  let rater: TrueRatingAgencyV2
  let loan: LoanToken2
  let safu: Safu
  let deployContract: Deployer
  let poolStrategy1: MockStrategy
  let poolStrategy2: MockStrategy
  let badPoolStrategy: BadStrategy
  let rateAdjuster: TrueRateAdjuster

  let timeTravel: (time: number) => void
  let setUtilization: (pool: TrueFiPool2, utilization: number) => void

  beforeEachWithFixture(async (wallets, _provider) => {
    [owner, borrower, borrower2, borrower3] = wallets
    deployContract = setupDeploy(owner)
    timeTravel = (time: number) => _timeTravel(_provider, time)
    provider = _provider

    ; ({
      stkTru,
      tru,
      standardToken: tusd,
      rater,
      lender,
      standardPool: tusdPool,
      feePool: usdcPool,
      loanFactory,
      safu,
      creditAgency,
      creditOracle,
      rateAdjuster,
    } = await setupTruefi2(owner, provider))

    loan = await createApprovedLoan(rater, tru, stkTru, loanFactory, borrower, tusdPool, 500000, DAY, 1000, owner, provider)

    poolStrategy1 = await deployContract(MockStrategy__factory, tusd.address, tusdPool.address)
    poolStrategy2 = await deployContract(MockStrategy__factory, tusd.address, tusdPool.address)
    badPoolStrategy = await deployContract(BadStrategy__factory, tusd.address, tusdPool.address)

    await tusd.mint(owner.address, parseEth(1e7))

    await tusdPool.setCreditAgency(creditAgency.address)
    await creditAgency.allowPool(tusdPool.address, true)
    await rateAdjuster.setRiskPremium(700)

    for (const wallet of [owner, borrower, borrower2, borrower3]) {
      await creditOracle.setScore(wallet.address, 255)
      await creditOracle.setMaxBorrowerLimit(wallet.address, parseEth(100_000_000))
      await creditAgency.allowBorrower(wallet.address, true)
    }

    setUtilization = (pool: TrueFiPool2, utilization: number) => (
      _setUtilization(
        provider, rater,
        tru, stkTru, tusd,
        loanFactory,
        borrower2, borrower3,
        lender, owner,
        tusdPool, utilization,
      )
    )
  })

  const currencyBalanceOf = async (pool: TrueFiPool2) => (
    (await tusd.balanceOf(pool.address)).sub(await pool.claimableFees())
  )

  const withToleratedSlippage = (number: BigNumber) => {
    const slippage = 1
    return number.mul(100 - slippage).div(100)
  }

  describe('initializer', () => {
    it('sets corresponding token', async () => {
      expect(await tusdPool.token()).to.equal(tusd.address)
    })

    it('sets lender', async () => {
      expect(await tusdPool.lender()).to.eq(lender.address)
    })

    it('sets no initial joiningFee', async () => {
      expect(await tusdPool.joiningFee()).to.eq(0)
    })

    it('sets erc20 params', async () => {
      expect(await tusdPool.name()).to.equal('TrueFi TrueCurrency')
      expect(await tusdPool.symbol()).to.equal('tfTCUR')
      expect(await tusdPool.decimals()).to.equal(18)
    })

    it('transfers ownership', async () => {
      expect(await tusdPool.owner()).to.eq(owner.address)
    })
  })

  describe('setPauseStatus', () => {
    it('can be called by owner', async () => {
      await expect(tusdPool.setPauseStatus(true))
        .not.to.be.reverted
      await expect(tusdPool.setPauseStatus(false))
        .not.to.be.reverted
    })

    it('cannot be called by unauthorized address', async () => {
      await expect(tusdPool.connect(borrower).setPauseStatus(true))
        .to.be.revertedWith('Ownable: caller is not the owner')
      await expect(tusdPool.connect(borrower).setPauseStatus(false))
        .to.be.revertedWith('Ownable: caller is not the owner')
    })

    it('properly changes pausing status', async () => {
      expect(await tusdPool.pauseStatus()).to.be.false
      await tusdPool.setPauseStatus(true)
      expect(await tusdPool.pauseStatus()).to.be.true
      await tusdPool.setPauseStatus(false)
      expect(await tusdPool.pauseStatus()).to.be.false
    })

    it('emits proper event', async () => {
      await expect(tusdPool.setPauseStatus(true))
        .to.emit(tusdPool, 'PauseStatusChanged')
        .withArgs(true)
      await expect(tusdPool.setPauseStatus(false))
        .to.emit(tusdPool, 'PauseStatusChanged')
        .withArgs(false)
    })
  })

  describe('setSAFU', () => {
    it('can be called by owner', async () => {
      await expect(tusdPool.setSafuAddress(borrower.address))
        .not.to.be.reverted
    })

    it('cannot be called by unauthorized address', async () => {
      await expect(tusdPool.connect(borrower).setSafuAddress(borrower.address))
        .to.be.revertedWith('Ownable: caller is not the owner')
    })

    it('properly changes SAFU address', async () => {
      expect(await tusdPool.safu()).to.equal(safu.address)
      await tusdPool.setSafuAddress(borrower.address)
      expect(await tusdPool.safu()).to.equal(borrower.address)
    })

    it('emits proper event', async () => {
      await expect(tusdPool.setSafuAddress(borrower.address))
        .to.emit(tusdPool, 'SafuChanged')
        .withArgs(borrower.address)
    })
  })

  describe('setCreditAgency', () => {
    it('can be called by owner', async () => {
      await expect(tusdPool.setCreditAgency(creditAgency.address))
        .not.to.be.reverted
    })

    it('cannot be called by unauthorized address', async () => {
      await expect(tusdPool.connect(borrower).setCreditAgency(creditAgency.address))
        .to.be.revertedWith('Ownable: caller is not the owner')
    })

    it('properly changes Credit Agency address', async () => {
      await tusdPool.setCreditAgency(AddressZero)
      expect(await tusdPool.creditAgency()).to.equal(AddressZero)
      await tusdPool.setCreditAgency(creditAgency.address)
      expect(await tusdPool.creditAgency()).to.equal(creditAgency.address)
    })

    it('emits proper event', async () => {
      await expect(tusdPool.setCreditAgency(creditAgency.address))
        .to.emit(tusdPool, 'CreditAgencyChanged')
        .withArgs(creditAgency.address)
    })
  })

  describe('liquidValue', () => {
    const includeFee = (amount: BigNumber) => amount.mul(10000).div(9975)

    beforeEach(async () => {
      await tusd.approve(tusdPool.address, includeFee(parseEth(1e5)))
    })

    it('liquid value equals balanceOf(pool)', async () => {
      const depositedAmount = parseEth(1e5)
      await tusdPool.join(depositedAmount)
      expect(await tusdPool.liquidValue()).to.equal(depositedAmount)
      expect(await tusdPool.liquidValue())
        .to.equal(await tusd.balanceOf(tusdPool.address))
    })

    it('liquid value equals balanceOf(pool) - claimableFees', async () => {
      await tusdPool.setJoiningFee(25)
      await tusdPool.join(includeFee(parseEth(1e5)))
      expect(await tusdPool.liquidValue())
        .to.equal(parseEth(1e5))
    })

    it('liquid value equals balanceOf(pool) - claimableFees + strategyValue', async () => {
      await tusdPool.setJoiningFee(25)
      await tusdPool.join(includeFee(parseEth(1e5)))
      await tusdPool.connect(owner).switchStrategy(poolStrategy1.address)
      await tusdPool.flush(1000)
      expect(await tusdPool.liquidValue())
        .to.equal((await currencyBalanceOf(tusdPool)).add(1000))
    })
  })

  describe('strategyValue', () => {
    const joinAmount = parseEth(1e7)

    beforeEach(async () => {
      await tusd.approve(tusdPool.address, joinAmount)
      await tusdPool.join(joinAmount)
    })

    it('returns 0 if pool has no strategy', async () => {
      expect(await tusdPool.strategyValue()).to.eq(0)
    })

    it('returns current strategy value', async () => {
      await tusdPool.switchStrategy(poolStrategy1.address)
      await tusdPool.flush(1000)
      expect(await tusdPool.strategyValue()).to.eq(1000)
    })
  })

  describe('creditValue', () => {
    it('returns 0 if no creditAgency address set', async () => {
      await tusdPool.setCreditAgency(AddressZero)
      expect(await tusdPool.creditValue()).to.eq(0)
    })

    it('returns correct credit value', async () => {
      await tusd.approve(tusdPool.address, parseEth(1e7))
      await tusdPool.join(parseEth(1e7))

      await creditAgency.connect(borrower).borrow(tusdPool.address, 1000)
      expect(await tusdPool.creditValue()).to.be.closeTo(BigNumber.from(1000), 2)

      await timeTravel(YEAR)
      expect(await tusdPool.creditValue()).to.be.closeTo(BigNumber.from(1100), 2)
    })
  })

  describe('SAFU deficit', () => {
    beforeEach(async () => {
      await tusd.approve(tusdPool.address, parseEth(1e7))
      await tusdPool.join(parseEth(1e7))
      await lender.connect(borrower).fund(loan.address)
      await loan.connect(borrower).withdraw(borrower.address)
      await timeTravel(DAY * 4)
      await loan.enterDefault()
      await safu.liquidate(loan.address)
    })

    describe('deficitValue', () => {
      it('returns correct deficit value', async () => {
        expect(await tusdPool.deficitValue()).to.eq(500136)
      })

      it('returns 0 if no safu address set', async () => {
        await tusdPool.setSafuAddress(AddressZero)
        expect(await tusdPool.deficitValue()).to.eq(0)
      })

      it('returns 0 after loan has been repaid and redeemed', async () => {
        await tusd.mint(loan.address, 500136)
        await safu.redeem(loan.address)
        await tusdPool.reclaimDeficit(loan.address)
        expect(await tusdPool.deficitValue()).to.eq(0)
      })
    })

    describe('reclaimDeficit', () => {
      let dToken: DeficiencyToken

      beforeEach(async () => {
        await tusd.mint(loan.address, 500136)
        dToken = new DeficiencyToken__factory(owner).attach(await safu.deficiencyToken(loan.address))
        await safu.redeem(loan.address)
      })

      it('pool has deficiency tokens', async () => {
        expect(await dToken.balanceOf(tusdPool.address)).to.eq(500136)
      })

      it('transfers deficiency tokens to safu', async () => {
        await expect(() => tusdPool.reclaimDeficit(loan.address)).changeTokenBalance(dToken, tusdPool, -500136)
      })

      it('gets pool tokens from safu', async () => {
        await expect(() => tusdPool.reclaimDeficit(loan.address)).changeTokenBalance(tusd, tusdPool, 500136)
      })

      it('emits event', async () => {
        await expect(tusdPool.reclaimDeficit(loan.address))
          .to.emit(tusdPool, 'DeficitReclaimed')
          .withArgs(loan.address, 500136)
      })
    })
  })

  describe('poolValue', () => {
    const joinAmount = parseEth(1e7)

    beforeEach(async () => {
      await tusd.approve(tusdPool.address, joinAmount)
      await tusdPool.join(joinAmount)
    })

    describe('When pool has no strategy', () => {
      it('liquid value equals deposited amount', async () => {
        expect(await tusdPool.liquidValue()).to.equal(joinAmount)
      })

      it('when no ongoing loans, pool value equals liquidValue', async () => {
        expect(await tusdPool.poolValue()).to.equal(joinAmount)
      })

      it('when there are ongoing loans, pool value equals liquidValue + loanValue', async () => {
        await lender.connect(borrower).fund(loan.address)
        expect(await tusdPool.liquidValue()).to.equal(joinAmount.sub(500000))
        expect(await tusdPool.loansValue()).to.equal(500000)
        expect(await tusdPool.poolValue()).to.equal(joinAmount)

        await timeTravel(DAY * 2)
        expect(await tusdPool.loansValue()).to.equal(500136)
        expect(await tusdPool.poolValue()).to.equal(joinAmount.add(136))
      })

      it('when pool has some deficiency value', async () => {
        await lender.connect(borrower).fund(loan.address)
        await loan.connect(borrower).withdraw(borrower.address)
        await timeTravel(DAY * 4)
        await loan.enterDefault()
        await safu.liquidate(loan.address)

        expect(await tusdPool.deficitValue()).to.eq(500136)
        expect(await expect(await tusdPool.poolValue()).to.equal(joinAmount.add(136)))
      })

      it('when pool has LoC opened', async () => {
        await creditAgency.connect(borrower).borrow(tusdPool.address, 1000)
        expect(await tusdPool.poolValue()).to.be.closeTo(joinAmount, 2)

        await timeTravel(YEAR)
        expect(await tusdPool.poolValue()).to.be.closeTo(joinAmount.add(100), 2)
      })
    })
  })

  describe('setJoiningFee', () => {
    it('sets fee value', async () => {
      await tusdPool.setJoiningFee(50)
      expect(await tusdPool.joiningFee()).to.equal(50)
    })

    it('reverts when called not by owner', async () => {
      await expect(tusdPool.connect(borrower).setJoiningFee(50)).to.be.revertedWith('Ownable: caller is not the owner')
    })

    it('reverts when JoiningFee set to more than 100%', async () => {
      await expect(tusdPool.setJoiningFee(10100))
        .to.be.revertedWith('TrueFiPool: Fee cannot exceed transaction value')
    })
  })

  describe('setOracle', () => {
    const oracle = Wallet.createRandom().address

    it('sets oracle', async () => {
      await tusdPool.setOracle(oracle)
      expect(await tusdPool.oracle()).to.equal(oracle)
    })

    it('reverts when called not by owner', async () => {
      await expect(tusdPool.connect(borrower).setOracle(oracle))
        .to.be.revertedWith('Ownable: caller is not the owner')
    })
  })

  describe('setBeneficiary', () => {
    it('sets beneficiary', async () => {
      await tusdPool.setBeneficiary(owner.address)
      expect(await tusdPool.beneficiary()).to.equal(owner.address)
    })

    it('reverts when called not by owner', async () => {
      await expect(tusdPool.connect(borrower).setBeneficiary(owner.address))
        .to.be.revertedWith('Ownable: caller is not the owner')
    })

    it('cannot be set to 0', async () => {
      await expect(tusdPool.setBeneficiary(AddressZero))
        .to.be.revertedWith('TrueFiPool: Beneficiary address cannot be set to 0')
    })
  })

  describe('join-exit', () => {
    beforeEach(async () => {
      await tusd.approve(tusdPool.address, parseEth(1e7))
      await tusdPool.join(parseEth(1e7))
      await tusd.mint(borrower.address, parseEth(1e6))
      await tusd.connect(borrower).approve(tusdPool.address, parseEth(1e6))
    })

    it('does not allow to join when joining is paused', async () => {
      await tusd.approve(tusdPool.address, parseEth(1e6))
      await tusdPool.setPauseStatus(true)
      await expect(tusdPool.join(parseEth(1e6)))
        .to.be.revertedWith('TrueFiPool: Joining the pool is paused')
    })

    it('mints liquidity tokens as 1-to-1 to TUSD for first user', async () => {
      expect(await tusdPool.balanceOf(owner.address)).to.equal(parseEth(1e7))
    })

    it('mints liquidity tokens proportionally to stake for next users', async () => {
      const loan1 = await createApprovedLoan(
        rater,
        tru,
        stkTru,
        loanFactory,
        borrower,
        tusdPool,
        parseEth(1e6),
        DAY * 365,
        1000,
        owner,
        provider,
      )

      await lender.connect(borrower).fund(loan1.address)
      await timeTravel(DAY * 182.5)
      const totalSupply = await tusdPool.totalSupply()
      const poolValue = await tusdPool.poolValue()

      await tusdPool.connect(borrower).join(parseEth(1e6))
      expectScaledCloseTo(await tusdPool.balanceOf(borrower.address), totalSupply.mul(parseEth(1e6)).div(poolValue))
    })

    describe('two stakers', () => {
      let loan1: LoanToken2, loan2: LoanToken2
      beforeEach(async () => {
        loan1 = await createApprovedLoan(
          rater,
          tru,
          stkTru,
          loanFactory,
          borrower,
          tusdPool,
          parseEth(1e6),
          DAY * 365,
          1000,
          owner,
          provider,
        )

        await lender.connect(borrower).fund(loan1.address)
        await timeTravel(DAY * 182.5)
        // PoolValue is 10.05M USD at the moment
        // After join, owner has around 91% of shares
        await tusdPool.connect(borrower).join(parseEth(1e6))
        loan2 = await createApprovedLoan(
          rater,
          tru,
          stkTru,
          loanFactory,
          borrower,
          tusdPool,
          parseEth(1e6),
          DAY * 365,
          2500,
          owner,
          provider,
        )
        await lender.connect(borrower).fund(loan2.address)
      })
    })
  })

  describe('liquidExit', () => {
    const amount = parseEth(1e7)
    beforeEach(async () => {
      await tusd.approve(tusdPool.address, amount)
      await tusdPool.join(amount)
      await tusdPool.switchStrategy(poolStrategy1.address)
    })

    it('burns pool tokens on exit', async () => {
      const supply = await tusdPool.totalSupply()
      await tusdPool.liquidExit(supply.div(2))
      expect(await tusdPool.totalSupply()).to.equal(supply.div(2))
      await tusdPool.liquidExit(supply.div(3))
      expect(await tusdPool.totalSupply()).to.equal(supply.sub(supply.mul(5).div(6)))
    })

    it('all funds are liquid: transfers TUSD without penalty', async () => {
      await tusdPool.liquidExit(await tusdPool.balanceOf(owner.address))
      expect(await tusd.balanceOf(owner.address)).to.equal(amount)
    })

    it('all funds are liquid: transfers TUSD without penalty (half of stake)', async () => {
      await tusdPool.liquidExit(amount.div(2))
      expect(await tusd.balanceOf(owner.address)).to.equal(amount.div(2))
    })

    it('after loan approved, applies a penalty', async () => {
      const loan1 = await createApprovedLoan(
        rater,
        tru,
        stkTru,
        loanFactory,
        borrower,
        tusdPool,
        amount.div(10),
        DAY * 365,
        1000,
        owner,
        provider,
      )
      await lender.connect(borrower).fund(loan1.address)
      expect(await tusdPool.liquidExitPenalty(amount.div(2))).to.equal(9995)
      await tusdPool.liquidExit(amount.div(2), { gasLimit: 5000000 })
      expectScaledCloseTo(await tusd.balanceOf(owner.address), (amount.div(2).mul(9995).div(10000)))
    })

    it('half funds are in strategy: transfers TUSD without penalty', async () => {
      await tusdPool.flush(parseEth(5e6))
      await tusdPool.liquidExit(parseEth(6e6))
      expect(await tusd.balanceOf(owner.address)).to.equal(parseEth(6e6))
    })

    it('emits event', async () => {
      await expect(tusdPool.liquidExit(amount.div(2))).to.emit(tusdPool, 'Exited').withArgs(owner.address, amount.div(2))
    })
  })

  describe('integrateAtPoint', () => {
    const calcOffchain = (x: number) => Math.floor(Math.log(x + 50) * 50000)
    it('calculates integral * 1e9', async () => {
      for (let i = 0; i < 100; i++) {
        expect(await tusdPool.integrateAtPoint(i)).to.equal(calcOffchain(i))
      }
    })
  })

  describe('averageExitPenalty', () => {
    const testPenalty = async (from: number, to: number, result: number) => expect(await tusdPool.averageExitPenalty(from, to)).to.equal(result)

    it('throws if from > to', async () => {
      await expect(tusdPool.averageExitPenalty(10, 9)).to.be.revertedWith('TrueFiPool: To precedes from')
    })

    it('correctly calculates penalty when from = to', async () => {
      await testPenalty(0, 0, 1000)
      await testPenalty(1, 1, 980)
      await testPenalty(100, 100, 333)
      await testPenalty(10000, 10000, 0)
    })

    it('correctly calculates penalty when from+1=to', async () => {
      const testWithStep1 = async (from: number) => {
        const penalty = await tusdPool.averageExitPenalty(from, from + 1)
        const expected = (await tusdPool.averageExitPenalty(from, from)).add(await tusdPool.averageExitPenalty(from + 1, from + 1)).div(2)
        expect(penalty.sub(expected).abs()).to.be.lte(1)
      }

      await testWithStep1(0)
      await testWithStep1(1)
      await testWithStep1(2)
      await testWithStep1(3)
      await testWithStep1(5)
      await testWithStep1(10)
      await testWithStep1(42)
      await testWithStep1(150)
      await testWithStep1(1000)
      await testWithStep1(10000 - 2)
    })

    it('correctly calculates penalty when from < to', async () => {
      // Checked with Wolfram Alpha
      await testPenalty(0, 12, 896)
      await testPenalty(1, 100, 544)
      await testPenalty(5, 10, 870)
      await testPenalty(15, 55, 599)
      await testPenalty(42, 420, 215)
      await testPenalty(100, 1000, 108)
      await testPenalty(9100, 10000, 5)
      await testPenalty(1000, 10000, 12)
    })
  })

  describe('flush', () => {
    beforeEach(async () => {
      await tusd.approve(tusdPool.address, parseEth(100))
      await tusdPool.join(parseEth(100))
    })

    it('reverts when strategy is not set', async () => {
      await expect(tusdPool.flush(100))
        .to.be.revertedWith('TrueFiPool: Pool has no strategy set up')
    })

    it('funds for deposit should go directly into strategy', async () => {
      await tusdPool.connect(owner).switchStrategy(badPoolStrategy.address)
      await badPoolStrategy.setErrorPercents(500)
      await expect(tusdPool.flush(1000))
        .to.be.revertedWith('TrueFiPool: Strategy value expected to be higher')
      await badPoolStrategy.setErrorPercents(0)

      await tusdPool.connect(owner).switchStrategy(poolStrategy1.address)
      expect(await poolStrategy1.value()).to.eq(0)
      await expect(tusdPool.flush(1000))
        .not.to.be.reverted
      expect(await poolStrategy1.value()).to.eq(1000)
    })

    it('emits event', async () => {
      await tusdPool.connect(owner).switchStrategy(poolStrategy1.address)
      await expect(tusdPool.flush(1000))
        .to.emit(tusdPool, 'Flushed')
        .withArgs(1000)
    })
  })

  describe('pull', () => {
    beforeEach(async () => {
      await tusd.approve(tusdPool.address, parseEth(100))
      await tusdPool.join(parseEth(100))
    })

    it('reverts when strategy is not set', async () => {
      await expect(tusdPool.pull(100))
        .to.be.revertedWith('TrueFiPool: Pool has no strategy set up')
    })

    it('removed liquidity should get back to pool', async () => {
      await tusdPool.connect(owner).switchStrategy(badPoolStrategy.address)
      await tusdPool.flush(1000)
      await badPoolStrategy.setErrorPercents(1)
      await expect(tusdPool.pull(100))
        .to.be.revertedWith('TrueFiPool: Currency balance expected to be higher')
      await badPoolStrategy.setErrorPercents(0)

      await tusdPool.connect(owner).switchStrategy(poolStrategy1.address)
      await tusdPool.flush(1000)
      const expectedCurrencyBalance = (await currencyBalanceOf(tusdPool)).add(100)
      await expect(tusdPool.pull(100))
        .not.to.be.reverted
      expect(await currencyBalanceOf(tusdPool)).to.be.gte(expectedCurrencyBalance)
    })

    it('emits event', async () => {
      await tusdPool.connect(owner).switchStrategy(poolStrategy1.address)
      await tusdPool.flush(1000)
      await expect(tusdPool.pull(100))
        .to.emit(tusdPool, 'Pulled')
        .withArgs(100)
    })
  })

  describe('borrow', () => {
    beforeEach(async () => {
      await tusd.approve(tusdPool.address, parseEth(100))
      await tusdPool.join(parseEth(100))
    })

    it('only lender and creditAgency can borrow from pool', async () => {
      await expect(tusdPool.connect(owner.address).borrow(0))
        .to.be.revertedWith('TrueFiPool: Caller is not the lender or creditAgency')
    })

    it('lender can borrow funds', async () => {
      await lender.connect(borrower).fund(loan.address)
      expect('borrow').to.be.calledOnContract(tusdPool)
    })

    it('creditAgency can borrow funds', async () => {
      await tusdPool.setCreditAgency(borrower.address)
      await expect(tusdPool.connect(borrower).borrow(100)).to.be.not.reverted
    })

    it('in order to borrow from pool it has to have liquidity', async () => {
      await setUtilization(tusdPool, 90)
      const loan1 = await createApprovedLoan(
        rater,
        tru,
        stkTru,
        loanFactory,
        borrower,
        tusdPool,
        (await tusdPool.poolValue()).div(10).add(1),
        DAY,
        0,
        owner,
        provider,
      )

      await expect(lender.connect(borrower).fund(loan1.address))
        .to.be.revertedWith('TrueFiPool: Insufficient liquidity')

      const loan2 = await createApprovedLoan(
        rater,
        tru,
        stkTru,
        loanFactory,
        borrower,
        tusdPool,
        500000,
        DAY,
        1000,
        owner,
        provider,
      )

      await expect(lender.connect(borrower).fund(loan2.address))
        .not.to.be.reverted
    })

    describe('ensureSufficientLiquidity', () => {
      it('strategy has to return enough funds', async () => {
        await setUtilization(tusdPool, 90)
        const loan = await createApprovedLoan(
          rater,
          tru,
          stkTru,
          loanFactory,
          borrower,
          tusdPool,
          await tusdPool.liquidValue(),
          DAY,
          0,
          owner,
          provider,
        )
        await tusdPool.connect(owner).switchStrategy(badPoolStrategy.address)
        await tusdPool.flush(1000)
        await badPoolStrategy.setErrorPercents(1)
        await expect(lender.connect(borrower).fund(loan.address))
          .to.be.revertedWith('TrueFiPool: Not enough funds taken from the strategy')
        await badPoolStrategy.setErrorPercents(0)
        await expect(lender.connect(borrower).fund(loan.address))
          .not.to.be.reverted
      })
    })
  })

  describe('repay', () => {
    let loan: LoanToken2

    const payBack = async (token: MockTrueCurrency, loan: LoanToken2) => {
      const balance = await loan.balance()
      const debt = await loan.debt()
      await token.mint(loan.address, debt.sub(balance))
    }

    beforeEach(async () => {
      await tusd.approve(tusdPool.address, parseEth(100))
      await tusdPool.join(parseEth(100))

      loan = await createApprovedLoan(
        rater,
        tru,
        stkTru,
        loanFactory,
        borrower,
        tusdPool,
        100000,
        DAY,
        0,
        owner,
        provider,
      )

      await lender.connect(borrower).fund(loan.address)
      await payBack(tusd, loan)
      await loan.settle()
    })

    it('only lender and creditAgency can repay to pool', async () => {
      await expect(tusdPool.connect(owner.address).repay(0))
        .to.be.revertedWith('TrueFiPool: Caller is not the lender or creditAgency')
    })

    it('lender can repay funds', async () => {
      await lender.reclaim(loan.address, '0x')
      expect('repay').to.be.calledOnContract(tusdPool)
    })

    it('creditAgency can repay funds', async () => {
      await tusdPool.setCreditAgency(borrower.address)
      await expect(tusdPool.connect(borrower).repay(0)).to.be.not.reverted
    })

    it('emits event', async () => {
      await expect(lender.reclaim(loan.address, '0x'))
        .to.emit(tusdPool, 'Repaid')
        .withArgs(lender.address, 100000)
    })
  })

  describe('collectFees', () => {
    const beneficiary = Wallet.createRandom().address

    beforeEach(async () => {
      await tusd.approve(tusdPool.address, parseEth(1e7))
      await tusdPool.setJoiningFee(25)
      await tusdPool.join(parseEth(1e7))
      await tusdPool.setBeneficiary(beneficiary)
    })

    it('transfers claimable fees to address', async () => {
      await tusdPool.collectFees()
      expect(await tusd.balanceOf(beneficiary)).to.equal(parseEth(25000))
    })

    it('sets claimableFees to 0', async () => {
      await tusdPool.collectFees()
      expect(await tusdPool.claimableFees()).to.equal(0)
      await expect(tusdPool.collectFees()).to.not.emit(tusd, 'Transfer')
    })
  })

  describe('switchStrategy', () => {
    beforeEach(async () => {
      await tusd.approve(tusdPool.address, parseEth(100))
      await tusdPool.join(parseEth(100))
    })

    it('only owner can switch strategy', async () => {
      await expect(tusdPool.connect(borrower).switchStrategy(poolStrategy1.address))
        .to.be.revertedWith('Ownable: caller is not the owner')
      await expect(tusdPool.connect(owner).switchStrategy(poolStrategy1.address))
        .not.to.be.reverted
    })

    it('cannot switch to the same strategy', async () => {
      await tusdPool.connect(owner).switchStrategy(poolStrategy1.address)
      await expect(tusdPool.connect(owner).switchStrategy(poolStrategy1.address))
        .to.be.revertedWith('TrueFiPool: Cannot switch to the same strategy')
      await expect(tusdPool.connect(owner).switchStrategy(poolStrategy2.address))
        .not.to.be.reverted
    })

    it('switches strategy', async () => {
      expect(await tusdPool.strategy()).to.eq(AddressZero)
      await tusdPool.connect(owner).switchStrategy(poolStrategy1.address)
      expect(await tusdPool.strategy()).to.eq(poolStrategy1.address)
      await tusdPool.connect(owner).switchStrategy(poolStrategy2.address)
      expect(await tusdPool.strategy()).to.eq(poolStrategy2.address)
    })

    it('all funds should be withdrawn to pool', async () => {
      await tusdPool.connect(owner).switchStrategy(badPoolStrategy.address)
      await tusdPool.flush(1000)
      await badPoolStrategy.setErrorPercents(500)
      await expect(tusdPool.connect(owner).switchStrategy(poolStrategy1.address))
        .to.be.revertedWith('TrueFiPool: All funds should be withdrawn to pool')
      await badPoolStrategy.setErrorPercents(0)

      await tusdPool.connect(owner).switchStrategy(poolStrategy1.address)
      await tusdPool.flush(1000)
      const expectedMinCurrencyBalance = (await currencyBalanceOf(tusdPool))
        .add(withToleratedSlippage(await poolStrategy1.value()))
      await expect(tusdPool.connect(owner).switchStrategy(poolStrategy2.address))
        .not.to.be.reverted
      expect(await currencyBalanceOf(tusdPool))
        .to.be.gte(expectedMinCurrencyBalance)
    })

    it('switched strategy should be depleted', async () => {
      await tusdPool.connect(owner).switchStrategy(badPoolStrategy.address)
      await tusdPool.flush(1000)
      await badPoolStrategy.setErrorPercents(5)
      await expect(tusdPool.connect(owner).switchStrategy(poolStrategy1.address))
        .to.be.revertedWith('TrueFiPool: Switched strategy should be depleted')
      await badPoolStrategy.setErrorPercents(0)

      await tusdPool.connect(owner).switchStrategy(poolStrategy1.address)
      await tusdPool.flush(1000)
      await expect(tusdPool.connect(owner).switchStrategy(poolStrategy2.address))
        .not.to.be.reverted
      expect(await poolStrategy1.value()).to.eq(0)
    })

    it('emits event', async () => {
      await expect(tusdPool.connect(owner).switchStrategy(poolStrategy1.address))
        .to.emit(tusdPool, 'StrategySwitched')
        .withArgs(poolStrategy1.address)
    })
  })

  describe('liquidate', () => {
    let loan: LoanToken2

    beforeEach(async () => {
      await tusd.approve(tusdPool.address, parseEth(100))
      await tusdPool.join(parseEth(100))

      loan = await createApprovedLoan(
        rater,
        tru,
        stkTru,
        loanFactory,
        borrower,
        tusdPool,
        100000,
        DAY,
        100,
        owner,
        provider,
      )

      await lender.connect(borrower).fund(loan.address)
    })

    it('can only be performed by the SAFU', async () => {
      await expect(tusdPool.liquidate(loan.address)).to.be.revertedWith('TrueFiPool: Should be called by SAFU')
    })

    async function liquidate () {
      await timeTravel(DAY * 4)
      await loan.enterDefault()
      await safu.liquidate(loan.address)
    }

    it('transfers all LTs to the safu', async () => {
      await liquidate()
      expect(await loan.balanceOf(safu.address)).to.equal(await loan.totalSupply())
    })

    it('liquid exit after liquidation returns correct amount of tokens', async () => {
      await liquidate()
      const totalValue = await tusdPool.poolValue()
      const totalSupply = await tusdPool.totalSupply()
      const penalty = await tusdPool.liquidExitPenalty(totalSupply.div(2))
      expect(penalty).to.equal(9996)
      await expect(() => tusdPool.liquidExit(totalSupply.div(2))).to.changeTokenBalance(tusd, owner, totalValue.div(2).mul(penalty).div(10000))
    })
  })

  describe('liquidRatio', () => {
    const includeFee = (amount: BigNumber) => amount.mul(10000).div(9975)

    beforeEach(async () => {
      await tusd.approve(tusdPool.address, includeFee(parseEth(1e5)))
      await tusdPool.join(parseEth(1e5))
<<<<<<< HEAD
    })

    it('returns 0% when pool value is 0', async () => {
      expect(await usdcPool.liquidRatio(100)).to.eq(0)
    })

    it('returns 0% when liquid value is 0', async () => {
      const loanForPartOfPool = await createApprovedLoan(
        rater, tru,
        stkTru, loanFactory,
        borrower, tusdPool,
        parseEth(1e5), DAY,
        100, owner,
        provider,
      )
      await lender.connect(borrower).fund(loanForPartOfPool.address)

      expect(await tusdPool.liquidValue()).to.eq(0)
      expect(await tusdPool.liquidRatio(0)).to.eq(0)
=======
      await setUtilization(tusdPool, 25)
>>>>>>> b350e86a
    })

    it('returns 100% when liquid value equals poolValue', async () => {
      expect(await tusdPool.liquidValue()).to.eq(await tusdPool.poolValue())
      expect(await tusdPool.liquidRatio(0)).to.eq(100_00)
    })

    it('correctly predicts ratio after a loan of `afterAmountLent`', async () => {
      const loanValue = parseEth(100)
      const expectedLiquidRatio = await tusdPool.liquidRatio(loanValue)

      const loanForPartOfPool = await createApprovedLoan(
        rater, tru,
        stkTru, loanFactory,
        borrower, tusdPool,
        loanValue, DAY,
        100, owner,
        provider,
      )
      await lender.connect(borrower).fund(loanForPartOfPool.address)

      expect(await tusdPool.liquidRatio(0)).to.eq(expectedLiquidRatio)
    })

    it('equals 100% - utilization after lending', async () => {
      const loanForPartOfPool = await createApprovedLoan(
        rater, tru,
        stkTru, loanFactory,
        borrower, tusdPool,
        parseEth(1e5).div(4), DAY,
        100, owner,
        provider,
      )
      await lender.connect(borrower).fund(loanForPartOfPool.address)

      const poolUtilization = (await tusdPool.liquidValue()).mul(100_00).div(await tusdPool.poolValue())

      expect(await tusdPool.liquidRatio(parseEth(1e5).div(2))).to.eq(BigNumber.from(100_00).sub(poolUtilization))
    })
  })
})<|MERGE_RESOLUTION|>--- conflicted
+++ resolved
@@ -69,7 +69,7 @@
     timeTravel = (time: number) => _timeTravel(_provider, time)
     provider = _provider
 
-    ; ({
+    ;({
       stkTru,
       tru,
       standardToken: tusd,
@@ -96,7 +96,7 @@
     await creditAgency.allowPool(tusdPool.address, true)
     await rateAdjuster.setRiskPremium(700)
 
-    for (const wallet of [owner, borrower, borrower2, borrower3]) {
+    for (const wallet of [borrower, borrower2, borrower3]) {
       await creditOracle.setScore(wallet.address, 255)
       await creditOracle.setMaxBorrowerLimit(wallet.address, parseEth(100_000_000))
       await creditAgency.allowBorrower(wallet.address, true)
@@ -1002,7 +1002,6 @@
     beforeEach(async () => {
       await tusd.approve(tusdPool.address, includeFee(parseEth(1e5)))
       await tusdPool.join(parseEth(1e5))
-<<<<<<< HEAD
     })
 
     it('returns 0% when pool value is 0', async () => {
@@ -1010,21 +1009,10 @@
     })
 
     it('returns 0% when liquid value is 0', async () => {
-      const loanForPartOfPool = await createApprovedLoan(
-        rater, tru,
-        stkTru, loanFactory,
-        borrower, tusdPool,
-        parseEth(1e5), DAY,
-        100, owner,
-        provider,
-      )
-      await lender.connect(borrower).fund(loanForPartOfPool.address)
+      await setUtilization(tusdPool, 100)
 
       expect(await tusdPool.liquidValue()).to.eq(0)
       expect(await tusdPool.liquidRatio(0)).to.eq(0)
-=======
-      await setUtilization(tusdPool, 25)
->>>>>>> b350e86a
     })
 
     it('returns 100% when liquid value equals poolValue', async () => {
@@ -1050,16 +1038,7 @@
     })
 
     it('equals 100% - utilization after lending', async () => {
-      const loanForPartOfPool = await createApprovedLoan(
-        rater, tru,
-        stkTru, loanFactory,
-        borrower, tusdPool,
-        parseEth(1e5).div(4), DAY,
-        100, owner,
-        provider,
-      )
-      await lender.connect(borrower).fund(loanForPartOfPool.address)
-
+      await setUtilization(tusdPool, 25)
       const poolUtilization = (await tusdPool.liquidValue()).mul(100_00).div(await tusdPool.poolValue())
 
       expect(await tusdPool.liquidRatio(parseEth(1e5).div(2))).to.eq(BigNumber.from(100_00).sub(poolUtilization))
