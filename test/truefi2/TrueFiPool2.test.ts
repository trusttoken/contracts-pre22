import { expect, use } from 'chai'
import {
  LoanToken2,
  MockStrategy,
  MockStrategy__factory,
  BadStrategy,
  BadStrategy__factory,
  TrueFiPool2,
  TrueLender2,
  MockTrueCurrency,
  LoanFactory2,
  Safu,
  DeficiencyToken__factory,
  DeficiencyToken,
  LineOfCreditAgency,
  TrueFiCreditOracle,
  CreditModel,
  MockTrueCurrency__factory,
  FixedTermLoanAgency,
  LegacyLoanToken2__factory,
} from 'contracts'
import { MockProvider, solidity } from 'ethereum-waffle'
import { BigNumber, Wallet } from 'ethers'
import { AddressZero } from '@ethersproject/constants'
import {
  beforeEachWithFixture,
  parseEth,
  setUtilization as _setUtilization,
  extractLoanTokenAddress,
  createLoan,
  DAY,
  expectScaledCloseTo,
  setupTruefi2,
  timeTravel as _timeTravel,
  YEAR,
} from 'utils'
import { Deployer, setupDeploy } from 'scripts/utils'
import { beforeEach } from 'mocha'

use(solidity)

describe('TrueFiPool2', () => {
  let provider: MockProvider
  let owner: Wallet
  let borrower: Wallet
  let borrower2: Wallet
  let borrower3: Wallet
  let creditAgency: LineOfCreditAgency
  let creditOracle: TrueFiCreditOracle
  let tusd: MockTrueCurrency
  let tusdPool: TrueFiPool2
  let usdcPool: TrueFiPool2
  let loanFactory: LoanFactory2
  let lender: TrueLender2
  let loan: LoanToken2
  let safu: Safu
  let deployContract: Deployer
  let poolStrategy1: MockStrategy
  let poolStrategy2: MockStrategy
  let badPoolStrategy: BadStrategy
  let creditModel: CreditModel
  let ftlAgency: FixedTermLoanAgency

  let timeTravel: (time: number) => void
  let setUtilization: (utilization: number) => void

  beforeEachWithFixture(async (wallets, _provider) => {
    [owner, borrower, borrower2, borrower3] = wallets
    deployContract = setupDeploy(owner)
    timeTravel = (time: number) => _timeTravel(_provider, time)
    provider = _provider

    ; ({
      standardToken: tusd,
      lender,
      standardPool: tusdPool,
      feePool: usdcPool,
      loanFactory,
      safu,
      creditAgency,
      creditOracle,
      creditModel,
      ftlAgency,
    } = await setupTruefi2(owner, provider))

    poolStrategy1 = await deployContract(MockStrategy__factory, tusd.address, tusdPool.address)
    poolStrategy2 = await deployContract(MockStrategy__factory, tusd.address, tusdPool.address)
    badPoolStrategy = await deployContract(BadStrategy__factory, tusd.address, tusdPool.address)

    await tusd.mint(owner.address, parseEth(1e7))

    await tusdPool.setCreditAgency(creditAgency.address)
    await tusdPool.setFixedTermLoanAgency(ftlAgency.address)
    await creditModel.setRiskPremium(700)

    for (const wallet of [borrower, borrower2, borrower3]) {
      await creditOracle.setScore(wallet.address, 255)
      await creditOracle.setMaxBorrowerLimit(wallet.address, parseEth(100_000_000))
      await creditAgency.allowBorrower(wallet.address, true)
    }

    await ftlAgency.allowBorrower(borrower.address)

    setUtilization = (utilization: number) => (
      _setUtilization(
        tusd,
        borrower2,
        borrower3,
        ftlAgency,
        owner,
        tusdPool,
        utilization,
      )
    )
  })

  const currencyBalanceOf = async (pool: TrueFiPool2) => (
    (await tusd.balanceOf(pool.address)).sub(await pool.claimableFees())
  )

  const withToleratedSlippage = (number: BigNumber) => {
    const slippage = 1
    return number.mul(100 - slippage).div(100)
  }

  describe('initializer', () => {
    it('sets corresponding token', async () => {
      expect(await tusdPool.token()).to.equal(tusd.address)
    })

    it('sets lender', async () => {
      expect(await tusdPool.lender()).to.eq(lender.address)
    })

    it('sets no initial joiningFee', async () => {
      expect(await tusdPool.joiningFee()).to.eq(0)
    })

    it('sets erc20 params', async () => {
      expect(await tusdPool.name()).to.equal('TrueFi TrueCurrency')
      expect(await tusdPool.symbol()).to.equal('tfTCUR')
      expect(await tusdPool.decimals()).to.equal(18)
    })

    it('transfers ownership', async () => {
      expect(await tusdPool.owner()).to.eq(owner.address)
    })
  })

  describe('setPauseStatus', () => {
    it('can be called by owner', async () => {
      await expect(tusdPool.setPauseStatus(true))
        .not.to.be.reverted
      await expect(tusdPool.setPauseStatus(false))
        .not.to.be.reverted
    })

    it('cannot be called by unauthorized address', async () => {
      await expect(tusdPool.connect(borrower).setPauseStatus(true))
        .to.be.revertedWith('Ownable: caller is not the owner')
      await expect(tusdPool.connect(borrower).setPauseStatus(false))
        .to.be.revertedWith('Ownable: caller is not the owner')
    })

    it('properly changes pausing status', async () => {
      expect(await tusdPool.pauseStatus()).to.be.false
      await tusdPool.setPauseStatus(true)
      expect(await tusdPool.pauseStatus()).to.be.true
      await tusdPool.setPauseStatus(false)
      expect(await tusdPool.pauseStatus()).to.be.false
    })

    it('emits proper event', async () => {
      await expect(tusdPool.setPauseStatus(true))
        .to.emit(tusdPool, 'PauseStatusChanged')
        .withArgs(true)
      await expect(tusdPool.setPauseStatus(false))
        .to.emit(tusdPool, 'PauseStatusChanged')
        .withArgs(false)
    })
  })

  describe('setSAFU', () => {
    it('can be called by owner', async () => {
      await expect(tusdPool.setSafuAddress(borrower.address))
        .not.to.be.reverted
    })

    it('cannot be called by unauthorized address', async () => {
      await expect(tusdPool.connect(borrower).setSafuAddress(borrower.address))
        .to.be.revertedWith('Ownable: caller is not the owner')
    })

    it('properly changes SAFU address', async () => {
      expect(await tusdPool.safu()).to.equal(safu.address)
      await tusdPool.setSafuAddress(borrower.address)
      expect(await tusdPool.safu()).to.equal(borrower.address)
    })

    it('emits proper event', async () => {
      await expect(tusdPool.setSafuAddress(borrower.address))
        .to.emit(tusdPool, 'SafuChanged')
        .withArgs(borrower.address)
    })
  })

  describe('setCreditAgency', () => {
    it('can be called by owner', async () => {
      await expect(tusdPool.setCreditAgency(creditAgency.address))
        .not.to.be.reverted
    })

    it('cannot be called by unauthorized address', async () => {
      await expect(tusdPool.connect(borrower).setCreditAgency(creditAgency.address))
        .to.be.revertedWith('Ownable: caller is not the owner')
    })

    it('properly changes Credit Agency address', async () => {
      await tusdPool.setCreditAgency(AddressZero)
      expect(await tusdPool.creditAgency()).to.equal(AddressZero)
      await tusdPool.setCreditAgency(creditAgency.address)
      expect(await tusdPool.creditAgency()).to.equal(creditAgency.address)
    })

    it('emits proper event', async () => {
      await expect(tusdPool.setCreditAgency(creditAgency.address))
        .to.emit(tusdPool, 'CreditAgencyChanged')
        .withArgs(creditAgency.address)
    })
  })

  describe('setFixedTermLoanAgency', () => {
    it('can be called by owner', async () => {
      await expect(tusdPool.setFixedTermLoanAgency(ftlAgency.address))
        .not.to.be.reverted
    })

    it('cannot be called by unauthorized address', async () => {
      await expect(tusdPool.connect(borrower).setFixedTermLoanAgency(ftlAgency.address))
        .to.be.revertedWith('Ownable: caller is not the owner')
    })

    it('properly changes FixedTermLoanAgency address', async () => {
      await tusdPool.setFixedTermLoanAgency(AddressZero)
      expect(await tusdPool.ftlAgency()).to.equal(AddressZero)
      await tusdPool.setFixedTermLoanAgency(ftlAgency.address)
      expect(await tusdPool.ftlAgency()).to.equal(ftlAgency.address)
    })

    it('emits proper event', async () => {
      await expect(tusdPool.setFixedTermLoanAgency(ftlAgency.address))
        .to.emit(tusdPool, 'FixedTermLoanAgencyChanged')
        .withArgs(ftlAgency.address)
    })
  })

  describe('liquidValue', () => {
    const includeFee = (amount: BigNumber) => amount.mul(10000).div(9975)

    beforeEach(async () => {
      await tusd.approve(tusdPool.address, includeFee(parseEth(1e5)))
    })

    it('liquid value equals balanceOf(pool)', async () => {
      const depositedAmount = parseEth(1e5)
      await tusdPool.join(depositedAmount)
      expect(await tusdPool.liquidValue()).to.equal(depositedAmount)
      expect(await tusdPool.liquidValue())
        .to.equal(await tusd.balanceOf(tusdPool.address))
    })

    it('liquid value equals balanceOf(pool) - claimableFees', async () => {
      await tusdPool.setJoiningFee(25)
      await tusdPool.join(includeFee(parseEth(1e5)))
      expect(await tusdPool.liquidValue())
        .to.equal(parseEth(1e5))
    })

    it('liquid value equals balanceOf(pool) - claimableFees + strategyValue', async () => {
      await tusdPool.setJoiningFee(25)
      await tusdPool.join(includeFee(parseEth(1e5)))
      await tusdPool.connect(owner).switchStrategy(poolStrategy1.address)
      await tusdPool.flush(1000)
      expect(await tusdPool.liquidValue())
        .to.equal((await currencyBalanceOf(tusdPool)).add(1000))
    })
  })

  describe('strategyValue', () => {
    const joinAmount = parseEth(1e7)

    beforeEach(async () => {
      await tusd.approve(tusdPool.address, joinAmount)
      await tusdPool.join(joinAmount)
    })

    it('returns 0 if pool has no strategy', async () => {
      expect(await tusdPool.strategyValue()).to.eq(0)
    })

    it('returns current strategy value', async () => {
      await tusdPool.switchStrategy(poolStrategy1.address)
      await tusdPool.flush(1000)
      expect(await tusdPool.strategyValue()).to.eq(1000)
    })
  })

  describe('creditValue', () => {
    it('returns 0 if no creditAgency address set', async () => {
      await tusdPool.setCreditAgency(AddressZero)
      expect(await tusdPool.creditValue()).to.eq(0)
    })

    it('returns correct credit value', async () => {
      await tusd.approve(tusdPool.address, parseEth(1e7))
      await tusdPool.join(parseEth(1e7))

      await creditAgency.connect(borrower).borrow(tusdPool.address, 1000)
      expect(await tusdPool.creditValue()).to.be.closeTo(BigNumber.from(1000), 2)

      await timeTravel(YEAR)
      expect(await tusdPool.creditValue()).to.be.closeTo(BigNumber.from(1100), 2)
    })
  })

  describe('SAFU deficit', () => {
    let debt: string

    beforeEach(async () => {
      await tusd.approve(tusdPool.address, parseEth(1e7))
      await tusdPool.join(parseEth(1e7))
      const tx = ftlAgency.connect(borrower).borrow(tusdPool.address, 500000, DAY, 1000)
      loan = await extractLoanTokenAddress(tx, owner, loanFactory)
      await loan.connect(borrower).withdraw(borrower.address)
      await timeTravel(DAY * 4)
      await loan.enterDefault()
      debt = await loan.debtToken()
      await safu.liquidate([debt])
    })

    describe('deficitValue', () => {
      it('returns correct deficit value', async () => {
        expect(await tusdPool.deficitValue()).to.eq(500136)
      })

      it('returns 0 if no safu address set', async () => {
        await tusdPool.setSafuAddress(AddressZero)
        expect(await tusdPool.deficitValue()).to.eq(0)
      })

      it('returns 0 after loan has been repaid and redeemed', async () => {
        await tusd.mint(debt, 500136)
        await safu.redeem(debt)
        await tusdPool.reclaimDeficit(debt)
        expect(await tusdPool.deficitValue()).to.eq(0)
      })
    })

    describe('reclaimDeficit', () => {
      let dToken: DeficiencyToken

      beforeEach(async () => {
        await tusd.mint(debt, 500136)
        dToken = new DeficiencyToken__factory(owner).attach(await safu.deficiencyToken(debt))
        await safu.redeem(debt)
      })

      it('pool has deficiency tokens', async () => {
        expect(await dToken.balanceOf(tusdPool.address)).to.eq(500136)
      })

      it('transfers deficiency tokens to safu', async () => {
        await expect(() => tusdPool.reclaimDeficit(debt)).changeTokenBalance(dToken, tusdPool, -500136)
      })

      it('gets pool tokens from safu', async () => {
        await expect(() => tusdPool.reclaimDeficit(debt)).changeTokenBalance(tusd, tusdPool, 500136)
      })

      it('emits event', async () => {
        await expect(tusdPool.reclaimDeficit(debt))
          .to.emit(tusdPool, 'DeficitReclaimed')
          .withArgs(debt, 500136)
      })
    })
  })

  describe('poolValue', () => {
    const joinAmount = parseEth(1e7)

    beforeEach(async () => {
      await tusd.approve(tusdPool.address, joinAmount)
      await tusdPool.join(joinAmount)
    })

    describe('When pool has no strategy', () => {
      it('liquid value equals deposited amount', async () => {
        expect(await tusdPool.liquidValue()).to.equal(joinAmount)
      })

      it('when no ongoing loans, pool value equals liquidValue', async () => {
        expect(await tusdPool.poolValue()).to.equal(joinAmount)
      })

      it('when there are ongoing loans, pool value equals liquidValue + loanValue', async () => {
        await ftlAgency.connect(borrower).borrow(tusdPool.address, 500000, DAY, 1000)
        expect(await tusdPool.liquidValue()).to.equal(joinAmount.sub(500000))
        expect(await tusdPool.loansValue()).to.equal(500000)
        expect(await tusdPool.poolValue()).to.equal(joinAmount)

        await timeTravel(DAY * 2)
        expect(await tusdPool.loansValue()).to.equal(500136)
        expect(await tusdPool.poolValue()).to.equal(joinAmount.add(136))
      })

      it('when there are ongoing loans in both trueLender and FTLA, pool value contains both', async () => {
        loan = await createLoan(loanFactory, borrower, tusdPool, 500000, DAY, 1000)
        await lender.connect(borrower).fund(loan.address)
        await ftlAgency.allowBorrower(borrower2.address)
        await ftlAgency.connect(borrower2).borrow(tusdPool.address, 5000, YEAR, 10000)
        expect(await tusdPool.liquidValue()).to.equal(joinAmount.sub(500000).sub(5000))
        expect(await tusdPool.loansValue()).to.equal(500000 + 5000)
        expect(await tusdPool.poolValue()).to.equal(joinAmount)

        await timeTravel(DAY * 2)
        expect(await tusdPool.loansValue()).to.equal(505139)
        expect(await tusdPool.poolValue()).to.equal(joinAmount.add(139))
      })

      it('when pool has some deficiency value', async () => {
        const tx = ftlAgency.connect(borrower).borrow(tusdPool.address, 500000, DAY, 1000)
        loan = await extractLoanTokenAddress(tx, owner, loanFactory)
        await loan.connect(borrower).withdraw(borrower.address)
        await timeTravel(DAY * 4)
        await loan.enterDefault()
        expect(await tusdPool.poolValue()).to.equal(joinAmount.add(136))
        const debt = await loan.debtToken()
        await safu.liquidate([debt])

        expect(await tusdPool.deficitValue()).to.eq(500136)
        expect(await tusdPool.poolValue()).to.equal(joinAmount.add(136))
      })

      it('when pool has debtTokens', async () => {
        await tusdPool.setCreditAgency(owner.address)
        const debtToken = await new MockTrueCurrency__factory(owner).deploy()
        await debtToken.mint(owner.address, 2000)
        await debtToken.approve(tusdPool.address, 2000)
        await tusdPool.addDebt(debtToken.address, 2000)
        await tusdPool.setCreditAgency(creditAgency.address)
        expect(await tusdPool.poolValue()).to.equal(joinAmount.add(2000))
      })

      it('when pool has LoC opened', async () => {
        await creditAgency.connect(borrower).borrow(tusdPool.address, 1000)
        expect(await tusdPool.poolValue()).to.be.closeTo(joinAmount, 2)

        await timeTravel(YEAR)
        expect(await tusdPool.poolValue()).to.be.closeTo(joinAmount.add(100), 2)
      })
    })
  })

  describe('setJoiningFee', () => {
    it('sets fee value', async () => {
      await tusdPool.setJoiningFee(50)
      expect(await tusdPool.joiningFee()).to.equal(50)
    })

    it('reverts when called not by owner', async () => {
      await expect(tusdPool.connect(borrower).setJoiningFee(50)).to.be.revertedWith('Ownable: caller is not the owner')
    })

    it('reverts when JoiningFee set to more than 100%', async () => {
      await expect(tusdPool.setJoiningFee(10100))
        .to.be.revertedWith('TrueFiPool: Fee cannot exceed transaction value')
    })
  })

  describe('setOracle', () => {
    const oracle = Wallet.createRandom().address

    it('sets oracle', async () => {
      await tusdPool.setOracle(oracle)
      expect(await tusdPool.oracle()).to.equal(oracle)
    })

    it('reverts when called not by owner', async () => {
      await expect(tusdPool.connect(borrower).setOracle(oracle))
        .to.be.revertedWith('Ownable: caller is not the owner')
    })
  })

  describe('setBeneficiary', () => {
    it('sets beneficiary', async () => {
      await tusdPool.setBeneficiary(owner.address)
      expect(await tusdPool.beneficiary()).to.equal(owner.address)
    })

    it('reverts when called not by owner', async () => {
      await expect(tusdPool.connect(borrower).setBeneficiary(owner.address))
        .to.be.revertedWith('Ownable: caller is not the owner')
    })

    it('cannot be set to 0', async () => {
      await expect(tusdPool.setBeneficiary(AddressZero))
        .to.be.revertedWith('TrueFiPool: Beneficiary address cannot be set to 0')
    })
  })

  describe('join-exit', () => {
    beforeEach(async () => {
      await tusd.approve(tusdPool.address, parseEth(1e7))
      await tusdPool.join(parseEth(1e7))
      await tusd.mint(borrower.address, parseEth(1e6))
      await tusd.connect(borrower).approve(tusdPool.address, parseEth(1e6))
    })

    it('does not allow to join when joining is paused', async () => {
      await tusd.approve(tusdPool.address, parseEth(1e6))
      await tusdPool.setPauseStatus(true)
      await expect(tusdPool.join(parseEth(1e6)))
        .to.be.revertedWith('TrueFiPool: Joining the pool is paused')
    })

    it('mints liquidity tokens as 1-to-1 to TUSD for first user', async () => {
      expect(await tusdPool.balanceOf(owner.address)).to.equal(parseEth(1e7))
    })

    it('mints liquidity tokens proportionally to stake for next users', async () => {
      await ftlAgency.connect(borrower).borrow(tusdPool.address, parseEth(1e6), DAY * 365, 2000)
      await timeTravel(DAY * 182.5)
      const totalSupply = await tusdPool.totalSupply()
      const poolValue = await tusdPool.poolValue()

      await tusdPool.connect(borrower).join(parseEth(1e6))
      expectScaledCloseTo(await tusdPool.balanceOf(borrower.address), totalSupply.mul(parseEth(1e6)).div(poolValue))
    })

    describe('two stakers', () => {
      beforeEach(async () => {
        await ftlAgency.connect(borrower).borrow(tusdPool.address, parseEth(1e6), DAY * 365, 1000)
        await timeTravel(DAY * 182.5)
        // PoolValue is 10.05M USD at the moment
        // After join, owner has around 91% of shares
        await tusdPool.connect(borrower).join(parseEth(1e6))
        await ftlAgency.connect(borrower).borrow(tusdPool.address, parseEth(1e6), DAY * 365, 1000)
      })
    })
  })

  describe('liquidExit', () => {
    const amount = parseEth(1e7)
    beforeEach(async () => {
      await tusd.approve(tusdPool.address, amount)
      await tusdPool.join(amount)
      await tusdPool.switchStrategy(poolStrategy1.address)
    })

    it('burns pool tokens on exit', async () => {
      const supply = await tusdPool.totalSupply()
      await tusdPool.liquidExit(supply.div(2))
      expect(await tusdPool.totalSupply()).to.equal(supply.div(2))
      await tusdPool.liquidExit(supply.div(3))
      expect(await tusdPool.totalSupply()).to.equal(supply.sub(supply.mul(5).div(6)))
    })

    it('all funds are liquid: transfers TUSD without penalty', async () => {
      await tusdPool.liquidExit(await tusdPool.balanceOf(owner.address))
      expect(await tusd.balanceOf(owner.address)).to.equal(amount)
    })

    it('all funds are liquid: transfers TUSD without penalty (half of stake)', async () => {
      await tusdPool.liquidExit(amount.div(2))
      expect(await tusd.balanceOf(owner.address)).to.equal(amount.div(2))
    })

    it('after loan approved, applies a penalty', async () => {
      await ftlAgency.connect(borrower).borrow(tusdPool.address, amount.div(10), DAY * 365, 2000)
      expect(await tusdPool.liquidExitPenalty(amount.div(2))).to.equal(9995)
      await tusdPool.liquidExit(amount.div(2))
      expectScaledCloseTo(await tusd.balanceOf(owner.address), (amount.div(2).mul(9995).div(10000)))
    })

    it('half funds are in strategy: transfers TUSD without penalty', async () => {
      await tusdPool.flush(parseEth(5e6))
      await tusdPool.liquidExit(parseEth(6e6))
      expect(await tusd.balanceOf(owner.address)).to.equal(parseEth(6e6))
    })

    it('emits event', async () => {
      await expect(tusdPool.liquidExit(amount.div(2))).to.emit(tusdPool, 'Exited').withArgs(owner.address, amount.div(2))
    })
  })

  describe('integrateAtPoint', () => {
    const calcOffchain = (x: number) => Math.floor(Math.log(x + 50) * 50000)
    it('calculates integral * 1e9', async () => {
      for (let i = 0; i < 100; i++) {
        expect(await tusdPool.integrateAtPoint(i)).to.equal(calcOffchain(i))
      }
    })
  })

  describe('averageExitPenalty', () => {
    const testPenalty = async (from: number, to: number, result: number) => expect(await tusdPool.averageExitPenalty(from, to)).to.equal(result)

    it('throws if from > to', async () => {
      await expect(tusdPool.averageExitPenalty(10, 9)).to.be.revertedWith('TrueFiPool: To precedes from')
    })

    it('correctly calculates penalty when from = to', async () => {
      await testPenalty(0, 0, 1000)
      await testPenalty(1, 1, 980)
      await testPenalty(100, 100, 333)
      await testPenalty(10000, 10000, 0)
    })

    it('correctly calculates penalty when from+1=to', async () => {
      const testWithStep1 = async (from: number) => {
        const penalty = await tusdPool.averageExitPenalty(from, from + 1)
        const expected = (await tusdPool.averageExitPenalty(from, from)).add(await tusdPool.averageExitPenalty(from + 1, from + 1)).div(2)
        expect(penalty.sub(expected).abs()).to.be.lte(1)
      }

      await testWithStep1(0)
      await testWithStep1(1)
      await testWithStep1(2)
      await testWithStep1(3)
      await testWithStep1(5)
      await testWithStep1(10)
      await testWithStep1(42)
      await testWithStep1(150)
      await testWithStep1(1000)
      await testWithStep1(10000 - 2)
    })

    it('correctly calculates penalty when from < to', async () => {
      // Checked with Wolfram Alpha
      await testPenalty(0, 12, 896)
      await testPenalty(1, 100, 544)
      await testPenalty(5, 10, 870)
      await testPenalty(15, 55, 599)
      await testPenalty(42, 420, 215)
      await testPenalty(100, 1000, 108)
      await testPenalty(9100, 10000, 5)
      await testPenalty(1000, 10000, 12)
    })
  })

  describe('flush', () => {
    beforeEach(async () => {
      await tusd.approve(tusdPool.address, parseEth(100))
      await tusdPool.join(parseEth(100))
    })

    it('reverts when strategy is not set', async () => {
      await expect(tusdPool.flush(100))
        .to.be.revertedWith('TrueFiPool: Pool has no strategy set up')
    })

    it('funds for deposit should go directly into strategy', async () => {
      await tusdPool.connect(owner).switchStrategy(badPoolStrategy.address)
      await badPoolStrategy.setErrorPercents(500)
      await expect(tusdPool.flush(1000))
        .to.be.revertedWith('TrueFiPool: Strategy value expected to be higher')
      await badPoolStrategy.setErrorPercents(0)

      await tusdPool.connect(owner).switchStrategy(poolStrategy1.address)
      expect(await poolStrategy1.value()).to.eq(0)
      await expect(tusdPool.flush(1000))
        .not.to.be.reverted
      expect(await poolStrategy1.value()).to.eq(1000)
    })

    it('emits event', async () => {
      await tusdPool.connect(owner).switchStrategy(poolStrategy1.address)
      await expect(tusdPool.flush(1000))
        .to.emit(tusdPool, 'Flushed')
        .withArgs(1000)
    })
  })

  describe('pull', () => {
    beforeEach(async () => {
      await tusd.approve(tusdPool.address, parseEth(100))
      await tusdPool.join(parseEth(100))
    })

    it('reverts when strategy is not set', async () => {
      await expect(tusdPool.pull(100))
        .to.be.revertedWith('TrueFiPool: Pool has no strategy set up')
    })

    it('removed liquidity should get back to pool', async () => {
      await tusdPool.connect(owner).switchStrategy(badPoolStrategy.address)
      await tusdPool.flush(1000)
      await badPoolStrategy.setErrorPercents(1)
      await expect(tusdPool.pull(100))
        .to.be.revertedWith('TrueFiPool: Currency balance expected to be higher')
      await badPoolStrategy.setErrorPercents(0)

      await tusdPool.connect(owner).switchStrategy(poolStrategy1.address)
      await tusdPool.flush(1000)
      const expectedCurrencyBalance = (await currencyBalanceOf(tusdPool)).add(100)
      await expect(tusdPool.pull(100))
        .not.to.be.reverted
      expect(await currencyBalanceOf(tusdPool)).to.be.gte(expectedCurrencyBalance)
    })

    it('emits event', async () => {
      await tusdPool.connect(owner).switchStrategy(poolStrategy1.address)
      await tusdPool.flush(1000)
      await expect(tusdPool.pull(100))
        .to.emit(tusdPool, 'Pulled')
        .withArgs(100)
    })
  })

  describe('borrow', () => {
    beforeEach(async () => {
      await tusd.approve(tusdPool.address, parseEth(100))
      await tusdPool.join(parseEth(100))
    })

    it('only lender and creditAgency can borrow from pool', async () => {
      await expect(tusdPool.connect(owner.address).borrow(0))
        .to.be.revertedWith('TrueFiPool: Caller is not the lender, ftlAgency, or creditAgency')
    })

    it('lender can borrow funds', async () => {
      await ftlAgency.connect(borrower).borrow(tusdPool.address, 500000, DAY * 365, 2000)
      expect('borrow').to.be.calledOnContract(tusdPool)
    })

    it('creditAgency can borrow funds', async () => {
      await tusdPool.setCreditAgency(borrower.address)
      await expect(tusdPool.connect(borrower).borrow(100)).to.be.not.reverted
    })

    it('in order to borrow from pool it has to have liquidity', async () => {
      await setUtilization(90)
      const fakeFTLAgency = borrower
      const amount = (await tusdPool.poolValue()).div(10).add(1)
      await tusdPool.setFixedTermLoanAgency(fakeFTLAgency.address)
      await expect(tusdPool.connect(fakeFTLAgency).borrow(amount))
        .to.be.revertedWith('TrueFiPool: Insufficient liquidity')
      await expect(tusdPool.connect(fakeFTLAgency).borrow(500000))
        .not.to.be.reverted
    })

    describe('ensureSufficientLiquidity', () => {
      it('strategy has to return enough funds', async () => {
        await setUtilization(90)
        await tusdPool.connect(owner).switchStrategy(badPoolStrategy.address)
        await tusdPool.flush(1000)
        await badPoolStrategy.setErrorPercents(1)
        await expect(ftlAgency.connect(borrower).borrow(tusdPool.address, await tusdPool.liquidValue(), DAY, 50000))
          .to.be.revertedWith('TrueFiPool: Not enough funds taken from the strategy')
        await badPoolStrategy.setErrorPercents(0)
        await expect(ftlAgency.connect(borrower).borrow(tusdPool.address, await tusdPool.liquidValue(), DAY, 50000))
          .not.to.be.reverted
      })
    })
  })

  describe('repay', () => {
    let loan: LoanToken2

    const payBack = async (token: MockTrueCurrency, loan: LoanToken2) => {
      const balance = await loan.balance()
      const debt = await loan.debt()
      await token.mint(loan.address, debt.sub(balance))
    }

    beforeEach(async () => {
      await tusd.approve(tusdPool.address, parseEth(100))
      await tusdPool.join(parseEth(100))

      const tx = ftlAgency.connect(borrower).borrow(tusdPool.address, 100_000, 1800, 1000)
      loan = await extractLoanTokenAddress(tx, owner, loanFactory)
      await payBack(tusd, loan)
      await loan.settle()
    })

    it('only lender and creditAgency can repay to pool', async () => {
      await expect(tusdPool.connect(owner.address).repay(0))
        .to.be.revertedWith('TrueFiPool: Caller is not the lender, ftlAgency, or creditAgency')
    })

    it('lender can repay funds', async () => {
      await ftlAgency.reclaim(loan.address, '0x')
      expect('repay').to.be.calledOnContract(tusdPool)
    })

    it('creditAgency can repay funds', async () => {
      await tusdPool.setCreditAgency(borrower.address)
      await expect(tusdPool.connect(borrower).repay(0)).to.be.not.reverted
    })

    it('emits event', async () => {
      await expect(ftlAgency.reclaim(loan.address, '0x'))
        .to.emit(tusdPool, 'Repaid')
        .withArgs(ftlAgency.address, 100000)
    })
  })

  describe('collectFees', () => {
    const beneficiary = Wallet.createRandom().address

    beforeEach(async () => {
      await tusd.approve(tusdPool.address, parseEth(1e7))
      await tusdPool.setJoiningFee(25)
      await tusdPool.join(parseEth(1e7))
      await tusdPool.setBeneficiary(beneficiary)
    })

    it('transfers claimable fees to address', async () => {
      await tusdPool.collectFees()
      expect(await tusd.balanceOf(beneficiary)).to.equal(parseEth(25000))
    })

    it('sets claimableFees to 0', async () => {
      await tusdPool.collectFees()
      expect(await tusdPool.claimableFees()).to.equal(0)
      await expect(tusdPool.collectFees()).to.not.emit(tusd, 'Transfer')
    })
  })

  describe('switchStrategy', () => {
    beforeEach(async () => {
      await tusd.approve(tusdPool.address, parseEth(100))
      await tusdPool.join(parseEth(100))
    })

    it('only owner can switch strategy', async () => {
      await expect(tusdPool.connect(borrower).switchStrategy(poolStrategy1.address))
        .to.be.revertedWith('Ownable: caller is not the owner')
      await expect(tusdPool.connect(owner).switchStrategy(poolStrategy1.address))
        .not.to.be.reverted
    })

    it('cannot switch to the same strategy', async () => {
      await tusdPool.connect(owner).switchStrategy(poolStrategy1.address)
      await expect(tusdPool.connect(owner).switchStrategy(poolStrategy1.address))
        .to.be.revertedWith('TrueFiPool: Cannot switch to the same strategy')
      await expect(tusdPool.connect(owner).switchStrategy(poolStrategy2.address))
        .not.to.be.reverted
    })

    it('switches strategy', async () => {
      expect(await tusdPool.strategy()).to.eq(AddressZero)
      await tusdPool.connect(owner).switchStrategy(poolStrategy1.address)
      expect(await tusdPool.strategy()).to.eq(poolStrategy1.address)
      await tusdPool.connect(owner).switchStrategy(poolStrategy2.address)
      expect(await tusdPool.strategy()).to.eq(poolStrategy2.address)
    })

    it('all funds should be withdrawn to pool', async () => {
      await tusdPool.connect(owner).switchStrategy(badPoolStrategy.address)
      await tusdPool.flush(1000)
      await badPoolStrategy.setErrorPercents(500)
      await expect(tusdPool.connect(owner).switchStrategy(poolStrategy1.address))
        .to.be.revertedWith('TrueFiPool: All funds should be withdrawn to pool')
      await badPoolStrategy.setErrorPercents(0)

      await tusdPool.connect(owner).switchStrategy(poolStrategy1.address)
      await tusdPool.flush(1000)
      const expectedMinCurrencyBalance = (await currencyBalanceOf(tusdPool))
        .add(withToleratedSlippage(await poolStrategy1.value()))
      await expect(tusdPool.connect(owner).switchStrategy(poolStrategy2.address))
        .not.to.be.reverted
      expect(await currencyBalanceOf(tusdPool))
        .to.be.gte(expectedMinCurrencyBalance)
    })

    it('switched strategy should be depleted', async () => {
      await tusdPool.connect(owner).switchStrategy(badPoolStrategy.address)
      await tusdPool.flush(1000)
      await badPoolStrategy.setErrorPercents(5)
      await expect(tusdPool.connect(owner).switchStrategy(poolStrategy1.address))
        .to.be.revertedWith('TrueFiPool: Switched strategy should be depleted')
      await badPoolStrategy.setErrorPercents(0)

      await tusdPool.connect(owner).switchStrategy(poolStrategy1.address)
      await tusdPool.flush(1000)
      await expect(tusdPool.connect(owner).switchStrategy(poolStrategy2.address))
        .not.to.be.reverted
      expect(await poolStrategy1.value()).to.eq(0)
    })

    it('emits event', async () => {
      await expect(tusdPool.connect(owner).switchStrategy(poolStrategy1.address))
        .to.emit(tusdPool, 'StrategySwitched')
        .withArgs(poolStrategy1.address)
    })
  })

  describe('liquidateLoan', () => {
    let loan: LoanToken2

    beforeEach(async () => {
      await tusd.approve(tusdPool.address, parseEth(100))
      await tusdPool.join(parseEth(100))
<<<<<<< HEAD
      const legacyLoanImpl = await new LegacyLoanToken2__factory(owner).deploy()
      await loanFactory.setLoanTokenImplementation(legacyLoanImpl.address)
      loan = await createLoan(
        loanFactory,
        borrower,
        tusdPool,
        100000,
        DAY,
        100,
      )
      await lender.connect(borrower).fund(loan.address)
=======

      const tx = ftlAgency.connect(borrower).borrow(tusdPool.address, 100000, DAY, 1000)
      loan = await extractLoanTokenAddress(tx, owner, loanFactory)
>>>>>>> 78f83b91
    })

    it('can only be performed by the SAFU', async () => {
      await expect(tusdPool.liquidateLoan(loan.address)).to.be.revertedWith('TrueFiPool: Should be called by SAFU')
    })

    async function liquidateLoan () {
      await timeTravel(DAY * 4)
      await loan.enterDefault()
      await safu.liquidate([loan.address])
    }

    it('transfers all LTs to the safu', async () => {
      await liquidateLoan()
      expect(await loan.balanceOf(safu.address)).to.equal(await loan.totalSupply())
    })

    it('liquid exit after liquidation returns correct amount of tokens', async () => {
      await liquidateLoan()
      const totalValue = await tusdPool.poolValue()
      const totalSupply = await tusdPool.totalSupply()
      const penalty = await tusdPool.liquidExitPenalty(totalSupply.div(2))
      expect(penalty).to.equal(9996)
      await expect(() => tusdPool.liquidExit(totalSupply.div(2))).to.changeTokenBalance(tusd, owner, totalValue.div(2).mul(penalty).div(10000))
    })
  })

  describe('liquidateDebt', () => {
    let debtToken: MockTrueCurrency
    let mockSafu: Wallet
    const amount = parseEth(100)

    beforeEach(async () => {
      debtToken = await new MockTrueCurrency__factory(owner).deploy()
      await tusd.approve(tusdPool.address, amount)
      await tusdPool.setCreditAgency(owner.address)
      await debtToken.mint(owner.address, amount)
      await debtToken.approve(tusdPool.address, amount)
      await tusdPool.addDebt(debtToken.address, amount)
      mockSafu = borrower
      await tusdPool.setSafuAddress(mockSafu.address)
    })

    it('can only be performed by the SAFU', async () => {
      await expect(tusdPool.connect(borrower3).liquidateDebt(debtToken.address)).to.be.revertedWith('TrueFiPool: Should be called by SAFU')
    })

    it('transfers all DTs to the safu', async () => {
      await tusdPool.connect(mockSafu).liquidateDebt(debtToken.address)
      expect(await debtToken.balanceOf(mockSafu.address)).to.equal(await debtToken.totalSupply())
    })

    it('cannot liquidate debt that the pool does not hold', async () => {
      await tusdPool.connect(mockSafu).liquidateDebt(debtToken.address)
      await expect(tusdPool.connect(mockSafu).liquidateDebt(debtToken.address)).to.be.revertedWith('TrueFiPool: Pool doesn\'t hold this debt token')
    })

    it('decreases debtValue', async () => {
      await tusdPool.connect(mockSafu).liquidateDebt(debtToken.address)
      expect(await tusdPool.debtValue()).to.equal(0)
    })
  })

  describe('liquidRatio', () => {
    const includeFee = (amount: BigNumber) => amount.mul(10000).div(9975)

    beforeEach(async () => {
      await tusd.approve(tusdPool.address, includeFee(parseEth(1e5)))
      await tusdPool.join(parseEth(1e5))
    })

    it('returns 0% when pool value is 0', async () => {
      expect(await usdcPool.liquidRatio(100)).to.eq(0)
    })

    it('returns 0% when liquid value is 0', async () => {
      await setUtilization(100)

      expect(await tusdPool.liquidValue()).to.eq(0)
      expect(await tusdPool.liquidRatio(0)).to.eq(0)
    })

    it('returns 100% when liquid value equals poolValue', async () => {
      expect(await tusdPool.liquidValue()).to.eq(await tusdPool.poolValue())
      expect(await tusdPool.liquidRatio(0)).to.eq(100_00)
    })

    it('correctly predicts ratio after a loan of `afterAmountLent`', async () => {
      const loanValue = parseEth(100)
      const expectedLiquidRatio = await tusdPool.liquidRatio(loanValue)

      await ftlAgency.connect(borrower).borrow(tusdPool.address, loanValue, DAY, 1000)

      expect(await tusdPool.liquidRatio(0)).to.eq(expectedLiquidRatio)
    })

    describe('setUtilization', () => {
      [0, 10, 25, 75, 100].map((utilization) => {
        it(`sets utilization to ${utilization} percent`, async () => {
          await setUtilization(utilization)
          const poolValue = await tusdPool.poolValue()
          const liquidValue = await tusdPool.liquidValue()
          const poolUtilization = poolValue.sub(liquidValue).mul(10_000).div(poolValue)
          expect(poolUtilization).to.eq(utilization * 100)
        })
      })
    })
  })

  describe('addDebt', () => {
    let mockCreditAgency: Wallet
    let debtToken: MockTrueCurrency
    const amount = parseEth(1)

    beforeEach(async () => {
      mockCreditAgency = owner
      await tusdPool.setCreditAgency(mockCreditAgency.address)
      debtToken = await new MockTrueCurrency__factory(owner).deploy()
      await debtToken.mint(mockCreditAgency.address, amount)
      await debtToken.approve(tusdPool.address, amount)
    })

    it('creditAgency transfers DebtToken to the pool', async () => {
      await expect(() => tusdPool.addDebt(debtToken.address, amount)).to.changeTokenBalance(debtToken, tusdPool, amount)
    })

    it('increases debtValue', async () => {
      await tusdPool.addDebt(debtToken.address, amount)
      expect(await tusdPool.debtValue()).to.equal(amount)
    })

    it('emits event', async () => {
      await expect(tusdPool.addDebt(debtToken.address, amount))
        .to.emit(tusdPool, 'DebtAdded')
        .withArgs(debtToken.address, amount)
    })

    it('reverts if not called by creditAgency or any loan', async () => {
      await expect(tusdPool.connect(borrower).addDebt(debtToken.address, amount)).to.be.revertedWith('TruePool: Only LineOfCreditAgency and Loans can add debtTokens')
    })
  })
})<|MERGE_RESOLUTION|>--- conflicted
+++ resolved
@@ -902,23 +902,11 @@
     beforeEach(async () => {
       await tusd.approve(tusdPool.address, parseEth(100))
       await tusdPool.join(parseEth(100))
-<<<<<<< HEAD
       const legacyLoanImpl = await new LegacyLoanToken2__factory(owner).deploy()
       await loanFactory.setLoanTokenImplementation(legacyLoanImpl.address)
-      loan = await createLoan(
-        loanFactory,
-        borrower,
-        tusdPool,
-        100000,
-        DAY,
-        100,
-      )
-      await lender.connect(borrower).fund(loan.address)
-=======
-
       const tx = ftlAgency.connect(borrower).borrow(tusdPool.address, 100000, DAY, 1000)
-      loan = await extractLoanTokenAddress(tx, owner, loanFactory)
->>>>>>> 78f83b91
+      loan =
+      await extractLoanTokenAddress(tx, owner, loanFactory)
     })
 
     it('can only be performed by the SAFU', async () => {
