--- conflicted
+++ resolved
@@ -16,14 +16,10 @@
   CreditModel,
   MockTrueCurrency__factory,
   FixedTermLoanAgency,
-<<<<<<< HEAD
   TestTrueLender,
   TestTrueLender__factory,
-  LegacyLoanToken2__factory,
   BorrowingMutex,
-=======
   TestLegacyLoanToken2__factory,
->>>>>>> 0f0d80bf
 } from 'contracts'
 import { MockProvider, solidity } from 'ethereum-waffle'
 import { BigNumber, Wallet } from 'ethers'
@@ -835,9 +831,9 @@
     })
 
     it('lender can repay', async () => {
-      const legacyLoanImpl = await new LegacyLoanToken2__factory(owner).deploy()
+      const legacyLoanImpl = await new TestLegacyLoanToken2__factory(owner).deploy()
       await loanFactory.setLoanTokenImplementation(legacyLoanImpl.address)
-      const legacyLoan = LegacyLoanToken2__factory.connect((await createLoan(loanFactory, borrower, tusdPool, 500000, DAY, 1000)).address, owner)
+      const legacyLoan = TestLegacyLoanToken2__factory.connect((await createLoan(loanFactory, borrower, tusdPool, 500000, DAY, 1000)).address, owner)
       await legacyLoan.setLender(lender.address)
       await borrowingMutex.lock(borrower.address, legacyLoan.address)
       await tusd.mint(lender.address, 500000)
