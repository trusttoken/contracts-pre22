import { expect, use } from 'chai'
import {
  LoanToken2,
  MockStrategy,
  MockStrategy__factory,
  BadStrategy,
  BadStrategy__factory,
  TrueFiPool2,
  TrueLender2,
  MockTrueCurrency,
  LoanFactory2,
  Safu,
  DeficiencyToken__factory,
  DeficiencyToken,
  TrueCreditAgency,
  TrueFiCreditOracle, TrueRateAdjuster,
} from 'contracts'
import { MockProvider, solidity } from 'ethereum-waffle'
import { BigNumber, Wallet } from 'ethers'
import { beforeEachWithFixture } from 'utils/beforeEachWithFixture'
import { parseEth } from 'utils/parseEth'
import { setUtilization as _setUtilization } from 'utils/setUtilization'
import { AddressZero } from '@ethersproject/constants'
import {
  createLoan,
  DAY,
  expectScaledCloseTo,
  setupTruefi2,
  timeTravel as _timeTravel,
  YEAR,
} from 'utils'
import { Deployer, setupDeploy } from 'scripts/utils'
import { beforeEach } from 'mocha'

use(solidity)

describe('TrueFiPool2', () => {
  let provider: MockProvider
  let owner: Wallet
  let borrower: Wallet
  let borrower2: Wallet
  let borrower3: Wallet
  let creditAgency: TrueCreditAgency
  let creditOracle: TrueFiCreditOracle
  let tusd: MockTrueCurrency
  let tusdPool: TrueFiPool2
  let usdcPool: TrueFiPool2
  let loanFactory: LoanFactory2
  let lender: TrueLender2
  let loan: LoanToken2
  let safu: Safu
  let deployContract: Deployer
  let poolStrategy1: MockStrategy
  let poolStrategy2: MockStrategy
  let badPoolStrategy: BadStrategy
  let rateAdjuster: TrueRateAdjuster

  let timeTravel: (time: number) => void
  let setUtilization: (utilization: number) => void

  beforeEachWithFixture(async (wallets, _provider) => {
    [owner, borrower, borrower2, borrower3] = wallets
    deployContract = setupDeploy(owner)
    timeTravel = (time: number) => _timeTravel(_provider, time)
    provider = _provider

    ;({
<<<<<<< HEAD
=======
      stkTru,
      tru,
>>>>>>> 950b8bf1
      standardToken: tusd,
      lender,
      standardPool: tusdPool,
      feePool: usdcPool,
      loanFactory,
      safu,
      creditAgency,
      creditOracle,
      rateAdjuster,
    } = await setupTruefi2(owner, provider))

    loan = await createLoan(loanFactory, borrower, tusdPool, 500000, DAY, 1000)

    poolStrategy1 = await deployContract(MockStrategy__factory, tusd.address, tusdPool.address)
    poolStrategy2 = await deployContract(MockStrategy__factory, tusd.address, tusdPool.address)
    badPoolStrategy = await deployContract(BadStrategy__factory, tusd.address, tusdPool.address)

    await tusd.mint(owner.address, parseEth(1e7))

    await tusdPool.setCreditAgency(creditAgency.address)
    await creditAgency.allowPool(tusdPool.address, true)
    await rateAdjuster.setRiskPremium(700)

    for (const wallet of [borrower, borrower2, borrower3]) {
      await creditOracle.setScore(wallet.address, 255)
      await creditOracle.setMaxBorrowerLimit(wallet.address, parseEth(100_000_000))
      await creditAgency.allowBorrower(wallet.address, true)
    }

    setUtilization = (utilization: number) => (
      _setUtilization(
        tusd,
        loanFactory,
        borrower2,
        borrower3,
        lender,
        owner,
        tusdPool,
        utilization,
      )
    )
  })

  const currencyBalanceOf = async (pool: TrueFiPool2) => (
    (await tusd.balanceOf(pool.address)).sub(await pool.claimableFees())
  )

  const withToleratedSlippage = (number: BigNumber) => {
    const slippage = 1
    return number.mul(100 - slippage).div(100)
  }

  describe('initializer', () => {
    it('sets corresponding token', async () => {
      expect(await tusdPool.token()).to.equal(tusd.address)
    })

    it('sets lender', async () => {
      expect(await tusdPool.lender()).to.eq(lender.address)
    })

    it('sets no initial joiningFee', async () => {
      expect(await tusdPool.joiningFee()).to.eq(0)
    })

    it('sets erc20 params', async () => {
      expect(await tusdPool.name()).to.equal('TrueFi TrueCurrency')
      expect(await tusdPool.symbol()).to.equal('tfTCUR')
      expect(await tusdPool.decimals()).to.equal(18)
    })

    it('transfers ownership', async () => {
      expect(await tusdPool.owner()).to.eq(owner.address)
    })
  })

  describe('setPauseStatus', () => {
    it('can be called by owner', async () => {
      await expect(tusdPool.setPauseStatus(true))
        .not.to.be.reverted
      await expect(tusdPool.setPauseStatus(false))
        .not.to.be.reverted
    })

    it('cannot be called by unauthorized address', async () => {
      await expect(tusdPool.connect(borrower).setPauseStatus(true))
        .to.be.revertedWith('Ownable: caller is not the owner')
      await expect(tusdPool.connect(borrower).setPauseStatus(false))
        .to.be.revertedWith('Ownable: caller is not the owner')
    })

    it('properly changes pausing status', async () => {
      expect(await tusdPool.pauseStatus()).to.be.false
      await tusdPool.setPauseStatus(true)
      expect(await tusdPool.pauseStatus()).to.be.true
      await tusdPool.setPauseStatus(false)
      expect(await tusdPool.pauseStatus()).to.be.false
    })

    it('emits proper event', async () => {
      await expect(tusdPool.setPauseStatus(true))
        .to.emit(tusdPool, 'PauseStatusChanged')
        .withArgs(true)
      await expect(tusdPool.setPauseStatus(false))
        .to.emit(tusdPool, 'PauseStatusChanged')
        .withArgs(false)
    })
  })

  describe('setSAFU', () => {
    it('can be called by owner', async () => {
      await expect(tusdPool.setSafuAddress(borrower.address))
        .not.to.be.reverted
    })

    it('cannot be called by unauthorized address', async () => {
      await expect(tusdPool.connect(borrower).setSafuAddress(borrower.address))
        .to.be.revertedWith('Ownable: caller is not the owner')
    })

    it('properly changes SAFU address', async () => {
      expect(await tusdPool.safu()).to.equal(safu.address)
      await tusdPool.setSafuAddress(borrower.address)
      expect(await tusdPool.safu()).to.equal(borrower.address)
    })

    it('emits proper event', async () => {
      await expect(tusdPool.setSafuAddress(borrower.address))
        .to.emit(tusdPool, 'SafuChanged')
        .withArgs(borrower.address)
    })
  })

  describe('setCreditAgency', () => {
    it('can be called by owner', async () => {
      await expect(tusdPool.setCreditAgency(creditAgency.address))
        .not.to.be.reverted
    })

    it('cannot be called by unauthorized address', async () => {
      await expect(tusdPool.connect(borrower).setCreditAgency(creditAgency.address))
        .to.be.revertedWith('Ownable: caller is not the owner')
    })

    it('properly changes Credit Agency address', async () => {
      await tusdPool.setCreditAgency(AddressZero)
      expect(await tusdPool.creditAgency()).to.equal(AddressZero)
      await tusdPool.setCreditAgency(creditAgency.address)
      expect(await tusdPool.creditAgency()).to.equal(creditAgency.address)
    })

    it('emits proper event', async () => {
      await expect(tusdPool.setCreditAgency(creditAgency.address))
        .to.emit(tusdPool, 'CreditAgencyChanged')
        .withArgs(creditAgency.address)
    })
  })

  describe('liquidValue', () => {
    const includeFee = (amount: BigNumber) => amount.mul(10000).div(9975)

    beforeEach(async () => {
      await tusd.approve(tusdPool.address, includeFee(parseEth(1e5)))
    })

    it('liquid value equals balanceOf(pool)', async () => {
      const depositedAmount = parseEth(1e5)
      await tusdPool.join(depositedAmount)
      expect(await tusdPool.liquidValue()).to.equal(depositedAmount)
      expect(await tusdPool.liquidValue())
        .to.equal(await tusd.balanceOf(tusdPool.address))
    })

    it('liquid value equals balanceOf(pool) - claimableFees', async () => {
      await tusdPool.setJoiningFee(25)
      await tusdPool.join(includeFee(parseEth(1e5)))
      expect(await tusdPool.liquidValue())
        .to.equal(parseEth(1e5))
    })

    it('liquid value equals balanceOf(pool) - claimableFees + strategyValue', async () => {
      await tusdPool.setJoiningFee(25)
      await tusdPool.join(includeFee(parseEth(1e5)))
      await tusdPool.connect(owner).switchStrategy(poolStrategy1.address)
      await tusdPool.flush(1000)
      expect(await tusdPool.liquidValue())
        .to.equal((await currencyBalanceOf(tusdPool)).add(1000))
    })
  })

  describe('strategyValue', () => {
    const joinAmount = parseEth(1e7)

    beforeEach(async () => {
      await tusd.approve(tusdPool.address, joinAmount)
      await tusdPool.join(joinAmount)
    })

    it('returns 0 if pool has no strategy', async () => {
      expect(await tusdPool.strategyValue()).to.eq(0)
    })

    it('returns current strategy value', async () => {
      await tusdPool.switchStrategy(poolStrategy1.address)
      await tusdPool.flush(1000)
      expect(await tusdPool.strategyValue()).to.eq(1000)
    })
  })

  describe('creditValue', () => {
    it('returns 0 if no creditAgency address set', async () => {
      await tusdPool.setCreditAgency(AddressZero)
      expect(await tusdPool.creditValue()).to.eq(0)
    })

    it('returns correct credit value', async () => {
      await tusd.approve(tusdPool.address, parseEth(1e7))
      await tusdPool.join(parseEth(1e7))

      await creditAgency.connect(borrower).borrow(tusdPool.address, 1000)
      expect(await tusdPool.creditValue()).to.be.closeTo(BigNumber.from(1000), 2)

      await timeTravel(YEAR)
      expect(await tusdPool.creditValue()).to.be.closeTo(BigNumber.from(1100), 2)
    })
  })

  describe('SAFU deficit', () => {
    beforeEach(async () => {
      await tusd.approve(tusdPool.address, parseEth(1e7))
      await tusdPool.join(parseEth(1e7))
      await lender.connect(borrower).fund(loan.address)
      await loan.connect(borrower).withdraw(borrower.address)
      await timeTravel(DAY * 4)
      await loan.enterDefault()
      await safu.liquidate(loan.address)
    })

    describe('deficitValue', () => {
      it('returns correct deficit value', async () => {
        expect(await tusdPool.deficitValue()).to.eq(500136)
      })

      it('returns 0 if no safu address set', async () => {
        await tusdPool.setSafuAddress(AddressZero)
        expect(await tusdPool.deficitValue()).to.eq(0)
      })

      it('returns 0 after loan has been repaid and redeemed', async () => {
        await tusd.mint(loan.address, 500136)
        await safu.redeem(loan.address)
        await tusdPool.reclaimDeficit(loan.address)
        expect(await tusdPool.deficitValue()).to.eq(0)
      })
    })

    describe('reclaimDeficit', () => {
      let dToken: DeficiencyToken

      beforeEach(async () => {
        await tusd.mint(loan.address, 500136)
        dToken = new DeficiencyToken__factory(owner).attach(await safu.deficiencyToken(loan.address))
        await safu.redeem(loan.address)
      })

      it('pool has deficiency tokens', async () => {
        expect(await dToken.balanceOf(tusdPool.address)).to.eq(500136)
      })

      it('transfers deficiency tokens to safu', async () => {
        await expect(() => tusdPool.reclaimDeficit(loan.address)).changeTokenBalance(dToken, tusdPool, -500136)
      })

      it('gets pool tokens from safu', async () => {
        await expect(() => tusdPool.reclaimDeficit(loan.address)).changeTokenBalance(tusd, tusdPool, 500136)
      })

      it('emits event', async () => {
        await expect(tusdPool.reclaimDeficit(loan.address))
          .to.emit(tusdPool, 'DeficitReclaimed')
          .withArgs(loan.address, 500136)
      })
    })
  })

  describe('poolValue', () => {
    const joinAmount = parseEth(1e7)

    beforeEach(async () => {
      await tusd.approve(tusdPool.address, joinAmount)
      await tusdPool.join(joinAmount)
    })

    describe('When pool has no strategy', () => {
      it('liquid value equals deposited amount', async () => {
        expect(await tusdPool.liquidValue()).to.equal(joinAmount)
      })

      it('when no ongoing loans, pool value equals liquidValue', async () => {
        expect(await tusdPool.poolValue()).to.equal(joinAmount)
      })

      it('when there are ongoing loans, pool value equals liquidValue + loanValue', async () => {
        await lender.connect(borrower).fund(loan.address)
        expect(await tusdPool.liquidValue()).to.equal(joinAmount.sub(500000))
        expect(await tusdPool.loansValue()).to.equal(500000)
        expect(await tusdPool.poolValue()).to.equal(joinAmount)

        await timeTravel(DAY * 2)
        expect(await tusdPool.loansValue()).to.equal(500136)
        expect(await tusdPool.poolValue()).to.equal(joinAmount.add(136))
      })

      it('when pool has some deficiency value', async () => {
        await lender.connect(borrower).fund(loan.address)
        await loan.connect(borrower).withdraw(borrower.address)
        await timeTravel(DAY * 4)
        await loan.enterDefault()
        await safu.liquidate(loan.address)

        expect(await tusdPool.deficitValue()).to.eq(500136)
        expect(await expect(await tusdPool.poolValue()).to.equal(joinAmount.add(136)))
      })

      it('when pool has LoC opened', async () => {
        await creditAgency.connect(borrower).borrow(tusdPool.address, 1000)
        expect(await tusdPool.poolValue()).to.be.closeTo(joinAmount, 2)

        await timeTravel(YEAR)
        expect(await tusdPool.poolValue()).to.be.closeTo(joinAmount.add(100), 2)
      })
    })
  })

  describe('setJoiningFee', () => {
    it('sets fee value', async () => {
      await tusdPool.setJoiningFee(50)
      expect(await tusdPool.joiningFee()).to.equal(50)
    })

    it('reverts when called not by owner', async () => {
      await expect(tusdPool.connect(borrower).setJoiningFee(50)).to.be.revertedWith('Ownable: caller is not the owner')
    })

    it('reverts when JoiningFee set to more than 100%', async () => {
      await expect(tusdPool.setJoiningFee(10100))
        .to.be.revertedWith('TrueFiPool: Fee cannot exceed transaction value')
    })
  })

  describe('setOracle', () => {
    const oracle = Wallet.createRandom().address

    it('sets oracle', async () => {
      await tusdPool.setOracle(oracle)
      expect(await tusdPool.oracle()).to.equal(oracle)
    })

    it('reverts when called not by owner', async () => {
      await expect(tusdPool.connect(borrower).setOracle(oracle))
        .to.be.revertedWith('Ownable: caller is not the owner')
    })
  })

  describe('setBeneficiary', () => {
    it('sets beneficiary', async () => {
      await tusdPool.setBeneficiary(owner.address)
      expect(await tusdPool.beneficiary()).to.equal(owner.address)
    })

    it('reverts when called not by owner', async () => {
      await expect(tusdPool.connect(borrower).setBeneficiary(owner.address))
        .to.be.revertedWith('Ownable: caller is not the owner')
    })

    it('cannot be set to 0', async () => {
      await expect(tusdPool.setBeneficiary(AddressZero))
        .to.be.revertedWith('TrueFiPool: Beneficiary address cannot be set to 0')
    })
  })

  describe('join-exit', () => {
    beforeEach(async () => {
      await tusd.approve(tusdPool.address, parseEth(1e7))
      await tusdPool.join(parseEth(1e7))
      await tusd.mint(borrower.address, parseEth(1e6))
      await tusd.connect(borrower).approve(tusdPool.address, parseEth(1e6))
    })

    it('does not allow to join when joining is paused', async () => {
      await tusd.approve(tusdPool.address, parseEth(1e6))
      await tusdPool.setPauseStatus(true)
      await expect(tusdPool.join(parseEth(1e6)))
        .to.be.revertedWith('TrueFiPool: Joining the pool is paused')
    })

    it('mints liquidity tokens as 1-to-1 to TUSD for first user', async () => {
      expect(await tusdPool.balanceOf(owner.address)).to.equal(parseEth(1e7))
    })

    it('mints liquidity tokens proportionally to stake for next users', async () => {
      const loan1 = await createLoan(
        loanFactory,
        borrower,
        tusdPool,
        parseEth(1e6),
        DAY * 365,
        1000,
      )

      await lender.connect(borrower).fund(loan1.address)
      await timeTravel(DAY * 182.5)
      const totalSupply = await tusdPool.totalSupply()
      const poolValue = await tusdPool.poolValue()

      await tusdPool.connect(borrower).join(parseEth(1e6))
      expectScaledCloseTo(await tusdPool.balanceOf(borrower.address), totalSupply.mul(parseEth(1e6)).div(poolValue))
    })

    describe('two stakers', () => {
      let loan1: LoanToken2, loan2: LoanToken2
      beforeEach(async () => {
        loan1 = await createLoan(
          loanFactory,
          borrower,
          tusdPool,
          parseEth(1e6),
          DAY * 365,
          1000,
        )

        await lender.connect(borrower).fund(loan1.address)
        await timeTravel(DAY * 182.5)
        // PoolValue is 10.05M USD at the moment
        // After join, owner has around 91% of shares
        await tusdPool.connect(borrower).join(parseEth(1e6))
        loan2 = await createLoan(
          loanFactory,
          borrower,
          tusdPool,
          parseEth(1e6),
          DAY * 365,
          2500,
        )
        await lender.connect(borrower).fund(loan2.address)
      })
    })
  })

  describe('liquidExit', () => {
    const amount = parseEth(1e7)
    beforeEach(async () => {
      await tusd.approve(tusdPool.address, amount)
      await tusdPool.join(amount)
      await tusdPool.switchStrategy(poolStrategy1.address)
    })

    it('burns pool tokens on exit', async () => {
      const supply = await tusdPool.totalSupply()
      await tusdPool.liquidExit(supply.div(2))
      expect(await tusdPool.totalSupply()).to.equal(supply.div(2))
      await tusdPool.liquidExit(supply.div(3))
      expect(await tusdPool.totalSupply()).to.equal(supply.sub(supply.mul(5).div(6)))
    })

    it('all funds are liquid: transfers TUSD without penalty', async () => {
      await tusdPool.liquidExit(await tusdPool.balanceOf(owner.address))
      expect(await tusd.balanceOf(owner.address)).to.equal(amount)
    })

    it('all funds are liquid: transfers TUSD without penalty (half of stake)', async () => {
      await tusdPool.liquidExit(amount.div(2))
      expect(await tusd.balanceOf(owner.address)).to.equal(amount.div(2))
    })

    it('after loan approved, applies a penalty', async () => {
      const loan1 = await createLoan(
        loanFactory,
        borrower,
        tusdPool,
        amount.div(10),
        DAY * 365,
        1000,
      )
      await lender.connect(borrower).fund(loan1.address)
      expect(await tusdPool.liquidExitPenalty(amount.div(2))).to.equal(9995)
      await tusdPool.liquidExit(amount.div(2), { gasLimit: 5000000 })
      expectScaledCloseTo(await tusd.balanceOf(owner.address), (amount.div(2).mul(9995).div(10000)))
    })

    it('half funds are in strategy: transfers TUSD without penalty', async () => {
      await tusdPool.flush(parseEth(5e6))
      await tusdPool.liquidExit(parseEth(6e6))
      expect(await tusd.balanceOf(owner.address)).to.equal(parseEth(6e6))
    })

    it('emits event', async () => {
      await expect(tusdPool.liquidExit(amount.div(2))).to.emit(tusdPool, 'Exited').withArgs(owner.address, amount.div(2))
    })
  })

  describe('integrateAtPoint', () => {
    const calcOffchain = (x: number) => Math.floor(Math.log(x + 50) * 50000)
    it('calculates integral * 1e9', async () => {
      for (let i = 0; i < 100; i++) {
        expect(await tusdPool.integrateAtPoint(i)).to.equal(calcOffchain(i))
      }
    })
  })

  describe('averageExitPenalty', () => {
    const testPenalty = async (from: number, to: number, result: number) => expect(await tusdPool.averageExitPenalty(from, to)).to.equal(result)

    it('throws if from > to', async () => {
      await expect(tusdPool.averageExitPenalty(10, 9)).to.be.revertedWith('TrueFiPool: To precedes from')
    })

    it('correctly calculates penalty when from = to', async () => {
      await testPenalty(0, 0, 1000)
      await testPenalty(1, 1, 980)
      await testPenalty(100, 100, 333)
      await testPenalty(10000, 10000, 0)
    })

    it('correctly calculates penalty when from+1=to', async () => {
      const testWithStep1 = async (from: number) => {
        const penalty = await tusdPool.averageExitPenalty(from, from + 1)
        const expected = (await tusdPool.averageExitPenalty(from, from)).add(await tusdPool.averageExitPenalty(from + 1, from + 1)).div(2)
        expect(penalty.sub(expected).abs()).to.be.lte(1)
      }

      await testWithStep1(0)
      await testWithStep1(1)
      await testWithStep1(2)
      await testWithStep1(3)
      await testWithStep1(5)
      await testWithStep1(10)
      await testWithStep1(42)
      await testWithStep1(150)
      await testWithStep1(1000)
      await testWithStep1(10000 - 2)
    })

    it('correctly calculates penalty when from < to', async () => {
      // Checked with Wolfram Alpha
      await testPenalty(0, 12, 896)
      await testPenalty(1, 100, 544)
      await testPenalty(5, 10, 870)
      await testPenalty(15, 55, 599)
      await testPenalty(42, 420, 215)
      await testPenalty(100, 1000, 108)
      await testPenalty(9100, 10000, 5)
      await testPenalty(1000, 10000, 12)
    })
  })

  describe('flush', () => {
    beforeEach(async () => {
      await tusd.approve(tusdPool.address, parseEth(100))
      await tusdPool.join(parseEth(100))
    })

    it('reverts when strategy is not set', async () => {
      await expect(tusdPool.flush(100))
        .to.be.revertedWith('TrueFiPool: Pool has no strategy set up')
    })

    it('funds for deposit should go directly into strategy', async () => {
      await tusdPool.connect(owner).switchStrategy(badPoolStrategy.address)
      await badPoolStrategy.setErrorPercents(500)
      await expect(tusdPool.flush(1000))
        .to.be.revertedWith('TrueFiPool: Strategy value expected to be higher')
      await badPoolStrategy.setErrorPercents(0)

      await tusdPool.connect(owner).switchStrategy(poolStrategy1.address)
      expect(await poolStrategy1.value()).to.eq(0)
      await expect(tusdPool.flush(1000))
        .not.to.be.reverted
      expect(await poolStrategy1.value()).to.eq(1000)
    })

    it('emits event', async () => {
      await tusdPool.connect(owner).switchStrategy(poolStrategy1.address)
      await expect(tusdPool.flush(1000))
        .to.emit(tusdPool, 'Flushed')
        .withArgs(1000)
    })
  })

  describe('pull', () => {
    beforeEach(async () => {
      await tusd.approve(tusdPool.address, parseEth(100))
      await tusdPool.join(parseEth(100))
    })

    it('reverts when strategy is not set', async () => {
      await expect(tusdPool.pull(100))
        .to.be.revertedWith('TrueFiPool: Pool has no strategy set up')
    })

    it('removed liquidity should get back to pool', async () => {
      await tusdPool.connect(owner).switchStrategy(badPoolStrategy.address)
      await tusdPool.flush(1000)
      await badPoolStrategy.setErrorPercents(1)
      await expect(tusdPool.pull(100))
        .to.be.revertedWith('TrueFiPool: Currency balance expected to be higher')
      await badPoolStrategy.setErrorPercents(0)

      await tusdPool.connect(owner).switchStrategy(poolStrategy1.address)
      await tusdPool.flush(1000)
      const expectedCurrencyBalance = (await currencyBalanceOf(tusdPool)).add(100)
      await expect(tusdPool.pull(100))
        .not.to.be.reverted
      expect(await currencyBalanceOf(tusdPool)).to.be.gte(expectedCurrencyBalance)
    })

    it('emits event', async () => {
      await tusdPool.connect(owner).switchStrategy(poolStrategy1.address)
      await tusdPool.flush(1000)
      await expect(tusdPool.pull(100))
        .to.emit(tusdPool, 'Pulled')
        .withArgs(100)
    })
  })

  describe('borrow', () => {
    beforeEach(async () => {
      await tusd.approve(tusdPool.address, parseEth(100))
      await tusdPool.join(parseEth(100))
    })

    it('only lender and creditAgency can borrow from pool', async () => {
      await expect(tusdPool.connect(owner.address).borrow(0))
        .to.be.revertedWith('TrueFiPool: Caller is not the lender or creditAgency')
    })

    it('lender can borrow funds', async () => {
      await lender.connect(borrower).fund(loan.address)
      expect('borrow').to.be.calledOnContract(tusdPool)
    })

    it('creditAgency can borrow funds', async () => {
      await tusdPool.setCreditAgency(borrower.address)
      await expect(tusdPool.connect(borrower).borrow(100)).to.be.not.reverted
    })

    it('in order to borrow from pool it has to have liquidity', async () => {
      await setUtilization(90)
      const loan1 = await createLoan(
        loanFactory,
        borrower,
        tusdPool,
        (await tusdPool.poolValue()).div(10).add(1),
        DAY,
        0,
      )

      await expect(lender.connect(borrower).fund(loan1.address))
        .to.be.revertedWith('TrueFiPool: Insufficient liquidity')

      const loan2 = await createLoan(
        loanFactory,
        borrower,
        tusdPool,
        500000,
        DAY,
        1000,
      )

      await expect(lender.connect(borrower).fund(loan2.address))
        .not.to.be.reverted
    })

    describe('ensureSufficientLiquidity', () => {
      it('strategy has to return enough funds', async () => {
        await setUtilization(90)
        const loan = await createLoan(
          loanFactory,
          borrower,
          tusdPool,
          await tusdPool.liquidValue(),
          DAY,
          0,
        )
        await tusdPool.connect(owner).switchStrategy(badPoolStrategy.address)
        await tusdPool.flush(1000)
        await badPoolStrategy.setErrorPercents(1)
        await expect(lender.connect(borrower).fund(loan.address))
          .to.be.revertedWith('TrueFiPool: Not enough funds taken from the strategy')
        await badPoolStrategy.setErrorPercents(0)
        await expect(lender.connect(borrower).fund(loan.address))
          .not.to.be.reverted
      })
    })
  })

  describe('repay', () => {
    let loan: LoanToken2

    const payBack = async (token: MockTrueCurrency, loan: LoanToken2) => {
      const balance = await loan.balance()
      const debt = await loan.debt()
      await token.mint(loan.address, debt.sub(balance))
    }

    beforeEach(async () => {
      await tusd.approve(tusdPool.address, parseEth(100))
      await tusdPool.join(parseEth(100))

      loan = await createLoan(
        loanFactory,
        borrower,
        tusdPool,
        100000,
        DAY,
        0,
      )

      await lender.connect(borrower).fund(loan.address)
      await payBack(tusd, loan)
      await loan.settle()
    })

    it('only lender and creditAgency can repay to pool', async () => {
      await expect(tusdPool.connect(owner.address).repay(0))
        .to.be.revertedWith('TrueFiPool: Caller is not the lender or creditAgency')
    })

    it('lender can repay funds', async () => {
      await lender.reclaim(loan.address, '0x')
      expect('repay').to.be.calledOnContract(tusdPool)
    })

    it('creditAgency can repay funds', async () => {
      await tusdPool.setCreditAgency(borrower.address)
      await expect(tusdPool.connect(borrower).repay(0)).to.be.not.reverted
    })

    it('emits event', async () => {
      await expect(lender.reclaim(loan.address, '0x'))
        .to.emit(tusdPool, 'Repaid')
        .withArgs(lender.address, 100000)
    })
  })

  describe('collectFees', () => {
    const beneficiary = Wallet.createRandom().address

    beforeEach(async () => {
      await tusd.approve(tusdPool.address, parseEth(1e7))
      await tusdPool.setJoiningFee(25)
      await tusdPool.join(parseEth(1e7))
      await tusdPool.setBeneficiary(beneficiary)
    })

    it('transfers claimable fees to address', async () => {
      await tusdPool.collectFees()
      expect(await tusd.balanceOf(beneficiary)).to.equal(parseEth(25000))
    })

    it('sets claimableFees to 0', async () => {
      await tusdPool.collectFees()
      expect(await tusdPool.claimableFees()).to.equal(0)
      await expect(tusdPool.collectFees()).to.not.emit(tusd, 'Transfer')
    })
  })

  describe('switchStrategy', () => {
    beforeEach(async () => {
      await tusd.approve(tusdPool.address, parseEth(100))
      await tusdPool.join(parseEth(100))
    })

    it('only owner can switch strategy', async () => {
      await expect(tusdPool.connect(borrower).switchStrategy(poolStrategy1.address))
        .to.be.revertedWith('Ownable: caller is not the owner')
      await expect(tusdPool.connect(owner).switchStrategy(poolStrategy1.address))
        .not.to.be.reverted
    })

    it('cannot switch to the same strategy', async () => {
      await tusdPool.connect(owner).switchStrategy(poolStrategy1.address)
      await expect(tusdPool.connect(owner).switchStrategy(poolStrategy1.address))
        .to.be.revertedWith('TrueFiPool: Cannot switch to the same strategy')
      await expect(tusdPool.connect(owner).switchStrategy(poolStrategy2.address))
        .not.to.be.reverted
    })

    it('switches strategy', async () => {
      expect(await tusdPool.strategy()).to.eq(AddressZero)
      await tusdPool.connect(owner).switchStrategy(poolStrategy1.address)
      expect(await tusdPool.strategy()).to.eq(poolStrategy1.address)
      await tusdPool.connect(owner).switchStrategy(poolStrategy2.address)
      expect(await tusdPool.strategy()).to.eq(poolStrategy2.address)
    })

    it('all funds should be withdrawn to pool', async () => {
      await tusdPool.connect(owner).switchStrategy(badPoolStrategy.address)
      await tusdPool.flush(1000)
      await badPoolStrategy.setErrorPercents(500)
      await expect(tusdPool.connect(owner).switchStrategy(poolStrategy1.address))
        .to.be.revertedWith('TrueFiPool: All funds should be withdrawn to pool')
      await badPoolStrategy.setErrorPercents(0)

      await tusdPool.connect(owner).switchStrategy(poolStrategy1.address)
      await tusdPool.flush(1000)
      const expectedMinCurrencyBalance = (await currencyBalanceOf(tusdPool))
        .add(withToleratedSlippage(await poolStrategy1.value()))
      await expect(tusdPool.connect(owner).switchStrategy(poolStrategy2.address))
        .not.to.be.reverted
      expect(await currencyBalanceOf(tusdPool))
        .to.be.gte(expectedMinCurrencyBalance)
    })

    it('switched strategy should be depleted', async () => {
      await tusdPool.connect(owner).switchStrategy(badPoolStrategy.address)
      await tusdPool.flush(1000)
      await badPoolStrategy.setErrorPercents(5)
      await expect(tusdPool.connect(owner).switchStrategy(poolStrategy1.address))
        .to.be.revertedWith('TrueFiPool: Switched strategy should be depleted')
      await badPoolStrategy.setErrorPercents(0)

      await tusdPool.connect(owner).switchStrategy(poolStrategy1.address)
      await tusdPool.flush(1000)
      await expect(tusdPool.connect(owner).switchStrategy(poolStrategy2.address))
        .not.to.be.reverted
      expect(await poolStrategy1.value()).to.eq(0)
    })

    it('emits event', async () => {
      await expect(tusdPool.connect(owner).switchStrategy(poolStrategy1.address))
        .to.emit(tusdPool, 'StrategySwitched')
        .withArgs(poolStrategy1.address)
    })
  })

  describe('liquidate', () => {
    let loan: LoanToken2

    beforeEach(async () => {
      await tusd.approve(tusdPool.address, parseEth(100))
      await tusdPool.join(parseEth(100))

      loan = await createLoan(
        loanFactory,
        borrower,
        tusdPool,
        100000,
        DAY,
        100,
      )

      await lender.connect(borrower).fund(loan.address)
    })

    it('can only be performed by the SAFU', async () => {
      await expect(tusdPool.liquidate(loan.address)).to.be.revertedWith('TrueFiPool: Should be called by SAFU')
    })

    async function liquidate () {
      await timeTravel(DAY * 4)
      await loan.enterDefault()
      await safu.liquidate(loan.address)
    }

    it('transfers all LTs to the safu', async () => {
      await liquidate()
      expect(await loan.balanceOf(safu.address)).to.equal(await loan.totalSupply())
    })

    it('liquid exit after liquidation returns correct amount of tokens', async () => {
      await liquidate()
      const totalValue = await tusdPool.poolValue()
      const totalSupply = await tusdPool.totalSupply()
      const penalty = await tusdPool.liquidExitPenalty(totalSupply.div(2))
      expect(penalty).to.equal(9996)
      await expect(() => tusdPool.liquidExit(totalSupply.div(2))).to.changeTokenBalance(tusd, owner, totalValue.div(2).mul(penalty).div(10000))
    })
  })

  describe('liquidRatio', () => {
    const includeFee = (amount: BigNumber) => amount.mul(10000).div(9975)

    beforeEach(async () => {
      await tusd.approve(tusdPool.address, includeFee(parseEth(1e5)))
      await tusdPool.join(parseEth(1e5))
<<<<<<< HEAD
      await setUtilization(25)
=======
>>>>>>> 950b8bf1
    })

    it('returns 0% when pool value is 0', async () => {
      expect(await usdcPool.liquidRatio(100)).to.eq(0)
    })

    it('returns 0% when liquid value is 0', async () => {
      await setUtilization(tusdPool, 100)

      expect(await tusdPool.liquidValue()).to.eq(0)
      expect(await tusdPool.liquidRatio(0)).to.eq(0)
    })

    it('returns 100% when liquid value equals poolValue', async () => {
      expect(await tusdPool.liquidValue()).to.eq(await tusdPool.poolValue())
      expect(await tusdPool.liquidRatio(0)).to.eq(100_00)
    })

    it('correctly predicts ratio after a loan of `afterAmountLent`', async () => {
      const loanValue = parseEth(100)
      const expectedLiquidRatio = await tusdPool.liquidRatio(loanValue)

      const loanForPartOfPool = await createApprovedLoan(
        rater, tru,
        stkTru, loanFactory,
        borrower, tusdPool,
        loanValue, DAY,
        100, owner,
        provider,
      )
      await lender.connect(borrower).fund(loanForPartOfPool.address)

      expect(await tusdPool.liquidRatio(0)).to.eq(expectedLiquidRatio)
    })

    it('equals 100% - utilization after lending', async () => {
      await setUtilization(tusdPool, 25)
      const poolUtilization = (await tusdPool.liquidValue()).mul(100_00).div(await tusdPool.poolValue())

      expect(await tusdPool.liquidRatio(parseEth(1e5).div(2))).to.eq(BigNumber.from(100_00).sub(poolUtilization))
    })
  })
})<|MERGE_RESOLUTION|>--- conflicted
+++ resolved
@@ -65,11 +65,6 @@
     provider = _provider
 
     ;({
-<<<<<<< HEAD
-=======
-      stkTru,
-      tru,
->>>>>>> 950b8bf1
       standardToken: tusd,
       lender,
       standardPool: tusdPool,
@@ -956,10 +951,7 @@
     beforeEach(async () => {
       await tusd.approve(tusdPool.address, includeFee(parseEth(1e5)))
       await tusdPool.join(parseEth(1e5))
-<<<<<<< HEAD
       await setUtilization(25)
-=======
->>>>>>> 950b8bf1
     })
 
     it('returns 0% when pool value is 0', async () => {
@@ -967,7 +959,7 @@
     })
 
     it('returns 0% when liquid value is 0', async () => {
-      await setUtilization(tusdPool, 100)
+      await setUtilization(100)
 
       expect(await tusdPool.liquidValue()).to.eq(0)
       expect(await tusdPool.liquidRatio(0)).to.eq(0)
@@ -982,13 +974,13 @@
       const loanValue = parseEth(100)
       const expectedLiquidRatio = await tusdPool.liquidRatio(loanValue)
 
-      const loanForPartOfPool = await createApprovedLoan(
-        rater, tru,
-        stkTru, loanFactory,
-        borrower, tusdPool,
-        loanValue, DAY,
-        100, owner,
-        provider,
+      const loanForPartOfPool = await createLoan(
+        loanFactory,
+        borrower,
+        tusdPool,
+        loanValue,
+        DAY,
+        100,
       )
       await lender.connect(borrower).fund(loanForPartOfPool.address)
 
@@ -996,7 +988,7 @@
     })
 
     it('equals 100% - utilization after lending', async () => {
-      await setUtilization(tusdPool, 25)
+      await setUtilization(25)
       const poolUtilization = (await tusdPool.liquidValue()).mul(100_00).div(await tusdPool.poolValue())
 
       expect(await tusdPool.liquidRatio(parseEth(1e5).div(2))).to.eq(BigNumber.from(100_00).sub(poolUtilization))
