import { expect, use } from 'chai'
import {
  LoanToken2,
  MockStrategy,
  MockStrategy__factory,
  BadStrategy,
  BadStrategy__factory,
  TrueFiPool2,
  TrueLender2,
  Pool2ArbitrageTest__factory,
  StkTruToken,
  MockTrueCurrency,
  TrueRatingAgencyV2,
  LoanFactory2,
  Safu,
  DeficiencyToken__factory,
  DeficiencyToken,
  TrueCreditAgency,
  TrueFiCreditOracle, TrueRateAdjuster,
} from 'contracts'
import { MockProvider, solidity } from 'ethereum-waffle'
import { BigNumber, Wallet } from 'ethers'
import { beforeEachWithFixture } from 'utils/beforeEachWithFixture'
import { parseEth } from 'utils/parseEth'
import { AddressZero } from '@ethersproject/constants'
import { createApprovedLoan, DAY, expectCloseTo, expectScaledCloseTo, setupTruefi2, timeTravel as _timeTravel, YEAR } from 'utils'
import { Deployer, setupDeploy } from 'scripts/utils'
import { beforeEach } from 'mocha'

use(solidity)

describe('TrueFiPool2', () => {
  let provider: MockProvider
  let owner: Wallet
  let borrower: Wallet
  let creditAgency: TrueCreditAgency
  let creditOracle: TrueFiCreditOracle
  let tusd: MockTrueCurrency
  let tru: MockTrueCurrency
  let stkTru: StkTruToken
  let tusdPool: TrueFiPool2
  let usdcPool: TrueFiPool2
  let loanFactory: LoanFactory2
  let lender: TrueLender2
  let rater: TrueRatingAgencyV2
  let loan: LoanToken2
  let safu: Safu
  let deployContract: Deployer
  let poolStrategy1: MockStrategy
  let poolStrategy2: MockStrategy
  let badPoolStrategy: BadStrategy
  let rateAdjuster: TrueRateAdjuster

  let timeTravel: (time: number) => void

  beforeEachWithFixture(async (wallets, _provider) => {
    [owner, borrower] = wallets
    deployContract = setupDeploy(owner)
    timeTravel = (time: number) => _timeTravel(_provider, time)
    provider = _provider

    ;({ stkTru,
      tru,
      standardToken: tusd,
      rater,
      lender,
      standardPool: tusdPool,
      feePool: usdcPool,
      loanFactory,
      safu,
      creditAgency,
      creditOracle,
      rateAdjuster,
    } = await setupTruefi2(owner, provider))

    loan = await createApprovedLoan(rater, tru, stkTru, loanFactory, borrower, tusdPool, 500000, DAY, 1000, owner, provider)

    poolStrategy1 = await deployContract(MockStrategy__factory, tusd.address, tusdPool.address)
    poolStrategy2 = await deployContract(MockStrategy__factory, tusd.address, tusdPool.address)
    badPoolStrategy = await deployContract(BadStrategy__factory, tusd.address, tusdPool.address)

    await tusd.mint(owner.address, parseEth(1e7))

    await tusdPool.setCreditAgency(creditAgency.address)
    await creditAgency.allowPool(tusdPool.address, true)
    await creditOracle.setScore(borrower.address, 255)
    await creditOracle.setMaxBorrowerLimit(borrower.address, parseEth(100_000_000))
<<<<<<< HEAD
    await creditAgency.allowBorrower(borrower.address, true)
    await creditAgency.setRiskPremium(700)
=======
    await creditAgency.allowBorrower(borrower.address, YEAR * 10)
    await rateAdjuster.setRiskPremium(700)
>>>>>>> c8c70bf0
  })

  const currencyBalanceOf = async (pool: TrueFiPool2) => (
    (await tusd.balanceOf(pool.address)).sub(await pool.claimableFees())
  )

  const withToleratedSlippage = (number: BigNumber) => {
    const slippage = 1
    return number.mul(100 - slippage).div(100)
  }

  describe('initializer', () => {
    it('sets corresponding token', async () => {
      expect(await tusdPool.token()).to.equal(tusd.address)
    })

    it('sets lender', async () => {
      expect(await tusdPool.lender()).to.eq(lender.address)
    })

    it('sets no initial joiningFee', async () => {
      expect(await tusdPool.joiningFee()).to.eq(0)
    })

    it('sets erc20 params', async () => {
      expect(await tusdPool.name()).to.equal('TrueFi TrueCurrency')
      expect(await tusdPool.symbol()).to.equal('tfTCUR')
      expect(await tusdPool.decimals()).to.equal(18)
    })

    it('transfers ownership', async () => {
      expect(await tusdPool.owner()).to.eq(owner.address)
    })
  })

  it('cannot exit and join on same transaction', async () => {
    const arbitrage = await new Pool2ArbitrageTest__factory(owner).deploy()
    await tusd.transfer(arbitrage.address, parseEth(1))
    await expect(arbitrage.joinExit(tusdPool.address)).to.be.revertedWith('TrueFiPool: Cannot join and exit in same block')
  })

  describe('setPauseStatus', () => {
    it('can be called by owner', async () => {
      await expect(tusdPool.setPauseStatus(true))
        .not.to.be.reverted
      await expect(tusdPool.setPauseStatus(false))
        .not.to.be.reverted
    })

    it('cannot be called by unauthorized address', async () => {
      await expect(tusdPool.connect(borrower).setPauseStatus(true))
        .to.be.revertedWith('Ownable: caller is not the owner')
      await expect(tusdPool.connect(borrower).setPauseStatus(false))
        .to.be.revertedWith('Ownable: caller is not the owner')
    })

    it('properly changes pausing status', async () => {
      expect(await tusdPool.pauseStatus()).to.be.false
      await tusdPool.setPauseStatus(true)
      expect(await tusdPool.pauseStatus()).to.be.true
      await tusdPool.setPauseStatus(false)
      expect(await tusdPool.pauseStatus()).to.be.false
    })

    it('emits proper event', async () => {
      await expect(tusdPool.setPauseStatus(true))
        .to.emit(tusdPool, 'PauseStatusChanged')
        .withArgs(true)
      await expect(tusdPool.setPauseStatus(false))
        .to.emit(tusdPool, 'PauseStatusChanged')
        .withArgs(false)
    })
  })

  describe('setSAFU', () => {
    it('can be called by owner', async () => {
      await expect(tusdPool.setSafuAddress(borrower.address))
        .not.to.be.reverted
    })

    it('cannot be called by unauthorized address', async () => {
      await expect(tusdPool.connect(borrower).setSafuAddress(borrower.address))
        .to.be.revertedWith('Ownable: caller is not the owner')
    })

    it('properly changes SAFU address', async () => {
      expect(await tusdPool.safu()).to.equal(safu.address)
      await tusdPool.setSafuAddress(borrower.address)
      expect(await tusdPool.safu()).to.equal(borrower.address)
    })

    it('emits proper event', async () => {
      await expect(tusdPool.setSafuAddress(borrower.address))
        .to.emit(tusdPool, 'SafuChanged')
        .withArgs(borrower.address)
    })
  })

  describe('setCreditAgency', () => {
    it('can be called by owner', async () => {
      await expect(tusdPool.setCreditAgency(creditAgency.address))
        .not.to.be.reverted
    })

    it('cannot be called by unauthorized address', async () => {
      await expect(tusdPool.connect(borrower).setCreditAgency(creditAgency.address))
        .to.be.revertedWith('Ownable: caller is not the owner')
    })

    it('properly changes Credit Agency address', async () => {
      await tusdPool.setCreditAgency(AddressZero)
      expect(await tusdPool.creditAgency()).to.equal(AddressZero)
      await tusdPool.setCreditAgency(creditAgency.address)
      expect(await tusdPool.creditAgency()).to.equal(creditAgency.address)
    })

    it('emits proper event', async () => {
      await expect(tusdPool.setCreditAgency(creditAgency.address))
        .to.emit(tusdPool, 'CreditAgencyChanged')
        .withArgs(creditAgency.address)
    })
  })

  describe('liquidValue', () => {
    const includeFee = (amount: BigNumber) => amount.mul(10000).div(9975)

    beforeEach(async () => {
      await tusd.approve(tusdPool.address, includeFee(parseEth(1e5)))
    })

    it('liquid value equals balanceOf(pool)', async () => {
      const depositedAmount = parseEth(1e5)
      await tusdPool.join(depositedAmount)
      expect(await tusdPool.liquidValue()).to.equal(depositedAmount)
      expect(await tusdPool.liquidValue())
        .to.equal(await tusd.balanceOf(tusdPool.address))
    })

    it('liquid value equals balanceOf(pool) - claimableFees', async () => {
      await tusdPool.setJoiningFee(25)
      await tusdPool.join(includeFee(parseEth(1e5)))
      expect(await tusdPool.liquidValue())
        .to.equal(parseEth(1e5))
    })

    it('liquid value equals balanceOf(pool) - claimableFees + strategyValue', async () => {
      await tusdPool.setJoiningFee(25)
      await tusdPool.join(includeFee(parseEth(1e5)))
      await tusdPool.connect(owner).switchStrategy(poolStrategy1.address)
      await tusdPool.flush(1000)
      expect(await tusdPool.liquidValue())
        .to.equal((await currencyBalanceOf(tusdPool)).add(1000))
    })
  })

  describe('strategyValue', () => {
    const joinAmount = parseEth(1e7)

    beforeEach(async () => {
      await tusd.approve(tusdPool.address, joinAmount)
      await tusdPool.join(joinAmount)
    })

    it('returns 0 if pool has no strategy', async () => {
      expect(await tusdPool.strategyValue()).to.eq(0)
    })

    it('returns current strategy value', async () => {
      await tusdPool.switchStrategy(poolStrategy1.address)
      await tusdPool.flush(1000)
      expect(await tusdPool.strategyValue()).to.eq(1000)
    })
  })

  describe('creditValue', () => {
    it('returns 0 if no creditAgency address set', async () => {
      await tusdPool.setCreditAgency(AddressZero)
      expect(await tusdPool.creditValue()).to.eq(0)
    })

    it('returns correct credit value', async () => {
      await tusd.approve(tusdPool.address, parseEth(1e7))
      await tusdPool.join(parseEth(1e7))

      await creditAgency.connect(borrower).borrow(tusdPool.address, 1000)
      expect(await tusdPool.creditValue()).to.be.closeTo(BigNumber.from(1000), 2)

      await timeTravel(YEAR)
      expect(await tusdPool.creditValue()).to.be.closeTo(BigNumber.from(1100), 2)
    })
  })

  describe('SAFU deficit', () => {
    beforeEach(async () => {
      await tusd.approve(tusdPool.address, parseEth(1e7))
      await tusdPool.join(parseEth(1e7))
      await lender.connect(borrower).fund(loan.address)
      await loan.connect(borrower).withdraw(borrower.address)
      await timeTravel(DAY * 4)
      await loan.enterDefault()
      await safu.liquidate(loan.address)
    })

    describe('deficitValue', () => {
      it('returns correct deficit value', async () => {
        expect(await tusdPool.deficitValue()).to.eq(500136)
      })

      it('returns 0 if no safu address set', async () => {
        await tusdPool.setSafuAddress(AddressZero)
        expect(await tusdPool.deficitValue()).to.eq(0)
      })

      it('returns 0 after loan has been repaid and redeemed', async () => {
        await tusd.mint(loan.address, 500136)
        await safu.redeem(loan.address)
        await tusdPool.reclaimDeficit(loan.address)
        expect(await tusdPool.deficitValue()).to.eq(0)
      })
    })

    describe('reclaimDeficit', () => {
      let dToken: DeficiencyToken

      beforeEach(async () => {
        await tusd.mint(loan.address, 500136)
        dToken = new DeficiencyToken__factory(owner).attach(await safu.deficiencyToken(loan.address))
        await safu.redeem(loan.address)
      })

      it('pool has deficiency tokens', async () => {
        expect(await dToken.balanceOf(tusdPool.address)).to.eq(500136)
      })

      it('transfers deficiency tokens to safu', async () => {
        await expect(() => tusdPool.reclaimDeficit(loan.address)).changeTokenBalance(dToken, tusdPool, -500136)
      })

      it('gets pool tokens from safu', async () => {
        await expect(() => tusdPool.reclaimDeficit(loan.address)).changeTokenBalance(tusd, tusdPool, 500136)
      })

      it('emits event', async () => {
        await expect(tusdPool.reclaimDeficit(loan.address))
          .to.emit(tusdPool, 'DeficitReclaimed')
          .withArgs(loan.address, 500136)
      })
    })
  })

  describe('poolValue', () => {
    const joinAmount = parseEth(1e7)

    beforeEach(async () => {
      await tusd.approve(tusdPool.address, joinAmount)
      await tusdPool.join(joinAmount)
    })

    describe('When pool has no strategy', () => {
      it('liquid value equals deposited amount', async () => {
        expect(await tusdPool.liquidValue()).to.equal(joinAmount)
      })

      it('when no ongoing loans, pool value equals liquidValue', async () => {
        expect(await tusdPool.poolValue()).to.equal(joinAmount)
      })

      it('when there are ongoing loans, pool value equals liquidValue + loanValue', async () => {
        await lender.connect(borrower).fund(loan.address)
        expect(await tusdPool.liquidValue()).to.equal(joinAmount.sub(500000))
        expect(await tusdPool.loansValue()).to.equal(500000)
        expect(await tusdPool.poolValue()).to.equal(joinAmount)

        await timeTravel(DAY * 2)
        expect(await tusdPool.loansValue()).to.equal(500136)
        expect(await tusdPool.poolValue()).to.equal(joinAmount.add(136))
      })

      it('when pool has some deficiency value', async () => {
        await lender.connect(borrower).fund(loan.address)
        await loan.connect(borrower).withdraw(borrower.address)
        await timeTravel(DAY * 4)
        await loan.enterDefault()
        await safu.liquidate(loan.address)

        expect(await tusdPool.deficitValue()).to.eq(500136)
        expect(await expect(await tusdPool.poolValue()).to.equal(joinAmount.add(136)))
      })

      it('when pool has LoC opened', async () => {
        await creditAgency.connect(borrower).borrow(tusdPool.address, 1000)
        expect(await tusdPool.poolValue()).to.be.closeTo(joinAmount, 2)

        await timeTravel(YEAR)
        expect(await tusdPool.poolValue()).to.be.closeTo(joinAmount.add(100), 2)
      })
    })
  })

  describe('setJoiningFee', () => {
    it('sets fee value', async () => {
      await tusdPool.setJoiningFee(50)
      expect(await tusdPool.joiningFee()).to.equal(50)
    })

    it('reverts when called not by owner', async () => {
      await expect(tusdPool.connect(borrower).setJoiningFee(50)).to.be.revertedWith('Ownable: caller is not the owner')
    })

    it('reverts when JoiningFee set to more than 100%', async () => {
      await expect(tusdPool.setJoiningFee(10100))
        .to.be.revertedWith('TrueFiPool: Fee cannot exceed transaction value')
    })
  })

  describe('setOracle', () => {
    const oracle = Wallet.createRandom().address

    it('sets oracle', async () => {
      await tusdPool.setOracle(oracle)
      expect(await tusdPool.oracle()).to.equal(oracle)
    })

    it('reverts when called not by owner', async () => {
      await expect(tusdPool.connect(borrower).setOracle(oracle))
        .to.be.revertedWith('Ownable: caller is not the owner')
    })
  })

  describe('setBeneficiary', () => {
    it('sets beneficiary', async () => {
      await tusdPool.setBeneficiary(owner.address)
      expect(await tusdPool.beneficiary()).to.equal(owner.address)
    })

    it('reverts when called not by owner', async () => {
      await expect(tusdPool.connect(borrower).setBeneficiary(owner.address))
        .to.be.revertedWith('Ownable: caller is not the owner')
    })

    it('cannot be set to 0', async () => {
      await expect(tusdPool.setBeneficiary(AddressZero))
        .to.be.revertedWith('TrueFiPool: Beneficiary address cannot be set to 0')
    })
  })

  describe('join-exit', () => {
    beforeEach(async () => {
      await tusd.approve(tusdPool.address, parseEth(1e7))
      await tusdPool.join(parseEth(1e7))
      await tusd.mint(borrower.address, parseEth(1e6))
      await tusd.connect(borrower).approve(tusdPool.address, parseEth(1e6))
    })

    it('does not allow to join when joining is paused', async () => {
      await tusd.approve(tusdPool.address, parseEth(1e6))
      await tusdPool.setPauseStatus(true)
      await expect(tusdPool.join(parseEth(1e6)))
        .to.be.revertedWith('TrueFiPool: Joining the pool is paused')
    })

    it('mints liquidity tokens as 1-to-1 to TUSD for first user', async () => {
      expect(await tusdPool.balanceOf(owner.address)).to.equal(parseEth(1e7))
    })

    it('mints liquidity tokens proportionally to stake for next users', async () => {
      const loan1 = await createApprovedLoan(
        rater,
        tru,
        stkTru,
        loanFactory,
        borrower,
        tusdPool,
        parseEth(1e6),
        DAY * 365,
        1000,
        owner,
        provider,
      )

      await lender.connect(borrower).fund(loan1.address)
      await timeTravel(DAY * 182.5)
      const totalSupply = await tusdPool.totalSupply()
      const poolValue = await tusdPool.poolValue()

      await tusdPool.connect(borrower).join(parseEth(1e6))
      expectScaledCloseTo(await tusdPool.balanceOf(borrower.address), totalSupply.mul(parseEth(1e6)).div(poolValue))
    })

    it('returns a basket of tokens on exit', async () => {
      const loan1 = await createApprovedLoan(
        rater,
        tru,
        stkTru,
        loanFactory,
        borrower,
        tusdPool,
        parseEth(1e6),
        DAY * 365,
        1000,
        owner,
        provider,
      )

      await lender.connect(borrower).fund(loan1.address)
      await timeTravel(DAY * 182.5)

      const loan2 = await createApprovedLoan(
        rater,
        tru,
        stkTru,
        loanFactory,
        borrower,
        tusdPool,
        parseEth(1e6),
        DAY * 365,
        2500,
        owner,
        provider,
      )

      await lender.connect(borrower).fund(loan2.address)

      const liquidValue = await tusdPool.liquidValue()
      const totalSupply = await tusdPool.totalSupply()
      const exitAmount = totalSupply.div(2)

      await tusdPool.exit(exitAmount)
      expect(await tusd.balanceOf(owner.address)).to.equal(exitAmount.mul(liquidValue).div(totalSupply))
      expectCloseTo(await loan1.balanceOf(owner.address), parseEth(55e4), 10)
      expectCloseTo(await loan2.balanceOf(owner.address), parseEth(625e3), 10)
    })

    describe('two stakers', () => {
      let loan1: LoanToken2, loan2: LoanToken2
      beforeEach(async () => {
        loan1 = await createApprovedLoan(
          rater,
          tru,
          stkTru,
          loanFactory,
          borrower,
          tusdPool,
          parseEth(1e6),
          DAY * 365,
          1000,
          owner,
          provider,
        )

        await lender.connect(borrower).fund(loan1.address)
        await timeTravel(DAY * 182.5)
        // PoolValue is 10.05M USD at the moment
        // After join, owner has around 91% of shares
        await tusdPool.connect(borrower).join(parseEth(1e6))
        loan2 = await createApprovedLoan(
          rater,
          tru,
          stkTru,
          loanFactory,
          borrower,
          tusdPool,
          parseEth(1e6),
          DAY * 365,
          2500,
          owner,
          provider,
        )
        await lender.connect(borrower).fund(loan2.address)
      })

      it('returns a basket of tokens on exit, two stakers', async () => {
        const liquidValue = await tusdPool.liquidValue()
        const totalSupply = await tusdPool.totalSupply()
        const exitAmount = totalSupply.div(2)

        await tusdPool.exit(exitAmount)
        expect(await tusd.balanceOf(owner.address)).to.equal(exitAmount.mul(liquidValue).div(totalSupply))
        expectCloseTo(await loan1.balanceOf(owner.address), parseEth(55e4), 10)
        expectCloseTo(await loan2.balanceOf(owner.address), parseEth(625e3), 10)
      })

      it('erases all tokens after all stakers exit', async () => {
        const liquidValue = await tusdPool.liquidValue()
        const totalSupply = await tusdPool.totalSupply()
        const exitAmountBorrower = await tusdPool.balanceOf(borrower.address)

        const exitAmountOwner = await tusdPool.balanceOf(owner.address)

        await tusdPool.exit(exitAmountOwner)
        await tusdPool.connect(borrower).exit(exitAmountBorrower)

        expect(await tusd.balanceOf(tusdPool.address)).to.equal(await tusdPool.claimableFees())
        expect(await loan1.balanceOf(tusdPool.address)).to.equal(0)
        expect(await loan2.balanceOf(tusdPool.address)).to.equal(0)

        expectScaledCloseTo(await tusd.balanceOf(owner.address), exitAmountOwner.mul(liquidValue).div(totalSupply))
        expectScaledCloseTo(await loan1.balanceOf(owner.address), parseEth(11e5).mul(exitAmountOwner).div(totalSupply))
        expectScaledCloseTo(await loan2.balanceOf(owner.address), parseEth(125e4).mul(exitAmountOwner).div(totalSupply))

        expectScaledCloseTo(await tusd.balanceOf(borrower.address), exitAmountBorrower.mul(liquidValue).div(totalSupply))
        expectScaledCloseTo(await loan1.balanceOf(borrower.address), parseEth(11e5).mul(exitAmountBorrower).div(totalSupply))
        expectScaledCloseTo(await loan2.balanceOf(borrower.address), parseEth(125e4).mul(exitAmountBorrower).div(totalSupply))
      })
    })
  })

  describe('liquidExit', () => {
    const amount = parseEth(1e7)
    beforeEach(async () => {
      await tusd.approve(tusdPool.address, amount)
      await tusdPool.join(amount)
      await tusdPool.switchStrategy(poolStrategy1.address)
    })

    it('burns pool tokens on exit', async () => {
      const supply = await tusdPool.totalSupply()
      await tusdPool.liquidExit(supply.div(2))
      expect(await tusdPool.totalSupply()).to.equal(supply.div(2))
      await tusdPool.liquidExit(supply.div(3))
      expect(await tusdPool.totalSupply()).to.equal(supply.sub(supply.mul(5).div(6)))
    })

    it('all funds are liquid: transfers TUSD without penalty', async () => {
      await tusdPool.liquidExit(await tusdPool.balanceOf(owner.address))
      expect(await tusd.balanceOf(owner.address)).to.equal(amount)
    })

    it('all funds are liquid: transfers TUSD without penalty (half of stake)', async () => {
      await tusdPool.liquidExit(amount.div(2))
      expect(await tusd.balanceOf(owner.address)).to.equal(amount.div(2))
    })

    it('after loan approved, applies a penalty', async () => {
      const loan1 = await createApprovedLoan(
        rater,
        tru,
        stkTru,
        loanFactory,
        borrower,
        tusdPool,
        amount.div(3),
        DAY * 365,
        1000,
        owner,
        provider,
      )
      await lender.connect(borrower).fund(loan1.address)
      expect(await tusdPool.liquidExitPenalty(amount.div(2))).to.equal(9990)
      await tusdPool.liquidExit(amount.div(2), { gasLimit: 5000000 })
      expectScaledCloseTo(await tusd.balanceOf(owner.address), (amount.div(2).mul(9990).div(10000)))
    })

    it('half funds are in strategy: transfers TUSD without penalty', async () => {
      await tusdPool.flush(parseEth(5e6))
      await tusdPool.liquidExit(parseEth(6e6))
      expect(await tusd.balanceOf(owner.address)).to.equal(parseEth(6e6))
    })

    it('emits event', async () => {
      await expect(tusdPool.liquidExit(amount.div(2))).to.emit(tusdPool, 'Exited').withArgs(owner.address, amount.div(2))
    })
  })

  describe('integrateAtPoint', () => {
    const calcOffchain = (x: number) => Math.floor(Math.log(x + 50) * 50000)
    it('calculates integral * 1e9', async () => {
      for (let i = 0; i < 100; i++) {
        expect(await tusdPool.integrateAtPoint(i)).to.equal(calcOffchain(i))
      }
    })
  })

  describe('averageExitPenalty', () => {
    const testPenalty = async (from: number, to: number, result: number) => expect(await tusdPool.averageExitPenalty(from, to)).to.equal(result)

    it('throws if from > to', async () => {
      await expect(tusdPool.averageExitPenalty(10, 9)).to.be.revertedWith('TrueFiPool: To precedes from')
    })

    it('correctly calculates penalty when from = to', async () => {
      await testPenalty(0, 0, 1000)
      await testPenalty(1, 1, 980)
      await testPenalty(100, 100, 333)
      await testPenalty(10000, 10000, 0)
    })

    it('correctly calculates penalty when from+1=to', async () => {
      const testWithStep1 = async (from: number) => {
        const penalty = await tusdPool.averageExitPenalty(from, from + 1)
        const expected = (await tusdPool.averageExitPenalty(from, from)).add(await tusdPool.averageExitPenalty(from + 1, from + 1)).div(2)
        expect(penalty.sub(expected).abs()).to.be.lte(1)
      }

      await testWithStep1(0)
      await testWithStep1(1)
      await testWithStep1(2)
      await testWithStep1(3)
      await testWithStep1(5)
      await testWithStep1(10)
      await testWithStep1(42)
      await testWithStep1(150)
      await testWithStep1(1000)
      await testWithStep1(10000 - 2)
    })

    it('correctly calculates penalty when from < to', async () => {
      // Checked with Wolfram Alpha
      await testPenalty(0, 12, 896)
      await testPenalty(1, 100, 544)
      await testPenalty(5, 10, 870)
      await testPenalty(15, 55, 599)
      await testPenalty(42, 420, 215)
      await testPenalty(100, 1000, 108)
      await testPenalty(9100, 10000, 5)
      await testPenalty(1000, 10000, 12)
    })
  })

  describe('flush', () => {
    beforeEach(async () => {
      await tusd.approve(tusdPool.address, parseEth(100))
      await tusdPool.join(parseEth(100))
    })

    it('reverts when strategy is not set', async () => {
      await expect(tusdPool.flush(100))
        .to.be.revertedWith('TrueFiPool: Pool has no strategy set up')
    })

    it('funds for deposit should go directly into strategy', async () => {
      await tusdPool.connect(owner).switchStrategy(badPoolStrategy.address)
      await badPoolStrategy.setErrorPercents(500)
      await expect(tusdPool.flush(1000))
        .to.be.revertedWith('TrueFiPool: Strategy value expected to be higher')
      await badPoolStrategy.setErrorPercents(0)

      await tusdPool.connect(owner).switchStrategy(poolStrategy1.address)
      expect(await poolStrategy1.value()).to.eq(0)
      await expect(tusdPool.flush(1000))
        .not.to.be.reverted
      expect(await poolStrategy1.value()).to.eq(1000)
    })

    it('emits event', async () => {
      await tusdPool.connect(owner).switchStrategy(poolStrategy1.address)
      await expect(tusdPool.flush(1000))
        .to.emit(tusdPool, 'Flushed')
        .withArgs(1000)
    })
  })

  describe('pull', () => {
    beforeEach(async () => {
      await tusd.approve(tusdPool.address, parseEth(100))
      await tusdPool.join(parseEth(100))
    })

    it('reverts when strategy is not set', async () => {
      await expect(tusdPool.pull(100))
        .to.be.revertedWith('TrueFiPool: Pool has no strategy set up')
    })

    it('removed liquidity should get back to pool', async () => {
      await tusdPool.connect(owner).switchStrategy(badPoolStrategy.address)
      await tusdPool.flush(1000)
      await badPoolStrategy.setErrorPercents(1)
      await expect(tusdPool.pull(100))
        .to.be.revertedWith('TrueFiPool: Currency balance expected to be higher')
      await badPoolStrategy.setErrorPercents(0)

      await tusdPool.connect(owner).switchStrategy(poolStrategy1.address)
      await tusdPool.flush(1000)
      const expectedCurrencyBalance = (await currencyBalanceOf(tusdPool)).add(100)
      await expect(tusdPool.pull(100))
        .not.to.be.reverted
      expect(await currencyBalanceOf(tusdPool)).to.be.gte(expectedCurrencyBalance)
    })

    it('emits event', async () => {
      await tusdPool.connect(owner).switchStrategy(poolStrategy1.address)
      await tusdPool.flush(1000)
      await expect(tusdPool.pull(100))
        .to.emit(tusdPool, 'Pulled')
        .withArgs(100)
    })
  })

  describe('borrow', () => {
    beforeEach(async () => {
      await tusd.approve(tusdPool.address, parseEth(100))
      await tusdPool.join(parseEth(100))
    })

    it('only lender and creditAgency can borrow from pool', async () => {
      await expect(tusdPool.connect(owner.address).borrow(0))
        .to.be.revertedWith('TrueFiPool: Caller is not the lender or creditAgency')
    })

    it('lender can borrow funds', async () => {
      await lender.connect(borrower).fund(loan.address)
      expect('borrow').to.be.calledOnContract(tusdPool)
    })

    it('creditAgency can borrow funds', async () => {
      await tusdPool.setCreditAgency(borrower.address)
      await expect(tusdPool.connect(borrower).borrow(100)).to.be.not.reverted
    })

    it('in order to borrow from pool it has to have liquidity', async () => {
      const loan1 = await createApprovedLoan(
        rater,
        tru,
        stkTru,
        loanFactory,
        borrower,
        tusdPool,
        (await tusd.balanceOf(tusdPool.address)).add(1),
        DAY,
        0,
        owner,
        provider,
      )

      await expect(lender.connect(borrower).fund(loan1.address))
        .to.be.revertedWith('TrueFiPool: Insufficient liquidity')

      const loan2 = await createApprovedLoan(
        rater,
        tru,
        stkTru,
        loanFactory,
        borrower,
        tusdPool,
        500000,
        DAY,
        1000,
        owner,
        provider,
      )

      await expect(lender.connect(borrower).fund(loan2.address))
        .not.to.be.reverted
    })

    describe('ensureSufficientLiquidity', () => {
      it('strategy has to return enough funds', async () => {
        const loan = await createApprovedLoan(
          rater,
          tru,
          stkTru,
          loanFactory,
          borrower,
          tusdPool,
          (await tusd.balanceOf(tusdPool.address)),
          DAY,
          0,
          owner,
          provider,
        )
        await tusdPool.connect(owner).switchStrategy(badPoolStrategy.address)
        await tusdPool.flush(1000)
        await badPoolStrategy.setErrorPercents(1)
        await expect(lender.connect(borrower).fund(loan.address))
          .to.be.revertedWith('TrueFiPool: Not enough funds taken from the strategy')
        await badPoolStrategy.setErrorPercents(0)
        await expect(lender.connect(borrower).fund(loan.address))
          .not.to.be.reverted
      })
    })
  })

  describe('repay', () => {
    let loan: LoanToken2

    const payBack = async (token: MockTrueCurrency, loan: LoanToken2) => {
      const balance = await loan.balance()
      const debt = await loan.debt()
      await token.mint(loan.address, debt.sub(balance))
    }

    beforeEach(async () => {
      await tusd.approve(tusdPool.address, parseEth(100))
      await tusdPool.join(parseEth(100))

      loan = await createApprovedLoan(
        rater,
        tru,
        stkTru,
        loanFactory,
        borrower,
        tusdPool,
        100000,
        DAY,
        0,
        owner,
        provider,
      )

      await lender.connect(borrower).fund(loan.address)
      await payBack(tusd, loan)
      await loan.settle()
    })

    it('only lender and creditAgency can repay to pool', async () => {
      await expect(tusdPool.connect(owner.address).repay(0))
        .to.be.revertedWith('TrueFiPool: Caller is not the lender or creditAgency')
    })

    it('lender can repay funds', async () => {
      await lender.reclaim(loan.address, '0x')
      expect('repay').to.be.calledOnContract(tusdPool)
    })

    it('creditAgency can repay funds', async () => {
      await tusdPool.setCreditAgency(borrower.address)
      await expect(tusdPool.connect(borrower).repay(0)).to.be.not.reverted
    })

    it('emits event', async () => {
      await expect(lender.reclaim(loan.address, '0x'))
        .to.emit(tusdPool, 'Repaid')
        .withArgs(lender.address, 100000)
    })
  })

  describe('collectFees', () => {
    const beneficiary = Wallet.createRandom().address

    beforeEach(async () => {
      await tusd.approve(tusdPool.address, parseEth(1e7))
      await tusdPool.setJoiningFee(25)
      await tusdPool.join(parseEth(1e7))
      await tusdPool.setBeneficiary(beneficiary)
    })

    it('transfers claimable fees to address', async () => {
      await tusdPool.collectFees()
      expect(await tusd.balanceOf(beneficiary)).to.equal(parseEth(25000))
    })

    it('sets claimableFees to 0', async () => {
      await tusdPool.collectFees()
      expect(await tusdPool.claimableFees()).to.equal(0)
      await expect(tusdPool.collectFees()).to.not.emit(tusd, 'Transfer')
    })
  })

  describe('switchStrategy', () => {
    beforeEach(async () => {
      await tusd.approve(tusdPool.address, parseEth(100))
      await tusdPool.join(parseEth(100))
    })

    it('only owner can switch strategy', async () => {
      await expect(tusdPool.connect(borrower).switchStrategy(poolStrategy1.address))
        .to.be.revertedWith('Ownable: caller is not the owner')
      await expect(tusdPool.connect(owner).switchStrategy(poolStrategy1.address))
        .not.to.be.reverted
    })

    it('cannot switch to the same strategy', async () => {
      await tusdPool.connect(owner).switchStrategy(poolStrategy1.address)
      await expect(tusdPool.connect(owner).switchStrategy(poolStrategy1.address))
        .to.be.revertedWith('TrueFiPool: Cannot switch to the same strategy')
      await expect(tusdPool.connect(owner).switchStrategy(poolStrategy2.address))
        .not.to.be.reverted
    })

    it('switches strategy', async () => {
      expect(await tusdPool.strategy()).to.eq(AddressZero)
      await tusdPool.connect(owner).switchStrategy(poolStrategy1.address)
      expect(await tusdPool.strategy()).to.eq(poolStrategy1.address)
      await tusdPool.connect(owner).switchStrategy(poolStrategy2.address)
      expect(await tusdPool.strategy()).to.eq(poolStrategy2.address)
    })

    it('all funds should be withdrawn to pool', async () => {
      await tusdPool.connect(owner).switchStrategy(badPoolStrategy.address)
      await tusdPool.flush(1000)
      await badPoolStrategy.setErrorPercents(500)
      await expect(tusdPool.connect(owner).switchStrategy(poolStrategy1.address))
        .to.be.revertedWith('TrueFiPool: All funds should be withdrawn to pool')
      await badPoolStrategy.setErrorPercents(0)

      await tusdPool.connect(owner).switchStrategy(poolStrategy1.address)
      await tusdPool.flush(1000)
      const expectedMinCurrencyBalance = (await currencyBalanceOf(tusdPool))
        .add(withToleratedSlippage(await poolStrategy1.value()))
      await expect(tusdPool.connect(owner).switchStrategy(poolStrategy2.address))
        .not.to.be.reverted
      expect(await currencyBalanceOf(tusdPool))
        .to.be.gte(expectedMinCurrencyBalance)
    })

    it('switched strategy should be depleted', async () => {
      await tusdPool.connect(owner).switchStrategy(badPoolStrategy.address)
      await tusdPool.flush(1000)
      await badPoolStrategy.setErrorPercents(5)
      await expect(tusdPool.connect(owner).switchStrategy(poolStrategy1.address))
        .to.be.revertedWith('TrueFiPool: Switched strategy should be depleted')
      await badPoolStrategy.setErrorPercents(0)

      await tusdPool.connect(owner).switchStrategy(poolStrategy1.address)
      await tusdPool.flush(1000)
      await expect(tusdPool.connect(owner).switchStrategy(poolStrategy2.address))
        .not.to.be.reverted
      expect(await poolStrategy1.value()).to.eq(0)
    })

    it('emits event', async () => {
      await expect(tusdPool.connect(owner).switchStrategy(poolStrategy1.address))
        .to.emit(tusdPool, 'StrategySwitched')
        .withArgs(poolStrategy1.address)
    })
  })

  describe('liquidate', () => {
    let loan: LoanToken2

    beforeEach(async () => {
      await tusd.approve(tusdPool.address, parseEth(100))
      await tusdPool.join(parseEth(100))

      loan = await createApprovedLoan(
        rater,
        tru,
        stkTru,
        loanFactory,
        borrower,
        tusdPool,
        100000,
        DAY,
        100,
        owner,
        provider,
      )

      await lender.connect(borrower).fund(loan.address)
    })

    it('can only be performed by the SAFU', async () => {
      await expect(tusdPool.liquidate(loan.address)).to.be.revertedWith('TrueFiPool: Should be called by SAFU')
    })

    async function liquidate () {
      await timeTravel(DAY * 4)
      await loan.enterDefault()
      await safu.liquidate(loan.address)
    }

    it('transfers all LTs to the safu', async () => {
      await liquidate()
      expect(await loan.balanceOf(safu.address)).to.equal(await loan.totalSupply())
    })

    it('exiting post liquidation returns correct amount of tokens', async () => {
      await liquidate()
      const totalValue = await tusdPool.poolValue()
      const totalSupply = await tusdPool.totalSupply()
      await expect(() => tusdPool.exit(totalSupply.div(2))).to.changeTokenBalance(tusd, owner, totalValue.div(2))
    })

    it('exit with different loans', async () => {
      const otherloan = await createApprovedLoan(
        rater,
        tru,
        stkTru,
        loanFactory,
        borrower,
        tusdPool,
        100000,
        DAY,
        100,
        owner,
        provider,
      )

      await lender.connect(borrower).fund(otherloan.address)
      await liquidate()
      const totalValue = await tusdPool.poolValue()
      const totalSupply = await tusdPool.totalSupply()
      await expect(() => tusdPool.exit(totalSupply.div(2))).to.changeTokenBalance(tusd, owner, totalValue.sub(100004).div(2))
      expect(await otherloan.balanceOf(owner.address)).to.equal(100002 / 2)
    })

    it('deficiency claims are locked in the pool which may result in inability to exit pool', async () => {
      await liquidate()
      const totalSupply = await tusdPool.totalSupply()
      await expect(tusdPool.exit(totalSupply)).to.be.revertedWith('TrueFiPool: Pool has no strategy to withdraw from')
    })

    it('liquid exit after liquidation returns correct amount of tokens', async () => {
      await liquidate()
      const totalValue = await tusdPool.poolValue()
      const totalSupply = await tusdPool.totalSupply()
      const penalty = await tusdPool.liquidExitPenalty(totalSupply.div(2))
      expect(penalty).to.equal(9996)
      await expect(() => tusdPool.liquidExit(totalSupply.div(2))).to.changeTokenBalance(tusd, owner, totalValue.div(2).mul(penalty).div(10000))
    })
  })

  describe('utilization', () => {
    const includeFee = (amount: BigNumber) => amount.mul(10000).div(9975)

    beforeEach(async () => {
      await tusd.approve(tusdPool.address, includeFee(parseEth(1e5)))
    })

    it('utilization is 0%', async () => {
      const depositedAmount = parseEth(1e5)
      await tusdPool.join(depositedAmount)
      expect(await tusdPool.utilization()).to.eq(0)
    })

    it('utilization is 100%', async () => {
      await tusdPool.join(parseEth(1e5))
      const loanForWholePool = await createApprovedLoan(
        rater, tru,
        stkTru, loanFactory,
        borrower, tusdPool,
        parseEth(1e5), DAY,
        100, owner,
        provider,
      )
      await lender.connect(borrower).fund(loanForWholePool.address)
      expect(await tusdPool.utilization()).to.eq(100_00)
    })

    it('utilization is 50 %', async () => {
      await tusdPool.join(parseEth(1e5))
      const loanForPartOfPool = await createApprovedLoan(
        rater, tru,
        stkTru, loanFactory,
        borrower, tusdPool,
        parseEth(1e5).div(2), DAY,
        100, owner,
        provider,
      )
      await lender.connect(borrower).fund(loanForPartOfPool.address)
      expect(await tusdPool.utilization()).to.eq(50_00)
    })

    describe('liquidRatio', () => {
      beforeEach(async () => {
        await tusd.approve(tusdPool.address, includeFee(parseEth(1e5)))
        await tusdPool.join(parseEth(1e5))
        const loanForPartOfPool = await createApprovedLoan(
          rater, tru,
          stkTru, loanFactory,
          borrower, tusdPool,
          parseEth(1e5).div(4), DAY,
          100, owner,
          provider,
        )
        await lender.connect(borrower).fund(loanForPartOfPool.address)
      })

      it('returns 0 if poolValue is 0', async () => {
        expect(await usdcPool.liquidRatio()).to.eq(0)
      })

      it('equals 1 - utilization', async () => {
        const expected = 100_00 - (await tusdPool.utilization()).toNumber()
        expect(await tusdPool.liquidRatio()).to.eq(expected)
      })
    })
  })
})<|MERGE_RESOLUTION|>--- conflicted
+++ resolved
@@ -85,13 +85,8 @@
     await creditAgency.allowPool(tusdPool.address, true)
     await creditOracle.setScore(borrower.address, 255)
     await creditOracle.setMaxBorrowerLimit(borrower.address, parseEth(100_000_000))
-<<<<<<< HEAD
     await creditAgency.allowBorrower(borrower.address, true)
-    await creditAgency.setRiskPremium(700)
-=======
-    await creditAgency.allowBorrower(borrower.address, YEAR * 10)
     await rateAdjuster.setRiskPremium(700)
->>>>>>> c8c70bf0
   })
 
   const currencyBalanceOf = async (pool: TrueFiPool2) => (
