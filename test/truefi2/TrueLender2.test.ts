--- conflicted
+++ resolved
@@ -347,18 +347,13 @@
           100000,
           DAY,
           100,
-<<<<<<< HEAD
-        ])
+        )
         await expect(lender.connect(borrower).fund(badLoan.address)).to.be.revertedWith('TrueLender: Pool not supported by the factory')
       })
 
       it('loan was created for unsupported pool', async () => {
         await poolFactory.unsupportPool(pool1.address)
         await expect(lender.connect(borrower).fund(loan1.address)).to.be.revertedWith('TrueLender: Pool not supported by the factory')
-=======
-        )
-        await expect(lender.connect(borrower).fund(badLoan.address)).to.be.revertedWith('TrueLender: Pool not created by the factory')
->>>>>>> 18485e39
       })
 
       it('there are too many loans for given pool', async () => {
