--- conflicted
+++ resolved
@@ -28,13 +28,10 @@
   TestTrueLender__factory,
   TrueFiCreditOracle,
   TrueFiCreditOracle__factory,
-<<<<<<< HEAD
   TrueCreditAgency,
-=======
   TrueFiPool2,
   TrueFiPool2__factory,
   TrueRatingAgencyV2,
->>>>>>> aad447cd
 } from 'contracts'
 
 import { BorrowingMutexJson, LoanToken2Json, Mock1InchV3Json } from 'build'
@@ -85,7 +82,6 @@
     lender = await deployContract(owner, TestTrueLender__factory)
     oneInch = await new Mock1InchV3__factory(owner).deploy()
 
-<<<<<<< HEAD
     ;({
       loanFactory,
       feePool,
@@ -98,10 +94,8 @@
       lender,
       creditOracle,
       creditAgency,
+      borrowingMutex,
     } = await setupTruefi2(owner, _provider, { lender: lender, oneInch: oneInch }))
-=======
-    ;({ loanFactory, feePool, standardTokenOracle: poolOracle, rater, poolFactory, stkTru, tru, feeToken: usdc, lender, creditOracle, borrowingMutex } = await setupTruefi2(owner, _provider, { lender: lender, oneInch: oneInch }))
->>>>>>> aad447cd
 
     token1 = await deployContract(owner, MockErc20Token__factory)
     token2 = await deployContract(owner, MockErc20Token__factory)
@@ -475,20 +469,19 @@
           .to.be.revertedWith('TrueLender: Credit score is too low for loan\'s term')
       })
 
-<<<<<<< HEAD
       it('amount to fund exceeds borrow limit', async () => {
         const amountToFund = parseEth(1e7).mul(15).div(100).add(1) // 15% of pool value + 1
         const badLoan = await createLoan(loanFactory, borrower, pool1, amountToFund, YEAR, 100)
         await approveLoanRating(badLoan)
         await expect(lender.connect(borrower).fund(badLoan.address))
           .to.be.revertedWith('TrueLender: Loan amount cannot exceed borrow limit')
-=======
+      })
+
       it('taking new loans is locked by mutex', async () => {
         await borrowingMutex.allowLocker(owner.address, true)
         await borrowingMutex.lock(borrower.address, owner.address)
         await expect(lender.connect(borrower).fund(loan1.address))
           .to.be.revertedWith('TrueLender: There is an ongoing loan or credit line')
->>>>>>> aad447cd
       })
     })
 
