--- conflicted
+++ resolved
@@ -346,19 +346,11 @@
 
   describe('Funding', () => {
     describe('reverts if', () => {
-<<<<<<< HEAD
-=======
       it('borrower is not allowed', async () => {
         await ftlAgency.blockBorrower(borrower.address)
-        await expect(ftlAgency.connect(borrower).fund(loan1.address)).to.be.revertedWith('FixedTermLoanAgency: Sender is not allowed to borrow')
-      })
-
-      it('transaction not called by the borrower', async () => {
-        await ftlAgency.allowBorrower(owner.address)
-        await expect(ftlAgency.connect(owner).fund(loan1.address)).to.be.revertedWith('FixedTermLoanAgency: Sender is not borrower')
-      })
-
->>>>>>> 76419241
+        await expect(ftlAgency.connect(borrower).fund(pool1.address, 100000, YEAR, 100)).to.be.revertedWith('FixedTermLoanAgency: Sender is not allowed to borrow')
+      })
+
       it('loan was created for unknown pool', async () => {
         await expect(ftlAgency.connect(borrower).fund(counterfeitPool.address, 100000, YEAR, 100)).to.be.revertedWith('FixedTermLoanAgency: Pool not supported by the factory')
       })
