--- conflicted
+++ resolved
@@ -50,10 +50,6 @@
   let feePool: TrueFiPool2
   let poolOracle: MockTrueFiPoolOracle
 
-<<<<<<< HEAD
-  let rater: TrueRatingAgencyV2
-=======
->>>>>>> 4a669857
   let ftlAgency: TestFixedTermLoanAgency
   let creditOracle: TrueFiCreditOracle
 
@@ -113,10 +109,7 @@
     await pool2.setOracle(poolOracle.address)
 
     await ftlAgency.setFeePool(feePool.address)
-<<<<<<< HEAD
     await ftlAgency.allowBorrower(borrower.address)
-=======
->>>>>>> 4a669857
 
     await token1.mint(owner.address, parseEth(1e7))
     await token2.mint(owner.address, parseEth(1e7))
@@ -345,12 +338,8 @@
       })
 
       it('transaction not called by the borrower', async () => {
-<<<<<<< HEAD
         await ftlAgency.allowBorrower(owner.address)
         await expect(ftlAgency.connect(owner).fund(loan1.address)).to.be.revertedWith('FixedTermLoanAgency: Sender is not borrower')
-=======
-        await expect(ftlAgency.fund(loan1.address)).to.be.revertedWith('FixedTermLoanAgency: Sender is not borrower')
->>>>>>> 4a669857
       })
 
       it('loan was created for unknown pool', async () => {
@@ -377,21 +366,11 @@
 
       it('there are too many loans for given pool', async () => {
         await ftlAgency.setLoansLimit(1)
-<<<<<<< HEAD
-        await approveLoanRating(loan1)
-=======
->>>>>>> 4a669857
         await ftlAgency.connect(borrower).fund(loan1.address)
         await expect(ftlAgency.connect(borrower).fund(loan1.address)).to.be.revertedWith('FixedTermLoanAgency: Loans number has reached the limit')
       })
 
       it('loan term exceeds max term', async () => {
-<<<<<<< HEAD
-        await rater.connect(borrower).submit(loan1.address)
-        await rater.yes(loan1.address)
-        await timeTravel(7 * DAY + 1)
-=======
->>>>>>> 4a669857
         await ftlAgency.setLongTermLoanThreshold(DAY * 365 - 1)
         await ftlAgency.setMaxLoanTerm(DAY * 365 - 1)
 
@@ -410,10 +389,6 @@
       it('amount to fund exceeds borrow limit', async () => {
         const amountToFund = parseEth(1e7).mul(15).div(100).add(1) // 15% of pool value + 1
         const badLoan = await createLoan(loanFactory, borrower, pool1, amountToFund, YEAR, 100)
-<<<<<<< HEAD
-        await approveLoanRating(badLoan)
-=======
->>>>>>> 4a669857
         await expect(ftlAgency.connect(borrower).fund(badLoan.address))
           .to.be.revertedWith('FixedTermLoanAgency: Loan amount cannot exceed borrow limit')
       })
@@ -480,12 +455,6 @@
       await mockMutex.mock.lock.returns()
       const newLoan1 = await createLoan(loanFactory, borrower, pool1, 100000, DAY, 100)
 
-<<<<<<< HEAD
-      await approveLoanRating(newLoan1)
-      await approveLoanRating(loan1)
-      await approveLoanRating(loan2)
-=======
->>>>>>> 4a669857
       await ftlAgency.connect(borrower).fund(loan1.address)
       await ftlAgency.connect(borrower).fund(newLoan1.address)
       await ftlAgency.connect(borrower).fund(loan2.address)
@@ -520,10 +489,6 @@
     }
 
     beforeEach(async () => {
-<<<<<<< HEAD
-      await approveLoanRating(loan1)
-=======
->>>>>>> 4a669857
       await ftlAgency.connect(borrower).fund(loan1.address)
       await ftlAgency.setFee(0)
     })
@@ -587,12 +552,6 @@
 
         newLoan1 = await createLoan(loanFactory, borrower, pool1, 100000, DAY, 100)
 
-<<<<<<< HEAD
-        await approveLoanRating(newLoan1)
-        await approveLoanRating(loan2)
-
-=======
->>>>>>> 4a669857
         await ftlAgency.connect(borrower).fund(newLoan1.address)
         await ftlAgency.connect(borrower).fund(loan2.address)
       })
@@ -630,10 +589,6 @@
         await mockMutex.mock.unlock.returns()
 
         newLoan1 = await createLoan(loanFactory, borrower, pool1, parseEth(100000), YEAR, 100)
-<<<<<<< HEAD
-        await approveLoanRating(newLoan1)
-=======
->>>>>>> 4a669857
         await ftlAgency.connect(borrower).fund(newLoan1.address)
 
         await ftlAgency.setFee(1000)
@@ -707,53 +662,8 @@
     })
   })
 
-<<<<<<< HEAD
-  describe('Distribute', () => {
-    const loanTokens: LoanToken2[] = []
-
-    beforeEach(async () => {
-      const mockMutex = await deployMockContract(owner, BorrowingMutexJson.abi)
-      await ftlAgency.setBorrowingMutex(mockMutex.address)
-      await loanFactory.setBorrowingMutex(mockMutex.address)
-      await mockMutex.mock.isUnlocked.returns(true)
-      await mockMutex.mock.lock.returns()
-      await mockMutex.mock.unlock.returns()
-
-      for (let i = 0; i < 5; i++) {
-        const newLoan1 = await createLoan(loanFactory, borrower, pool1, 100000, DAY, 100)
-
-        loanTokens.push(newLoan1)
-        await approveLoanRating(newLoan1)
-        await ftlAgency.connect(borrower).fund(newLoan1.address)
-      }
-    })
-
-    it('sends all loan tokens in the same proportion as numerator/denominator', async () => {
-      await expect(ftlAgency.testDistribute(borrower.address, 2, 5, pool1.address))
-        .to.emit(loanTokens[0], 'Transfer')
-        .withArgs(ftlAgency.address, borrower.address, Math.floor(100002 * 2 / 5))
-        .and.to.emit(loanTokens[1], 'Transfer')
-        .withArgs(ftlAgency.address, borrower.address, Math.floor(100002 * 2 / 5))
-        .and.to.emit(loanTokens[2], 'Transfer')
-        .withArgs(ftlAgency.address, borrower.address, Math.floor(100002 * 2 / 5))
-        .and.to.emit(loanTokens[3], 'Transfer')
-        .withArgs(ftlAgency.address, borrower.address, Math.floor(100002 * 2 / 5))
-        .and.to.emit(loanTokens[4], 'Transfer')
-        .withArgs(ftlAgency.address, borrower.address, Math.floor(100002 * 2 / 5))
-    })
-
-    it('reverts if not called by the pool', async () => {
-      await expect(ftlAgency.distribute(borrower.address, 2, 5)).to.be.revertedWith('FixedTermLoanAgency: Pool not supported by the factory')
-    })
-  })
-
   describe('transferAllLoanTokens', () => {
     beforeEach(async () => {
-      await approveLoanRating(loan1)
-=======
-  describe('transferAllLoanTokens', () => {
-    beforeEach(async () => {
->>>>>>> 4a669857
       await ftlAgency.connect(borrower).fund(loan1.address)
       await ftlAgency.setFee(0)
     })
@@ -772,31 +682,6 @@
       expect(await ftlAgency.loans(pool1.address)).to.deep.equal([loan1.address])
       await ftlAgency.testTransferAllLoanTokens(loan1.address, owner.address)
       expect(await ftlAgency.loans(pool1.address)).to.deep.equal([])
-<<<<<<< HEAD
-    })
-  })
-
-  describe('deprecate', () => {
-    beforeEach(async () => {
-      await ftlAgency.deprecate()
-    })
-
-    it('sets deprecated ratingAgency to zero address', async () => {
-      expect(await ftlAgency.DEPRECATED__ratingAgency()).to.equal(AddressZero)
-    })
-
-    it('sets deprecated minVotes to max value', async () => {
-      expect(await ftlAgency.DEPRECATED__minVotes()).to.equal(constants.MaxUint256)
-    })
-
-    it('sets deprecated minRatio to max value', async () => {
-      expect(await ftlAgency.DEPRECATED__minRatio()).to.equal(constants.MaxUint256)
-    })
-
-    it('sets deprecated votingPeriod to max value', async () => {
-      expect(await ftlAgency.DEPRECATED__votingPeriod()).to.equal(constants.MaxUint256)
-=======
->>>>>>> 4a669857
     })
   })
 })