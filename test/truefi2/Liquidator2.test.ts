import { expect, use } from 'chai'
import {
  BorrowingMutex__factory,
  Liquidator2,
  LoanFactory2,
  LegacyLoanToken2,
  LegacyLoanToken2__factory,
  MockTrueCurrency,
  MockUsdc,
  PoolFactory,
  StkTruToken,
  TrueFiPool2,
  FixedTermLoanAgency,
  TrueFiCreditOracle,
  PoolFactory__factory,
  DebtToken,
  MockTrueFiPoolOracle,
  MockTrueFiPoolOracle__factory,
  TrueFiCreditOracle__factory,
  TrueRateAdjuster,
} from 'contracts'

import { solidity } from 'ethereum-waffle'
import { BigNumberish, Wallet } from 'ethers'
import { setupDeploy } from 'scripts/utils'
import { DAY, extractLoanTokenAddress } from 'utils'
import {
  beforeEachWithFixture,
  createLoan,
  parseEth,
  parseTRU,
  parseUSDC,
  setupTruefi2,
  timeTravel as _timeTravel,
  createDebtToken as _createDebtToken,
} from 'utils'
import { AddressZero } from '@ethersproject/constants'

use(solidity)

describe('Liquidator2', () => {
  enum LoanTokenStatus { Awaiting, Funded, Withdrawn, Settled, Defaulted, Liquidated }

  let owner: Wallet
  let otherWallet: Wallet
  let assurance: Wallet
  let borrower: Wallet

  let liquidator: Liquidator2
  let loanFactory: LoanFactory2
  let poolFactory: PoolFactory
  let usdc: MockUsdc
  let tusd: MockUsdc
  let tru: MockTrueCurrency
  let stkTru: StkTruToken
  let ftlAgency: FixedTermLoanAgency
  let usdcPool: TrueFiPool2
  let tusdPool: TrueFiPool2
  let loan: LegacyLoanToken2
  let debtToken1: DebtToken
  let debtToken2: DebtToken
  let creditOracle: TrueFiCreditOracle
  let tusdOracle: MockTrueFiPoolOracle
  let rateAdjuster: TrueRateAdjuster

  let timeTravel: (time: number) => void

  const YEAR = DAY * 365
  const defaultedLoanCloseTime = YEAR + 3 * DAY

  const withdraw = async (loan: LegacyLoanToken2, wallet: Wallet, beneficiary = wallet.address) =>
    loan.connect(wallet).withdraw(beneficiary)

  const createDebtToken = async (pool: TrueFiPool2, debt: BigNumberish) => {
    return _createDebtToken(loanFactory, owner, owner, pool, borrower, debt)
  }

  beforeEachWithFixture(async (_wallets, _provider) => {
    [owner, otherWallet, borrower, assurance] = _wallets
    timeTravel = (time: number) => _timeTravel(_provider, time)

    ; ({
      liquidator,
      loanFactory,
      poolFactory,
      feeToken: usdc,
      standardToken: tusd,
      tru,
      stkTru,
      ftlAgency,
      feePool: usdcPool,
      standardPool: tusdPool,
      creditOracle,
      standardTokenOracle: tusdOracle,
      rateAdjuster,
    } = await setupTruefi2(owner, _provider))
    const legacyLoanTokenImpl = await new LegacyLoanToken2__factory(owner).deploy()
    await loanFactory.setLoanTokenImplementation(legacyLoanTokenImpl.address)
    loan = await createLoan(loanFactory, borrower, usdcPool, parseUSDC(1000), YEAR, 1000) as any
    debtToken1 = await createDebtToken(usdcPool, parseUSDC(1100))
    debtToken2 = await createDebtToken(tusdPool, parseEth(1100))

    await liquidator.setAssurance(assurance.address)

    await usdc.mint(owner.address, parseUSDC(1e7))
    await usdc.approve(usdcPool.address, parseUSDC(1e7))

    await tusd.mint(owner.address, parseEth(1e7))
    await tusd.approve(tusdPool.address, parseEth(1e7))

    await tru.mint(owner.address, parseEth(1e7))
    await tru.mint(otherWallet.address, parseEth(15e6))
    await tru.approve(stkTru.address, parseEth(1e7))
    await tru.connect(otherWallet).approve(stkTru.address, parseEth(1e7))

    await creditOracle.setScore(borrower.address, 255)
    await creditOracle.setMaxBorrowerLimit(borrower.address, parseEth(100_000_000))
    await ftlAgency.allowBorrower(borrower.address)

    await rateAdjuster.setRiskPremium(400)
  })

  describe('Initializer', () => {
    it('sets stkTru address correctly', async () => {
      expect(await liquidator.stkTru()).to.equal(stkTru.address)
    })

    it('sets tru address correctly', async () => {
      expect(await liquidator.tru()).to.equal(tru.address)
    })

    it('sets loanFactory address correctly', async () => {
      expect(await liquidator.loanFactory()).to.equal(loanFactory.address)
    })

    it('sets poolFactory address correctly', async () => {
      expect(await liquidator.poolFactory()).to.equal(poolFactory.address)
    })

    it('sets fetchMaxShare correctly', async () => {
      expect(await liquidator.fetchMaxShare()).to.equal(1000)
    })

    it('sets assurance correctly', async () => {
      expect(await liquidator.SAFU()).to.equal(assurance.address)
    })

    it('sets tusd oracle correctly', async () => {
      expect(await liquidator.tusdPoolOracle()).to.equal(tusdOracle.address)
    })
  })

  describe('setPoolFactory', () => {
    let fakePoolFactory: PoolFactory
    beforeEach(async () => {
      fakePoolFactory = await new PoolFactory__factory(owner).deploy()
    })

    it('only owner', async () => {
      await expect(liquidator.connect(otherWallet).setPoolFactory(fakePoolFactory.address))
        .to.be.revertedWith('Ownable: caller is not the owner')
    })

    it('cannot be set to 0 address', async () => {
      await expect(liquidator.setPoolFactory(AddressZero))
        .to.be.revertedWith('Liquidator: Pool factory address cannot be set to 0')
    })

    it('sets new poolFactory address', async () => {
      await liquidator.setPoolFactory(fakePoolFactory.address)
      expect(await liquidator.poolFactory()).to.eq(fakePoolFactory.address)
    })

    it('emits event', async () => {
      await expect(liquidator.setPoolFactory(fakePoolFactory.address))
        .to.emit(liquidator, 'PoolFactoryChanged')
        .withArgs(fakePoolFactory.address)
    })
  })

  describe('setTusdPoolOracle', () => {
    let fakePoolOracle: MockTrueFiPoolOracle
    beforeEach(async () => {
      fakePoolOracle = await new MockTrueFiPoolOracle__factory(owner).deploy(tusd.address)
    })

    it('only owner', async () => {
      await expect(liquidator.connect(otherWallet).setTusdPoolOracle(fakePoolOracle.address))
        .to.be.revertedWith('Ownable: caller is not the owner')
    })

    it('cannot be set to 0 address', async () => {
      await expect(liquidator.setTusdPoolOracle(AddressZero))
        .to.be.revertedWith('Liquidator: Pool oracle cannot be set to 0')
    })

    it('sets new poolOracle address', async () => {
      await liquidator.setTusdPoolOracle(fakePoolOracle.address)
      expect(await liquidator.tusdPoolOracle()).to.eq(fakePoolOracle.address)
    })

    it('emits event', async () => {
      await expect(liquidator.setTusdPoolOracle(fakePoolOracle.address))
        .to.emit(liquidator, 'TusdPoolOracleChanged')
        .withArgs(fakePoolOracle.address)
    })
  })

  describe('setAssurance', () => {
    it('only owner', async () => {
      await expect(liquidator.connect(otherWallet).setAssurance(otherWallet.address))
        .to.be.revertedWith('Ownable: caller is not the owner')
    })

    it('sets new assurance', async () => {
      await liquidator.setAssurance(owner.address)
      expect(await liquidator.SAFU()).to.eq(owner.address)
    })

    it('emits event', async () => {
      await expect(liquidator.setAssurance(owner.address))
        .to.emit(liquidator, 'AssuranceChanged')
        .withArgs(owner.address)
    })
  })

  describe('fetchMaxShare', () => {
    it('only owner can set new share', async () => {
      await expect(liquidator.connect(otherWallet).setFetchMaxShare(500))
        .to.be.revertedWith('Ownable: caller is not the owner')
    })

    it('cannot set share to 0', async () => {
      await expect(liquidator.setFetchMaxShare(0))
        .to.be.revertedWith('Liquidator: Share cannot be set to 0')
    })

    it('cannot set share to number larger than 10000', async () => {
      await expect(liquidator.setFetchMaxShare(10001))
        .to.be.revertedWith('Liquidator: Share cannot be larger than 10000')
    })

    it('is changed properly', async () => {
      await liquidator.setFetchMaxShare(500)
      expect(await liquidator.fetchMaxShare()).to.equal(500)
    })

    it('emits event', async () => {
      await expect(liquidator.setFetchMaxShare(500))
        .to.emit(liquidator, 'FetchMaxShareChanged')
        .withArgs(500)
    })
  })

  describe('liquidate', () => {
    beforeEach(async () => {
      await usdcPool.connect(owner).join(parseUSDC(1e7))
      await tusdPool.connect(owner).join(parseEth(1e7))
<<<<<<< HEAD
      const tx = ftlAgency.connect(borrower).fund(usdcPool.address, parseUSDC(1000), YEAR, 1000)
      loan = await extractLoanTokenAddress(tx, owner, loanFactory) as any
=======
      const tx = ftlAgency.connect(borrower).borrow(usdcPool.address, parseUSDC(1000), YEAR, 1000)
      loan = await extractLoanTokenAddress(tx, owner, loanFactory)
>>>>>>> a6ad5702
      await withdraw(loan, borrower)
    })

    describe('reverts if', () => {
      it('safu is not the caller', async () => {
        await timeTravel(defaultedLoanCloseTime)
        await loan.enterDefault()

        await expect(liquidator.connect(assurance).liquidate([loan.address]))
          .to.not.be.reverted

        await expect(liquidator.connect(otherWallet).liquidate([loan.address]))
          .to.be.revertedWith('Liquidator: Only SAFU contract can liquidate a loan')
      })

      it('loans are not of a single borrower', async () => {
        await creditOracle.setScore(owner.address, 255)
        await creditOracle.setMaxBorrowerLimit(owner.address, parseEth(100_000_000))
        await ftlAgency.allowBorrower(owner.address)
        const tx = ftlAgency.borrow(usdcPool.address, parseUSDC(1000), YEAR, 1000)
        const loan2 = await extractLoanTokenAddress(tx, owner, loanFactory)

        await withdraw(loan2 as any, owner)

        await timeTravel(defaultedLoanCloseTime)
        await loan.enterDefault()
        await loan2.enterDefault()
        await expect(liquidator.connect(assurance).liquidate([loan.address, loan2.address]))
          .to.be.revertedWith('Liquidator: Loans liquidated in a single transaction, have to have the same borrower')
      })

      it('loan is not defaulted', async () => {
        await expect(liquidator.connect(assurance).liquidate([loan.address]))
          .to.be.revertedWith('Liquidator: Loan must be defaulted')

        await timeTravel(defaultedLoanCloseTime)
        await loan.enterDefault()
        await expect(liquidator.connect(assurance).liquidate([loan.address]))
          .not.to.be.reverted
      })

      it('loans are not created via factory', async () => {
        const deployContract = setupDeploy(owner)
        const borrowingMutex = await deployContract(BorrowingMutex__factory)
        await borrowingMutex.initialize()
        await borrowingMutex.allowLocker(owner.address, true)
<<<<<<< HEAD
        const fakeLoan = await deployContract(LegacyLoanToken2__factory)
        await fakeLoan.initialize(usdcPool.address, borrowingMutex.address, borrower.address, borrower.address, AddressZero, owner.address, liquidator.address, parseUSDC(1000), YEAR, 1000)
=======
        const creditOracle = await deployContract(TrueFiCreditOracle__factory)
        await creditOracle.initialize()
        const fakeLoan = await deployContract(LoanToken2__factory)
        await fakeLoan.initialize(usdcPool.address, borrowingMutex.address, borrower.address, borrower.address, AddressZero, owner.address, liquidator.address, creditOracle.address, parseUSDC(1000), YEAR, 1000)
>>>>>>> a6ad5702
        await usdc.connect(borrower).approve(fakeLoan.address, parseUSDC(1000))
        await fakeLoan.connect(borrower).fund()
        await borrowingMutex.lock(borrower.address, await fakeLoan.address)
        await timeTravel(defaultedLoanCloseTime)
        await fakeLoan.enterDefault()
        await loan.enterDefault()

        await expect(liquidator.connect(assurance).liquidate([loan.address, fakeLoan.address]))
          .to.be.revertedWith('Liquidator: Unknown loan')
      })

      it('all pools have to be supported', async () => {
        await poolFactory.unsupportPool(usdcPool.address)
        await expect(liquidator.connect(assurance).liquidate([debtToken1.address, debtToken2.address]))
          .to.be.revertedWith('Liquidator: Pool not supported for default protection')
      })

      it('attempting to default the same loan twice', async () => {
        await timeTravel(defaultedLoanCloseTime)
        await loan.enterDefault()
        await expect(liquidator.connect(assurance).liquidate([loan.address, loan.address]))
          .to.be.revertedWith('Liquidator: Loan must be defaulted')
      })
    })

    describe('Works with loan token', () => {
      beforeEach(async () => {
        await timeTravel(defaultedLoanCloseTime)
        await loan.enterDefault()
      })

      it('changes status', async () => {
        await liquidator.connect(assurance).liquidate([loan.address])
        expect(await loan.status()).to.equal(LoanTokenStatus.Liquidated)
      })

      it('emits event', async () => {
        await stkTru.stake(parseTRU(1e3))
        await expect(liquidator.connect(assurance).liquidate([loan.address]))
          .to.emit(liquidator, 'Liquidated')
          .withArgs([loan.address], parseEth(1100), parseTRU(100))
      })

      describe('transfers correct amount of tru to assurance contract', () => {
        describe('whole debt has defaulted', () => {
          it('0 tru in staking pool balance', async () => {
            await liquidator.connect(assurance).liquidate([loan.address])
            expect(await tru.balanceOf(assurance.address)).to.equal(parseTRU(0))
          })

          it('returns max fetch share to assurance', async () => {
            await stkTru.stake(parseTRU(1e3))

            await liquidator.connect(assurance).liquidate([loan.address])
            expect(await tru.balanceOf(assurance.address)).to.equal(parseTRU(1e2))
          })

          it('returns total defaulted value', async () => {
            await stkTru.stake(parseTRU(1e7))

            await liquidator.connect(assurance).liquidate([loan.address])
            expect(await tru.balanceOf(assurance.address)).to.equal(parseTRU(4400))
          })
        })

        describe('only half of debt value has defaulted', () => {
          beforeEach(async () => {
            await usdc.mint(loan.address, parseUSDC(550))
          })

          it('0 tru in staking pool balance', async () => {
            await liquidator.connect(assurance).liquidate([loan.address])
            expect(await tru.balanceOf(assurance.address)).to.equal(parseTRU(0))
          })

          it('returns max fetch share to assurance', async () => {
            await stkTru.stake(parseTRU(1e3))

            await liquidator.connect(assurance).liquidate([loan.address])
            expect(await tru.balanceOf(assurance.address)).to.equal(parseTRU(100))
          })

          it('returns defaulted value', async () => {
            await stkTru.stake(parseTRU(1e7))

            await liquidator.connect(assurance).liquidate([loan.address])
            expect(await tru.balanceOf(assurance.address)).to.equal(parseTRU(22e2))
          })
        })

        describe('half of debt has defaulted and half redeemed', () => {
          beforeEach(async () => {
            await usdc.mint(loan.address, parseUSDC(550))
            await ftlAgency.reclaim(loan.address, '0x')
          })

          it('0 tru in staking pool balance', async () => {
            await liquidator.connect(assurance).liquidate([loan.address])
            expect(await tru.balanceOf(assurance.address)).to.equal(parseTRU(0))
          })

          it('returns max fetch share to assurance', async () => {
            await stkTru.stake(parseTRU(1e3))

            await liquidator.connect(assurance).liquidate([loan.address])
            expect(await tru.balanceOf(assurance.address)).to.equal(parseTRU(100))
          })

          it('returns defaulted value', async () => {
            await stkTru.stake(parseTRU(1e7))

            await liquidator.connect(assurance).liquidate([loan.address])
            expect(await tru.balanceOf(assurance.address)).to.equal(parseTRU(22e2))
          })
        })
      })
    })

    describe('Works with debt token', () => {
      beforeEach(async () => {
        await timeTravel(defaultedLoanCloseTime)
      })

      it('changes status', async () => {
        await liquidator.connect(assurance).liquidate([debtToken1.address, debtToken2.address])
        expect(await debtToken1.status()).to.equal(LoanTokenStatus.Liquidated)
        expect(await debtToken2.status()).to.equal(LoanTokenStatus.Liquidated)
      })

      describe('transfers correct amount of tru to assurance contract', () => {
        describe('whole debt has defaulted', () => {
          it('0 tru in staking pool balance', async () => {
            await liquidator.connect(assurance).liquidate([debtToken1.address, debtToken2.address])
            expect(await tru.balanceOf(assurance.address)).to.equal(parseTRU(0))
          })

          it('returns max fetch share to assurance', async () => {
            await stkTru.stake(parseTRU(1e3))

            await liquidator.connect(assurance).liquidate([debtToken1.address, debtToken2.address])
            expect(await tru.balanceOf(assurance.address)).to.equal(parseTRU(1e2))
          })

          it('returns defaulted value', async () => {
            await stkTru.stake(parseTRU(1e7))

            await liquidator.connect(assurance).liquidate([debtToken1.address, debtToken2.address])
            expect(await tru.balanceOf(assurance.address)).to.equal(parseTRU(8800))
          })
        })

        describe('only half of debt value has defaulted', () => {
          beforeEach(async () => {
            await usdc.mint(debtToken1.address, parseUSDC(550))
          })

          it('0 tru in staking pool balance', async () => {
            await liquidator.connect(assurance).liquidate([debtToken1.address])
            expect(await tru.balanceOf(assurance.address)).to.equal(parseTRU(0))
          })

          it('returns max fetch share to assurance', async () => {
            await stkTru.stake(parseTRU(1e3))

            await liquidator.connect(assurance).liquidate([debtToken1.address])
            expect(await tru.balanceOf(assurance.address)).to.equal(parseTRU(100))
          })

          it('returns defaulted value', async () => {
            await stkTru.stake(parseTRU(1e7))

            await liquidator.connect(assurance).liquidate([debtToken1.address])
            expect(await tru.balanceOf(assurance.address)).to.equal(parseTRU(22e2))
          })
        })
      })

      it('emits event', async () => {
        await stkTru.stake(parseTRU(1e3))

        await expect(liquidator.connect(assurance).liquidate([debtToken1.address]))
          .to.emit(liquidator, 'Liquidated')
          .withArgs([debtToken1.address], parseEth(1100), parseTRU(100))
      })
    })

    it('providing empty list of loans does not slash tru', async () => {
      const balanceBefore = await tru.balanceOf(stkTru.address)
      liquidator.connect(assurance).liquidate([])
      expect(await tru.balanceOf(stkTru.address)).to.eq(balanceBefore)
    })
  })
})<|MERGE_RESOLUTION|>--- conflicted
+++ resolved
@@ -256,13 +256,8 @@
     beforeEach(async () => {
       await usdcPool.connect(owner).join(parseUSDC(1e7))
       await tusdPool.connect(owner).join(parseEth(1e7))
-<<<<<<< HEAD
-      const tx = ftlAgency.connect(borrower).fund(usdcPool.address, parseUSDC(1000), YEAR, 1000)
+      const tx = ftlAgency.connect(borrower).borrow(usdcPool.address, parseUSDC(1000), YEAR, 1000)
       loan = await extractLoanTokenAddress(tx, owner, loanFactory) as any
-=======
-      const tx = ftlAgency.connect(borrower).borrow(usdcPool.address, parseUSDC(1000), YEAR, 1000)
-      loan = await extractLoanTokenAddress(tx, owner, loanFactory)
->>>>>>> a6ad5702
       await withdraw(loan, borrower)
     })
 
@@ -309,15 +304,10 @@
         const borrowingMutex = await deployContract(BorrowingMutex__factory)
         await borrowingMutex.initialize()
         await borrowingMutex.allowLocker(owner.address, true)
-<<<<<<< HEAD
-        const fakeLoan = await deployContract(LegacyLoanToken2__factory)
-        await fakeLoan.initialize(usdcPool.address, borrowingMutex.address, borrower.address, borrower.address, AddressZero, owner.address, liquidator.address, parseUSDC(1000), YEAR, 1000)
-=======
         const creditOracle = await deployContract(TrueFiCreditOracle__factory)
         await creditOracle.initialize()
-        const fakeLoan = await deployContract(LoanToken2__factory)
+        const fakeLoan = await deployContract(LegacyLoanToken2__factory)
         await fakeLoan.initialize(usdcPool.address, borrowingMutex.address, borrower.address, borrower.address, AddressZero, owner.address, liquidator.address, creditOracle.address, parseUSDC(1000), YEAR, 1000)
->>>>>>> a6ad5702
         await usdc.connect(borrower).approve(fakeLoan.address, parseUSDC(1000))
         await fakeLoan.connect(borrower).fund()
         await borrowingMutex.lock(borrower.address, await fakeLoan.address)
