--- conflicted
+++ resolved
@@ -10,12 +10,8 @@
   StkTruToken,
   TrueFiPool2,
   TrueLender2,
-<<<<<<< HEAD
-=======
-  TrueRatingAgencyV2,
   TrueCreditAgency,
   TrueFiCreditOracle,
->>>>>>> b350e86a
 } from 'contracts'
 
 import { solidity } from 'ethereum-waffle'
@@ -65,9 +61,6 @@
     [owner, otherWallet, borrower, assurance] = _wallets
     timeTravel = (time: number) => _timeTravel(_provider, time)
 
-<<<<<<< HEAD
-    ;({ liquidator, loanFactory, feeToken: token, tru, stkTru, lender, feePool: pool } = await setupTruefi2(owner, _provider))
-=======
     ;({
       liquidator,
       loanFactory,
@@ -76,11 +69,9 @@
       stkTru,
       lender,
       feePool: pool,
-      rater,
       creditAgency,
       creditOracle,
     } = await setupTruefi2(owner, _provider))
->>>>>>> b350e86a
 
     loan = await createLoan(loanFactory, borrower, pool, parseUSDC(1000), YEAR, 1000)
 
