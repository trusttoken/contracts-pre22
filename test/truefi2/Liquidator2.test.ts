--- conflicted
+++ resolved
@@ -16,11 +16,8 @@
   DebtToken,
   MockTrueFiPoolOracle,
   MockTrueFiPoolOracle__factory,
-<<<<<<< HEAD
   TrueFiCreditOracle__factory,
-=======
   TrueRateAdjuster,
->>>>>>> b75ee115
 } from 'contracts'
 
 import { solidity } from 'ethereum-waffle'
@@ -82,21 +79,21 @@
     [owner, otherWallet, borrower, assurance] = _wallets
     timeTravel = (time: number) => _timeTravel(_provider, time)
 
-    ; ({
-      liquidator,
-      loanFactory,
-      poolFactory,
-      feeToken: usdc,
-      standardToken: tusd,
-      tru,
-      stkTru,
-      ftlAgency,
-      feePool: usdcPool,
-      standardPool: tusdPool,
-      creditOracle,
-      standardTokenOracle: tusdOracle,
-      rateAdjuster,
-    } = await setupTruefi2(owner, _provider))
+      ; ({
+        liquidator,
+        loanFactory,
+        poolFactory,
+        feeToken: usdc,
+        standardToken: tusd,
+        tru,
+        stkTru,
+        ftlAgency,
+        feePool: usdcPool,
+        standardPool: tusdPool,
+        creditOracle,
+        standardTokenOracle: tusdOracle,
+        rateAdjuster,
+      } = await setupTruefi2(owner, _provider))
 
     loan = await createLoan(loanFactory, borrower, usdcPool, parseUSDC(1000), YEAR, 1000)
     debtToken1 = await createDebtToken(usdcPool, parseUSDC(1100))
