import { expect } from 'chai'
import { beforeEachWithFixture, createApprovedLoan, DAY, parseTRU, parseUSDC, setupTruefi2, timeTravel as _timeTravel } from 'utils'
import { Wallet } from 'ethers'

import {
  Liquidator2,
  LoanFactory2,
  LoanToken2,
  LoanToken2__factory,
  MockTrueCurrency,
  MockUsdc,
  Safu,
  StkTruToken,
  TrueFiPool2,
  TrueLender2,
  TrueRatingAgencyV2,
} from 'contracts'

describe('SAFU', () => {
  let owner: Wallet, borrower: Wallet, voter: Wallet

  let safu: Safu
  let token: MockUsdc
  let loan: LoanToken2
  let loanFactory: LoanFactory2
  let pool: TrueFiPool2
  let lender: TrueLender2
  let rater: TrueRatingAgencyV2
  let liquidator: Liquidator2
  let tru: MockTrueCurrency
  let stkTru: StkTruToken

  let timeTravel: (time: number) => void

  const YEAR = DAY * 365
  const defaultedLoanCloseTime = YEAR + DAY

  const defaultAmount = parseUSDC(1100)

  beforeEachWithFixture(async (_wallets, _provider) => {
    [owner, borrower, voter] = _wallets
    timeTravel = (time: number) => _timeTravel(_provider, time)

    ;({ safu, feeLpToken: token, feePool: pool, lender, loanFactory, tru, stkTru, rater, liquidator } = await setupTruefi2(owner))

    loan = await createApprovedLoan(rater, tru, stkTru, loanFactory, borrower, pool, parseUSDC(1000), YEAR, 1000, voter, _provider)

<<<<<<< HEAD
    await token.mint(safu.address, defaultAmount)
    await token.mint(owner.address, parseUSDC(1e7))
    await token.approve(pool.address, parseUSDC(1e7))
    await pool.connect(owner).join(parseUSDC(1e7))
=======
    await token.mint(owner.address, parseEth(1e7))
    await token.approve(pool.address, parseEth(1e7))
    await pool.connect(owner).join(parseEth(1e7))
>>>>>>> 071cb99a
    await lender.connect(borrower).fund(loan.address)
    await loan.connect(borrower).withdraw(borrower.address)

    await tru.mint(owner.address, parseTRU(1e7))
    await tru.approve(stkTru.address, parseTRU(1e7))

    await liquidator.setTokenApproval(token.address, true)
  })

  describe('initializer', () => {
    it('sets loan factory', async () => {
      expect(await safu.loanFactory()).to.eq(loanFactory.address)
    })

    it('sets liquidator', async () => {
      expect(await safu.liquidator()).to.eq(liquidator.address)
    })
  })

  describe('liquidate', () => {
    describe('reverts if', () => {
      it('loan is not defaulted', async () => {
        await expect(safu.liquidate(loan.address))
          .to.be.revertedWith('SAFU: Loan is not defaulted')
      })

      it('loan is not created by factory', async () => {
        const strangerLoan = await new LoanToken2__factory(owner).deploy(pool.address, owner.address, owner.address, owner.address, 1000, 1, 1)
        await expect(safu.liquidate(strangerLoan.address))
          .to.be.revertedWith('SAFU: Unknown loan')
      })

      it('loan has already been liquidated', async () => {
        await token.mint(safu.address, defaultAmount)
        await timeTravel(DAY * 400)
        await loan.enterDefault()

        await safu.liquidate(loan.address)
        await expect(safu.liquidate(loan.address))
          .to.be.revertedWith('SAFU: Loan is not defaulted')
      })
    })

    describe('Handles loan tokens', () => {
      beforeEach(async () => {
        await token.mint(safu.address, defaultAmount)
      })

      it('transfers LoanTokens to the SAFU', async () => {
        await timeTravel(DAY * 400)
        await loan.enterDefault()
        await safu.liquidate(loan.address)
        await expect(await loan.balanceOf(safu.address)).to.equal(defaultAmount)
      })

      it('transfers LoanTokens that were partially taken from pool', async () => {
        await pool.exit(parseUSDC(1e6))
        await timeTravel(DAY * 400)
        await loan.enterDefault()
        await safu.liquidate(loan.address)
        await expect(await loan.balanceOf(safu.address)).to.equal(defaultAmount.mul(9).div(10))
      })
    })

    describe('Handles debt repay', () => {
      beforeEach(async () => {
        await timeTravel(DAY * 400)
        await loan.enterDefault()
      })

      describe('Safu has funds to cover, all loan tokens are in pool', () => {
        beforeEach(async () => {
          await token.mint(safu.address, defaultAmount)
        })

        it('takes funds from safu', async () => {
          await expect(() => safu.liquidate(loan.address))
            .to.changeTokenBalance(token, safu, defaultAmount.mul(-1))
        })

        it('transfers funds to the pool', async () => {
          await expect(() => safu.liquidate(loan.address))
            .to.changeTokenBalance(token, pool, defaultAmount)
        })

        it('sets deficit', async () => {
          await safu.liquidate(loan.address)
          expect(await safu.loanDeficit(loan.address)).to.eq(0)
        })

        it('emits event', async () => {
          await expect(safu.liquidate(loan.address))
            .to.emit(safu, 'Liquidated')
            .withArgs(loan.address, defaultAmount, 0)
        })
      })

      describe('Safu has funds to cover, 90% of loan tokens are in pool', () => {
        beforeEach(async () => {
          await token.mint(safu.address, defaultAmount)
          await pool.exit(parseEth(1e6))
        })

        it('takes funds from safu', async () => {
          await expect(() => safu.liquidate(loan.address))
            .to.changeTokenBalance(token, safu, defaultAmount.mul(9).div(10).mul(-1))
        })

        it('transfers funds to the pool', async () => {
          await expect(() => safu.liquidate(loan.address))
            .to.changeTokenBalance(token, pool, defaultAmount.mul(9).div(10))
        })

        it('sets deficit', async () => {
          await safu.liquidate(loan.address)
          expect(await safu.loanDeficit(loan.address)).to.eq(0)
        })

        it('emits event', async () => {
          await expect(safu.liquidate(loan.address))
            .to.emit(safu, 'Liquidated')
            .withArgs(loan.address, defaultAmount.mul(9).div(10), 0)
        })
      })

      describe('Safu does not have funds to cover, all loan tokens are in pool', () => {
        beforeEach(async () => {
          await token.mint(safu.address, defaultAmount.div(2))
        })

        it('takes funds from safu', async () => {
          await expect(() => safu.liquidate(loan.address))
            .to.changeTokenBalance(token, safu, defaultAmount.div(2).mul(-1))
        })

        it('transfers funds to the pool', async () => {
          await expect(() => safu.liquidate(loan.address))
            .to.changeTokenBalance(token, pool, defaultAmount.div(2))
        })

        it('sets deficit', async () => {
          await safu.liquidate(loan.address)
          expect(await safu.loanDeficit(loan.address)).to.eq(defaultAmount.div(2))
        })

        it('emits event', async () => {
          await expect(safu.liquidate(loan.address))
            .to.emit(safu, 'Liquidated')
            .withArgs(loan.address, defaultAmount.div(2), defaultAmount.div(2))
        })
      })

      describe('Safu does not have funds to cover, 90% of loan tokens are in pool', () => {
        beforeEach(async () => {
          await token.mint(safu.address, defaultAmount.div(2))
          await pool.exit(parseEth(1e6))
        })

        it('takes funds from safu', async () => {
          await expect(() => safu.liquidate(loan.address))
            .to.changeTokenBalance(token, safu, defaultAmount.div(2).mul(-1))
        })

        it('transfers funds to the pool', async () => {
          await expect(() => safu.liquidate(loan.address))
            .to.changeTokenBalance(token, pool, defaultAmount.div(2))
        })

        it('sets deficit', async () => {
          await safu.liquidate(loan.address)
          expect(await safu.loanDeficit(loan.address)).to.eq(defaultAmount.mul(9).div(10).sub(defaultAmount.div(2)))
        })

        it('emits event', async () => {
          await expect(safu.liquidate(loan.address))
            .to.emit(safu, 'Liquidated')
            .withArgs(loan.address, defaultAmount.div(2), defaultAmount.mul(9).div(10).sub(defaultAmount.div(2)))
        })
      })
    })

    describe('Slashes tru', () => {
      beforeEach(async () => {
        await token.mint(safu.address, defaultAmount)
        await timeTravel(defaultedLoanCloseTime)
        await loan.enterDefault()
      })

      describe('Loan not repaid at all', () => {
        it('0 tru in staking pool balance', async () => {
          await safu.liquidate(loan.address)
          expect(await tru.balanceOf(safu.address)).to.eq(0)
        })

        it('returns max fetch share to assurance', async () => {
          await stkTru.stake(parseTRU(1e3))

          await safu.liquidate(loan.address)
          expect(await tru.balanceOf(safu.address)).to.equal(parseTRU(1e2))
        })

        it('returns defaulted value', async () => {
          await stkTru.stake(parseTRU(1e7))

          await safu.liquidate(loan.address)
          expect(await tru.balanceOf(safu.address)).to.equal(parseTRU(4400))
        })
      })

      describe('Half of loan repaid', () => {
        beforeEach(async () => {
          await token.mint(loan.address, parseUSDC(550))
        })

        it('0 tru in staking pool balance', async () => {
          await safu.liquidate(loan.address)
          expect(await tru.balanceOf(safu.address)).to.equal(parseTRU(0))
        })

        it('returns max fetch share to assurance', async () => {
          await stkTru.stake(parseTRU(1e3))

          await safu.liquidate(loan.address)
          expect(await tru.balanceOf(safu.address)).to.equal(parseTRU(100))
        })

        it('returns defaulted value', async () => {
          await stkTru.stake(parseTRU(1e7))

          await safu.liquidate(loan.address)
          expect(await tru.balanceOf(safu.address)).to.equal(parseTRU(22e2))
        })
      })
    })
  })

  describe('redeem', () => {
    beforeEach(async () => {
      await timeTravel(DAY * 400)
      await loan.enterDefault()
    })

    it('only manager can call it', async () => {
      await safu.liquidate(loan.address)
      await expect(safu.connect(borrower).redeem(loan.address))
        .to.be.revertedWith('Ownable: caller is not the owner')
    })

    it('burns loan tokens', async () => {
      await safu.liquidate(loan.address)
      await expect(() => safu.redeem(loan.address)).changeTokenBalance(loan, safu, parseEth(1100).mul(-1))
    })

    it('redeems available tokens', async () => {
      await safu.liquidate(loan.address)
      await token.mint(loan.address, parseEth(25))
      await expect(() => safu.redeem(loan.address)).changeTokenBalance(token, safu, parseEth(25))
    })

    it('emits a proper event', async () => {
      await safu.liquidate(loan.address)
      await token.mint(loan.address, parseEth(25))

      const loanTokensToBurn = await loan.balanceOf(safu.address)
      const currencyTokensToRedeem = await token.balanceOf(loan.address)

      await expect(safu.redeem(loan.address))
        .to.emit(safu, 'Redeemed')
        .withArgs(loan.address, loanTokensToBurn, currencyTokensToRedeem)
    })
  })
})<|MERGE_RESOLUTION|>--- conflicted
+++ resolved
@@ -45,16 +45,9 @@
 
     loan = await createApprovedLoan(rater, tru, stkTru, loanFactory, borrower, pool, parseUSDC(1000), YEAR, 1000, voter, _provider)
 
-<<<<<<< HEAD
-    await token.mint(safu.address, defaultAmount)
     await token.mint(owner.address, parseUSDC(1e7))
     await token.approve(pool.address, parseUSDC(1e7))
     await pool.connect(owner).join(parseUSDC(1e7))
-=======
-    await token.mint(owner.address, parseEth(1e7))
-    await token.approve(pool.address, parseEth(1e7))
-    await pool.connect(owner).join(parseEth(1e7))
->>>>>>> 071cb99a
     await lender.connect(borrower).fund(loan.address)
     await loan.connect(borrower).withdraw(borrower.address)
 
@@ -155,7 +148,7 @@
       describe('Safu has funds to cover, 90% of loan tokens are in pool', () => {
         beforeEach(async () => {
           await token.mint(safu.address, defaultAmount)
-          await pool.exit(parseEth(1e6))
+          await pool.exit(parseUSDC(1e6))
         })
 
         it('takes funds from safu', async () => {
@@ -210,7 +203,7 @@
       describe('Safu does not have funds to cover, 90% of loan tokens are in pool', () => {
         beforeEach(async () => {
           await token.mint(safu.address, defaultAmount.div(2))
-          await pool.exit(parseEth(1e6))
+          await pool.exit(parseUSDC(1e6))
         })
 
         it('takes funds from safu', async () => {
@@ -305,18 +298,18 @@
 
     it('burns loan tokens', async () => {
       await safu.liquidate(loan.address)
-      await expect(() => safu.redeem(loan.address)).changeTokenBalance(loan, safu, parseEth(1100).mul(-1))
+      await expect(() => safu.redeem(loan.address)).changeTokenBalance(loan, safu, parseUSDC(1100).mul(-1))
     })
 
     it('redeems available tokens', async () => {
       await safu.liquidate(loan.address)
-      await token.mint(loan.address, parseEth(25))
-      await expect(() => safu.redeem(loan.address)).changeTokenBalance(token, safu, parseEth(25))
+      await token.mint(loan.address, parseUSDC(25))
+      await expect(() => safu.redeem(loan.address)).changeTokenBalance(token, safu, parseUSDC(25))
     })
 
     it('emits a proper event', async () => {
       await safu.liquidate(loan.address)
-      await token.mint(loan.address, parseEth(25))
+      await token.mint(loan.address, parseUSDC(25))
 
       const loanTokensToBurn = await loan.balanceOf(safu.address)
       const currencyTokensToRedeem = await token.balanceOf(loan.address)
