--- conflicted
+++ resolved
@@ -57,7 +57,6 @@
     await liquidator.setTokenApproval(token.address, true)
   })
 
-<<<<<<< HEAD
   describe('initializer', () => {
     it('sets loan factory', async () => {
       expect(await safu.loanFactory()).to.eq(loanFactory.address)
@@ -66,25 +65,6 @@
     it('sets liquidator', async () => {
       expect(await safu.liquidator()).to.eq(liquidator.address)
     })
-=======
-  it('transfers LoanTokens to the SAFU', async () => {
-    await timeTravel(DAY * 400)
-    await loan.enterDefault()
-    await safu.liquidate(loan.address)
-    await expect(await loan.balanceOf(safu.address)).to.equal(defaultAmount)
-  })
-
-  it('transfers LoanTokens that were partially taken from pool', async () => {
-    await pool.exit(parseEth(1e6))
-    await timeTravel(DAY * 400)
-    await loan.enterDefault()
-    await safu.liquidate(loan.address)
-    await expect(await loan.balanceOf(safu.address)).to.equal(defaultAmount.mul(9).div(10))
-  })
-
-  it('fails if loan is not defaulted', async () => {
-    await expect(safu.liquidate(loan.address)).to.be.revertedWith('SAFU: Loan is not defaulted')
->>>>>>> b5f3a7e8
   })
 
   describe('liquidate', () => {
@@ -96,6 +76,23 @@
       it('loan is not created by factory', async () => {
         const strangerLoan = await new LoanToken2__factory(owner).deploy(pool.address, owner.address, owner.address, owner.address, 1000, 1, 1)
         await expect(safu.liquidate(strangerLoan.address)).to.be.revertedWith('SAFU: Unknown loan')
+      })
+    })
+
+    describe('handles loan tokens', () => {
+      it('transfers LoanTokens to the SAFU', async () => {
+        await timeTravel(DAY * 400)
+        await loan.enterDefault()
+        await safu.liquidate(loan.address)
+        await expect(await loan.balanceOf(safu.address)).to.equal(defaultAmount)
+      })
+
+      it('transfers LoanTokens that were partially taken from pool', async () => {
+        await pool.exit(parseEth(1e6))
+        await timeTravel(DAY * 400)
+        await loan.enterDefault()
+        await safu.liquidate(loan.address)
+        await expect(await loan.balanceOf(safu.address)).to.equal(defaultAmount.mul(9).div(10))
       })
     })
 
