--- conflicted
+++ resolved
@@ -2,7 +2,6 @@
 import {
   beforeEachWithFixture,
   createLoan,
-  createLegacyLoan,
   DAY,
   parseTRU,
   parseUSDC,
@@ -10,10 +9,7 @@
   setupTruefi2,
   timeTravel as _timeTravel,
   createDebtToken as _createDebtToken,
-<<<<<<< HEAD
-=======
   extractLegacyLoanToken,
->>>>>>> f859c8cc
 } from 'utils'
 import { setupDeploy } from 'scripts/utils'
 import { BigNumberish, utils, Wallet } from 'ethers'
@@ -99,17 +95,7 @@
       creditOracle,
       borrowingMutex,
       creditModel,
-<<<<<<< HEAD
-    } = await setupTruefi2(owner, _provider, { oneInch: oneInch }))
-
-    loan = await createLegacyLoan(ftlAgency, loanFactory, borrower, pool, parseUSDC(1000), YEAR, 1000) as any
-    await token.mint(borrower.address, parseUSDC(1e7))
-    await token.connect(borrower).approve(loan.address, parseUSDC(1000))
-    await loan.fund()
-    await loan.connect(borrower).withdraw(borrower.address)
-=======
     } = await setupTruefi2(owner, _provider, { lender: lender, loanFactory: loanFactory, oneInch: oneInch }))
->>>>>>> f859c8cc
 
     await token.mint(owner.address, parseUSDC(1e7))
     await token.approve(pool.address, parseUSDC(1e7))
@@ -119,8 +105,6 @@
     await creditOracle.setMaxBorrowerLimit(borrower.address, parseEth(100_000_000))
     await creditModel.setRiskPremium(400)
 
-<<<<<<< HEAD
-=======
     const tx = await loanFactory.createLegacyLoanToken(pool.address, borrower.address, parseUSDC(1000), YEAR, 1000)
     loan = await extractLegacyLoanToken(tx, owner)
     await loan.setLender(lender.address)
@@ -128,7 +112,6 @@
     await lender.fund(loan.address)
     await loan.connect(borrower).withdraw(borrower.address)
 
->>>>>>> f859c8cc
     await tru.mint(owner.address, parseTRU(1e7))
     await tru.approve(stkTru.address, parseTRU(1e7))
   })
