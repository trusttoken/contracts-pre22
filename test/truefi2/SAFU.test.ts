--- conflicted
+++ resolved
@@ -1,9 +1,5 @@
 import { expect } from 'chai'
-<<<<<<< HEAD
-import { beforeEachWithFixture, createLoan, DAY, parseTRU, parseUSDC, setupTruefi2, timeTravel as _timeTravel } from 'utils'
-=======
-import { beforeEachWithFixture, createLoan, createApprovedLoan, DAY, parseTRU, parseUSDC, parseEth, setupTruefi2, timeTravel as _timeTravel } from 'utils'
->>>>>>> b350e86a
+import { beforeEachWithFixture, createLoan, DAY, parseTRU, parseUSDC, parseEth, setupTruefi2, timeTravel as _timeTravel } from 'utils'
 import { BigNumberish, utils, Wallet } from 'ethers'
 import { AddressZero } from '@ethersproject/constants'
 
@@ -22,12 +18,8 @@
   StkTruToken,
   TrueFiPool2,
   TrueLender2,
-<<<<<<< HEAD
-=======
-  TrueRatingAgencyV2,
   TrueCreditAgency,
   TrueFiCreditOracle,
->>>>>>> b350e86a
 } from 'contracts'
 
 import {
@@ -63,9 +55,6 @@
     timeTravel = (time: number) => _timeTravel(_provider, time)
 
     oneInch = await new Mock1InchV3__factory(owner).deploy()
-<<<<<<< HEAD
-    ;({ safu, feeToken: token, feePool: pool, lender, loanFactory, tru, stkTru, liquidator, borrowingMutex } = await setupTruefi2(owner, _provider, { oneInch: oneInch }))
-=======
     ;({
       safu,
       feeToken: token,
@@ -74,13 +63,11 @@
       loanFactory,
       tru,
       stkTru,
-      rater,
       liquidator,
       creditAgency,
       creditOracle,
       borrowingMutex,
     } = await setupTruefi2(owner, _provider, { oneInch: oneInch }))
->>>>>>> b350e86a
 
     loan = await createLoan(loanFactory, borrower, pool, parseUSDC(1000), YEAR, 1000)
 
