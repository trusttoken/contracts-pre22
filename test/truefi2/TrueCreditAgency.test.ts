--- conflicted
+++ resolved
@@ -74,13 +74,12 @@
       expect(await creditAgency.creditOracle()).to.equal(creditOracle.address)
     })
 
-<<<<<<< HEAD
-    it('sets repaymentMaxTerm', async () => {
-      expect(await creditAgency.repaymentMaxTerm()).to.equal(YEAR)
-=======
+    it('sets fullRepaymentPeriod', async () => {
+      expect(await creditAgency.fullRepaymentPeriod()).to.equal(YEAR)
+    })
+
     it('sets riskPremium', async () => {
       expect(await creditAgency.riskPremium()).to.eq(100)
->>>>>>> 5d620651
     })
   })
 
@@ -117,23 +116,24 @@
     })
   })
 
-<<<<<<< HEAD
-  describe('setRepaymentMaxTerm', () => {
+  describe('setFullRepaymentPeriod', () => {
     it('reverts if not called by the owner', async () => {
-      await expect(creditAgency.connect(borrower).setRepaymentMaxTerm(DAY))
+      await expect(creditAgency.connect(borrower).setFullRepaymentPeriod(DAY))
         .to.be.revertedWith('Ownable: caller is not the owner')
     })
 
-    it('changes repaymentMaxTerm', async () => {
-      await creditAgency.setRepaymentMaxTerm(DAY)
-      expect(await creditAgency.repaymentMaxTerm()).to.eq(DAY)
+    it('changes fullRepaymentPeriod', async () => {
+      await creditAgency.setFullRepaymentPeriod(DAY)
+      expect(await creditAgency.fullRepaymentPeriod()).to.eq(DAY)
     })
 
     it('emits event', async () => {
-      await expect(creditAgency.setRepaymentMaxTerm(DAY))
-        .to.emit(creditAgency, 'RepaymentMaxTermChanged')
+      await expect(creditAgency.setFullRepaymentPeriod(DAY))
+        .to.emit(creditAgency, 'FullRepaymentPeriodChanged')
         .withArgs(DAY)
-=======
+    })
+  })
+
   describe('setCreditAdjustmentCoefficient', () => {
     it('reverts if not called by the owner', async () => {
       await expect(creditAgency.connect(borrower).setCreditAdjustmentCoefficient(1))
@@ -185,7 +185,6 @@
       await expect(creditAgency.setUtilizationAdjustmentPower(1))
         .to.emit(creditAgency, 'UtilizationAdjustmentPowerChanged')
         .withArgs(1)
->>>>>>> 5d620651
     })
   })
 
@@ -408,10 +407,10 @@
         .to.be.revertedWith('TrueCreditAgency: The pool is not whitelisted for borrowing')
     })
 
-    it('sets repayInFullTime', async () => {
+    it('sets nextFullRepayTime', async () => {
       const tx = await creditAgency.connect(borrower).borrow(tusdPool.address, 1000)
       const timestamp = BigNumber.from((await provider.getBlock(tx.blockNumber)).timestamp)
-      expect(await creditAgency.repayInFullTime(tusdPool.address, borrower.address)).to.eq(timestamp.add(YEAR))
+      expect(await creditAgency.nextFullRepayTime(tusdPool.address, borrower.address)).to.eq(timestamp.add(YEAR))
     })
 
     it('correctly handles the case when credit score is changing', async () => {
