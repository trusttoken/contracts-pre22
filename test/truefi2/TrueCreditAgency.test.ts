--- conflicted
+++ resolved
@@ -528,7 +528,6 @@
     it('increases totalPaidInterest', async () => {
       await creditAgency.connect(borrower).payInterest(tusdPool.address)
       expect(await creditAgency.totalPaidInterest(tusdPool.address, borrower.address)).to.be.closeTo(BigNumber.from(100), 2)
-<<<<<<< HEAD
     })
 
     it('pays close to nothing on second call', async () => {
@@ -542,15 +541,6 @@
       const tx = await creditAgency.connect(borrower).payInterest(tusdPool.address)
       const timestamp = BigNumber.from((await provider.getBlock(tx.blockNumber)).timestamp)
       expect(await creditAgency.nextInterestRepayTime(tusdPool.address, borrower.address)).to.eq(timestamp.add(MONTH))
-=======
-    })
-
-    it('pays close to nothing on second call', async () => {
-      await creditAgency.connect(borrower).payInterest(tusdPool.address)
-      expect(await creditAgency.totalPaidInterest(tusdPool.address, borrower.address)).to.be.closeTo(BigNumber.from(100), 2)
-      await creditAgency.connect(borrower).payInterest(tusdPool.address)
-      expect(await creditAgency.totalPaidInterest(tusdPool.address, borrower.address)).to.be.closeTo(BigNumber.from(100), 2)
->>>>>>> 99867323
     })
 
     it('emits event', async () => {
@@ -571,11 +561,7 @@
 
     it('cannot repay more than debt', async () => {
       await expect(creditAgency.connect(borrower).repay(tusdPool.address, 2000))
-<<<<<<< HEAD
-        .to.be.revertedWith('TrueCreditAgency: Cannot repay more than debt')
-=======
         .to.be.revertedWith('TrueCreditAgency: Cannot repay over the debt')
->>>>>>> 99867323
     })
 
     it('repays debt to the pool', async () => {
@@ -585,8 +571,6 @@
       expect(await tusd.balanceOf(tusdPool.address)).to.eq(parseEth(1e7).sub(500))
     })
 
-<<<<<<< HEAD
-=======
     it('repays partial interest to the pool', async () => {
       await timeTravel(YEAR)
       await creditAgency.connect(borrower).repay(tusdPool.address, 50)
@@ -595,29 +579,20 @@
       expect(await tusd.balanceOf(tusdPool.address)).to.be.closeTo(parseEth(1e7).sub(950), 2)
     })
 
->>>>>>> 99867323
     it('reduces borrowed amount', async () => {
       await timeTravel(YEAR)
       await creditAgency.connect(borrower).repay(tusdPool.address, 500)
       expect(await creditAgency.borrowed(tusdPool.address, borrower.address)).to.be.closeTo(BigNumber.from(600), 2)
     })
 
-<<<<<<< HEAD
-    it('repays whole interest', async () => {
-=======
     it('updates totalPaidInterest on whole interest repayment', async () => {
->>>>>>> 99867323
       await timeTravel(YEAR)
       await creditAgency.connect(borrower).repay(tusdPool.address, 500)
 
       expect(await creditAgency.totalPaidInterest(tusdPool.address, borrower.address)).to.be.closeTo(BigNumber.from(100), 2)
     })
 
-<<<<<<< HEAD
-    it('repays interest partially', async () => {
-=======
     it('updates totalPaidInterest on partial interest repayment', async () => {
->>>>>>> 99867323
       await timeTravel(YEAR)
       await creditAgency.connect(borrower).repay(tusdPool.address, 50)
 
@@ -631,7 +606,6 @@
       expect(await creditAgency.borrowed(tusdPool.address, borrower.address)).to.eq(1000)
     })
 
-<<<<<<< HEAD
     it('updates nextInterestRepayTime when interest repaid', async () => {
       await timeTravel(YEAR)
       const tx = await creditAgency.connect(borrower).repay(tusdPool.address, 500)
@@ -646,23 +620,15 @@
       expect(await creditAgency.nextInterestRepayTime(tusdPool.address, borrower.address)).to.eq(prevNextInterestRepayTime)
     })
 
-=======
->>>>>>> 99867323
     it('calls _rebucket', async () => {
       const bucketBefore = await creditAgency.buckets(tusdPool.address, 255)
       await creditAgency.connect(borrower).repay(tusdPool.address, 500)
       const bucketAfter = await creditAgency.buckets(tusdPool.address, 255)
 
       expect(bucketBefore.borrowersCount).to.eq(bucketAfter.borrowersCount)
-<<<<<<< HEAD
-      expect(bucketBefore.timestamp).to.lt(bucketAfter.timestamp)
-      expect(bucketBefore.rate).to.eq(bucketAfter.rate)
-      expect(bucketBefore.cumulativeInterestPerShare).to.lt(bucketAfter.cumulativeInterestPerShare)
-=======
       expect(bucketBefore.timestamp).to.be.lt(bucketAfter.timestamp)
       expect(bucketBefore.rate).to.eq(bucketAfter.rate)
       expect(bucketBefore.cumulativeInterestPerShare).to.be.lt(bucketAfter.cumulativeInterestPerShare)
->>>>>>> 99867323
       expect(bucketBefore.totalBorrowed).to.eq(bucketAfter.totalBorrowed.add(500))
     })
 
@@ -717,10 +683,9 @@
       const bucketAfter = await creditAgency.buckets(tusdPool.address, 255)
 
       expect(bucketBefore.borrowersCount).to.eq(bucketAfter.borrowersCount)
-<<<<<<< HEAD
-      expect(bucketBefore.timestamp).to.lt(bucketAfter.timestamp)
+      expect(bucketBefore.timestamp).to.be.lt(bucketAfter.timestamp)
       expect(bucketBefore.rate).to.eq(bucketAfter.rate)
-      expect(bucketBefore.cumulativeInterestPerShare).to.lt(bucketAfter.cumulativeInterestPerShare)
+      expect(bucketBefore.cumulativeInterestPerShare).to.be.lt(bucketAfter.cumulativeInterestPerShare)
       expect(bucketBefore.totalBorrowed).to.eq(bucketAfter.totalBorrowed.add(1000))
     })
 
@@ -730,14 +695,6 @@
       expect(await creditAgency.nextInterestRepayTime(tusdPool.address, borrower.address)).to.eq(timestamp.add(MONTH))
     })
 
-=======
-      expect(bucketBefore.timestamp).to.be.lt(bucketAfter.timestamp)
-      expect(bucketBefore.rate).to.eq(bucketAfter.rate)
-      expect(bucketBefore.cumulativeInterestPerShare).to.be.lt(bucketAfter.cumulativeInterestPerShare)
-      expect(bucketBefore.totalBorrowed).to.eq(bucketAfter.totalBorrowed.add(1000))
-    })
-
->>>>>>> 99867323
     it('emits event', async () => {
       await timeTravel(YEAR)
       await expect(creditAgency.connect(borrower).repayInFull(tusdPool.address))
