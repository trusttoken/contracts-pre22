import { BigNumber, Wallet } from 'ethers'
import {
  LoanFactory2,
  TrueLender2,
  MockTrueCurrency,
  StkTruToken,
  TrueCreditAgency,
  TrueCreditAgency__factory,
  TrueFiCreditOracle,
  TrueFiCreditOracle__factory,
  TrueFiPool2,
  TrueRatingAgencyV2,
} from 'contracts'
import {
  beforeEachWithFixture,
  createApprovedLoan, DAY, parseEth, parseUSDC, setupTruefi2,
  timeTravel as _timeTravel,
  YEAR,
} from 'utils'
import { expect } from 'chai'
import { AddressZero } from '@ethersproject/constants'
import { deployMockContract, MockContract, MockProvider } from 'ethereum-waffle'
import { TrueFiPool2Json } from 'build'

describe('TrueCreditAgency', () => {
  let provider: MockProvider
  let owner: Wallet
  let borrower: Wallet
  let creditAgency: TrueCreditAgency
  let tusd: MockTrueCurrency
  let tusdPool: TrueFiPool2
  let tru: MockTrueCurrency
  let stkTru: StkTruToken
  let loanFactory: LoanFactory2
  let rater: TrueRatingAgencyV2
  let lender: TrueLender2
  let creditOracle: TrueFiCreditOracle
  let timeTravel: (time: number) => void

  const MONTH = DAY * 31

  beforeEachWithFixture(async (wallets, _provider) => {
    [owner, borrower] = wallets
    timeTravel = (time: number) => _timeTravel(_provider, time)
    provider = _provider

    ;({
      standardToken: tusd,
      standardPool: tusdPool,
      loanFactory,
      tru,
      stkTru,
      rater,
      lender,
    } = await setupTruefi2(owner))

    await tusd.mint(owner.address, parseEth(1e7))
    await tusd.approve(tusdPool.address, parseEth(1e7))
    await tusdPool.join(parseEth(1e7))

    creditOracle = await new TrueFiCreditOracle__factory(owner).deploy()
    await creditOracle.initialize()
    await creditOracle.setManager(owner.address)

    creditAgency = await new TrueCreditAgency__factory(owner).deploy()
    await creditAgency.initialize(creditOracle.address, 100)

    await tusdPool.setCreditAgency(creditAgency.address)
    await creditAgency.allowPool(tusdPool.address, true)

    await creditOracle.setScore(borrower.address, 255)
  })

  describe('initializer', () => {
    it('sets creditOracle', async () => {
      expect(await creditAgency.creditOracle()).to.equal(creditOracle.address)
    })

<<<<<<< HEAD
    it('sets repaymentPeriod', async () => {
      expect(await creditAgency.repaymentPeriod()).to.equal(MONTH)
=======
    it('sets riskPremium', async () => {
      expect(await creditAgency.riskPremium()).to.eq(100)
>>>>>>> 5d620651
    })
  })

  describe('Ownership', () => {
    it('owner is set to msg.sender of initialize()', async () => {
      expect(await creditAgency.owner()).to.equal(owner.address)
    })

    it('ownership transfer', async () => {
      await creditAgency.transferOwnership(borrower.address)
      expect(await creditAgency.owner()).to.equal(owner.address)
      expect(await creditAgency.pendingOwner()).to.equal(borrower.address)
      await creditAgency.connect(borrower).claimOwnership()
      expect(await creditAgency.owner()).to.equal(borrower.address)
      expect(await creditAgency.pendingOwner()).to.equal(AddressZero)
    })
  })

  describe('setRiskPremium', () => {
    it('reverts if not called by the owner', async () => {
      await expect(creditAgency.connect(borrower).setRiskPremium(1))
        .to.be.revertedWith('Ownable: caller is not the owner')
    })

    it('changes riskPremium rate', async () => {
      await creditAgency.setRiskPremium(1)
      expect(await creditAgency.riskPremium()).to.eq(1)
    })

    it('emits event', async () => {
      await expect(creditAgency.setRiskPremium(1))
        .to.emit(creditAgency, 'RiskPremiumChanged')
        .withArgs(1)
    })
  })

<<<<<<< HEAD
  describe('setRepaymentPeriod', () => {
    it('only owner can set repayment period', async () => {
      await expect(creditAgency.connect(borrower).setRepaymentPeriod(0))
        .to.be.revertedWith('Ownable: caller is not the owner')
    })

    it('period is properly set', async () => {
      await creditAgency.setRepaymentPeriod(DAY)
      expect(await creditAgency.repaymentPeriod()).to.equal(DAY)
    })

    it('emits a proper event', async () => {
      await expect(creditAgency.setRepaymentPeriod(DAY))
        .to.emit(creditAgency, 'RepaymentPeriodChanged')
        .withArgs(DAY)
=======
  describe('setCreditAdjustmentCoefficient', () => {
    it('reverts if not called by the owner', async () => {
      await expect(creditAgency.connect(borrower).setCreditAdjustmentCoefficient(1))
        .to.be.revertedWith('Ownable: caller is not the owner')
    })

    it('changes credit adjustment coefficient', async () => {
      await creditAgency.setCreditAdjustmentCoefficient(1)
      expect(await creditAgency.creditAdjustmentCoefficient()).to.eq(1)
    })

    it('emits event', async () => {
      await expect(creditAgency.setCreditAdjustmentCoefficient(1))
        .to.emit(creditAgency, 'CreditAdjustmentCoefficientChanged')
        .withArgs(1)
    })
  })

  describe('setUtilizationAdjustmentCoefficient', () => {
    it('reverts if not called by the owner', async () => {
      await expect(creditAgency.connect(borrower).setUtilizationAdjustmentCoefficient(1))
        .to.be.revertedWith('Ownable: caller is not the owner')
    })

    it('changes utilization adjustment coefficient', async () => {
      await creditAgency.setUtilizationAdjustmentCoefficient(1)
      expect(await creditAgency.utilizationAdjustmentCoefficient()).to.eq(1)
    })

    it('emits event', async () => {
      await expect(creditAgency.setUtilizationAdjustmentCoefficient(1))
        .to.emit(creditAgency, 'UtilizationAdjustmentCoefficientChanged')
        .withArgs(1)
    })
  })

  describe('setUtilizationAdjustmentPower', () => {
    it('reverts if not called by the owner', async () => {
      await expect(creditAgency.connect(borrower).setUtilizationAdjustmentPower(1))
        .to.be.revertedWith('Ownable: caller is not the owner')
    })

    it('changes utilization adjustment power', async () => {
      await creditAgency.setUtilizationAdjustmentPower(1)
      expect(await creditAgency.utilizationAdjustmentPower()).to.eq(1)
    })

    it('emits event', async () => {
      await expect(creditAgency.setUtilizationAdjustmentPower(1))
        .to.emit(creditAgency, 'UtilizationAdjustmentPowerChanged')
        .withArgs(1)
>>>>>>> 5d620651
    })
  })

  describe('Borrower allowance', () => {
    it('only owner can set allowance', async () => {
      await expect(creditAgency.connect(borrower).allowBorrower(borrower.address, true))
        .to.be.revertedWith('Ownable: caller is not the owner')
    })

    it('allowance is properly set', async () => {
      expect(await creditAgency.isBorrowerAllowed(borrower.address)).to.equal(false)
      await creditAgency.allowBorrower(borrower.address, true)
      expect(await creditAgency.isBorrowerAllowed(borrower.address)).to.equal(true)
      await creditAgency.allowBorrower(borrower.address, false)
      expect(await creditAgency.isBorrowerAllowed(borrower.address)).to.equal(false)
    })

    it('emits a proper event', async () => {
      await expect(creditAgency.allowBorrower(borrower.address, true))
        .to.emit(creditAgency, 'BorrowerAllowed')
        .withArgs(borrower.address, true)
      await expect(creditAgency.allowBorrower(borrower.address, false))
        .to.emit(creditAgency, 'BorrowerAllowed')
        .withArgs(borrower.address, false)
    })
  })

  describe('Setting pool allowance', () => {
    const expectNotLongerThan = async (length: number) => {
      try {
        await creditAgency.pools(length)
      } catch (err) {
        expect(err.message).to.contain('invalid opcode')
      }
    }
    it('can only be called by the owner', async () => {
      await expect(creditAgency.connect(borrower).allowPool(tusdPool.address, true)).to.be.revertedWith('Ownable: caller is not the owner')
    })

    it('changes pool allowance status', async () => {
      await creditAgency.allowPool(tusdPool.address, false)
      expect(await creditAgency.isPoolAllowed(tusdPool.address)).to.be.false
      await creditAgency.allowPool(tusdPool.address, true)
      expect(await creditAgency.isPoolAllowed(tusdPool.address)).to.be.true
    })

    it('emits event', async () => {
      await expect(creditAgency.allowPool(tusdPool.address, false)).to.emit(creditAgency, 'PoolAllowed')
        .withArgs(tusdPool.address, false)
    })

    it('adds allowed pool to the pools list', async () => {
      expect(await creditAgency.pools(0)).to.equal(tusdPool.address)
      const newPool = Wallet.createRandom().address
      await creditAgency.allowPool(newPool, true)
      expect(await creditAgency.pools(0)).to.equal(tusdPool.address)
      expect(await creditAgency.pools(1)).to.equal(newPool)
      await expectNotLongerThan(2)
    })

    it('removes pool from list when it is dewhitelisted', async () => {
      const newPool1 = Wallet.createRandom().address
      const newPool2 = Wallet.createRandom().address
      await creditAgency.allowPool(newPool1, true)
      await creditAgency.allowPool(newPool2, true)
      await creditAgency.allowPool(newPool1, false)
      expect(await creditAgency.pools(0)).to.equal(tusdPool.address)
      expect(await creditAgency.pools(1)).to.equal(newPool2)
      await expectNotLongerThan(2)
      await creditAgency.allowPool(tusdPool.address, false)
      expect(await creditAgency.pools(0)).to.equal(newPool2)
      await expectNotLongerThan(1)
      await creditAgency.allowPool(newPool2, false)
      await expectNotLongerThan(0)
    })

    it('does not revert when whitelisting whitelisted pool', async () => {
      await expect(creditAgency.allowPool(tusdPool.address, true)).to.not.be.reverted
    })

    it('does not revert when dewhitelising not whitelisted pool', async () => {
      await creditAgency.allowPool(tusdPool.address, true)
      await expect(creditAgency.allowPool(tusdPool.address, false)).to.not.be.reverted
    })
  })

  describe('totalTVL & totalBorrowed', () => {
    let pool1: MockContract
    let pool2: MockContract

    beforeEach(async () => {
      pool1 = await deployMockContract(owner, TrueFiPool2Json.abi)
      pool2 = await deployMockContract(owner, TrueFiPool2Json.abi)
      await pool1.mock.poolValue.returns(parseEth(10))
      await pool1.mock.decimals.returns(18)
      await pool1.mock.borrow.returns()
      await pool1.mock.token.returns(tusd.address)
      await pool2.mock.poolValue.returns(parseUSDC(30))
      await pool2.mock.decimals.returns(6)
      await pool2.mock.borrow.returns()
      await pool2.mock.token.returns(tusd.address)
      await creditAgency.allowPool(pool1.address, true)
      await creditAgency.allowPool(pool2.address, true)
    })

    it('totalTVL returns sum of poolValues of all pools with 18 decimals precision', async () => {
      const tusdPoolValue = await tusdPool.poolValue()
      expect(await creditAgency.totalTVL(18)).to.equal(tusdPoolValue.add(parseEth(40)))
    })

    it('totalBorrowed returns total borrowed amount across all pools with 18 decimals precision', async () => {
      await creditAgency.allowBorrower(borrower.address, true)
      await creditAgency.connect(borrower).borrow(tusdPool.address, parseEth(100))
      await tusd.mint(creditAgency.address, parseEth(1000000))
      await creditAgency.connect(borrower).borrow(pool1.address, parseEth(300))
      await creditAgency.connect(borrower).borrow(pool2.address, parseUSDC(500))
      expect(await creditAgency.totalBorrowed(borrower.address, 18)).to.equal(parseEth(900))
    })
  })

  describe('borrowLimitAdjustment', () => {
    [
      [255, 10000],
      [223, 9043],
      [191, 8051],
      [159, 7016],
      [127, 5928],
      [95, 4768],
      [63, 3504],
      [31, 2058],
      [1, 156],
      [0, 0],
    ].map(([score, adjustment]) =>
      it(`returns ${adjustment} when score is ${score}`, async () => {
        expect(await creditAgency.borrowLimitAdjustment(score)).to.equal(adjustment)
      }),
    )
  })

  describe('Borrow limit', () => {
    let pool1: MockContract
    let pool2: MockContract

    beforeEach(async () => {
      pool1 = await deployMockContract(owner, TrueFiPool2Json.abi)
      pool2 = await deployMockContract(owner, TrueFiPool2Json.abi)
      await pool1.mock.poolValue.returns(parseEth(1000))
      await pool1.mock.decimals.returns(18)
      await pool1.mock.borrow.returns()
      await pool1.mock.token.returns(tusd.address)
      await pool2.mock.poolValue.returns(parseUSDC(10000))
      await pool2.mock.decimals.returns(6)
      await pool2.mock.borrow.returns()
      await pool2.mock.token.returns(tusd.address)
      await creditAgency.allowPool(pool1.address, true)
      await creditAgency.allowPool(pool2.address, true)
      await creditOracle.setScore(borrower.address, 191) // adjustment = 0.8051
      await creditOracle.setMaxBorrowerLimit(borrower.address, parseEth(100_000_000))
      await creditAgency.allowBorrower(borrower.address, true)
      await tusd.mint(creditAgency.address, parseEth(1000))
    })

    it('borrow amount is limited by borrower limit', async () => {
      await creditOracle.setMaxBorrowerLimit(borrower.address, parseEth(100))
      expect(await creditAgency.borrowLimit(tusdPool.address, borrower.address)).to.equal(parseEth(80.51))
      expect(await creditAgency.borrowLimit(pool2.address, borrower.address)).to.equal(parseUSDC(80.51))
    })

    it('borrow amount is limited by total TVL', async () => {
      await pool1.mock.poolValue.returns(parseEth(1))
      await pool2.mock.poolValue.returns(parseUSDC(3))
      const maxTVLLimit = (await creditAgency.totalTVL(18)).mul(15).div(100)
      expect(await creditAgency.borrowLimit(tusdPool.address, borrower.address)).to.equal(maxTVLLimit.mul(8051).div(10000))
    })

    it('borrow amount is limited by a single pool value', async () => {
      await pool2.mock.poolValue.returns(parseUSDC(3))
      expect(await creditAgency.borrowLimit(pool2.address, borrower.address)).to.equal(parseUSDC(3).mul(15).div(100))
    })

    it('cannot borrow more than 15% of a single pool in total', async () => {
      await pool2.mock.poolValue.returns(parseUSDC(3))
      await creditAgency.connect(borrower).borrow(pool2.address, parseUSDC(0.4))
      expect(await creditAgency.borrowLimit(pool2.address, borrower.address)).to.equal(parseUSDC(0.05))
      await creditAgency.connect(borrower).borrow(pool2.address, parseUSDC(0.05))
      expect(await creditAgency.borrowLimit(pool2.address, borrower.address)).to.equal(0)
      await pool2.mock.poolValue.returns(parseUSDC(4))
      expect(await creditAgency.borrowLimit(pool2.address, borrower.address)).to.equal(parseUSDC(0.15))
      await pool2.mock.poolValue.returns(parseUSDC(2))
      expect(await creditAgency.borrowLimit(pool2.address, borrower.address)).to.equal(parseUSDC(0))
    })

    it('borrow limit is 0 if credit limit is above the borrowed amount', async () => {
      await pool2.mock.poolValue.returns(parseUSDC(3))
      await creditAgency.connect(borrower).borrow(pool2.address, parseUSDC(0.4))
      await pool2.mock.poolValue.returns(parseUSDC(2))
      expect(await creditAgency.borrowLimit(pool2.address, borrower.address)).to.equal(parseUSDC(0))
    })
  })

  describe('Borrowing', () => {
    beforeEach(async () => {
      await creditAgency.allowBorrower(borrower.address, true)
    })

    it('borrows funds from the pool', async () => {
      await creditAgency.connect(borrower).borrow(tusdPool.address, 1000)
      expect(await tusd.balanceOf(borrower.address)).to.equal(1000)
    })

    it('fails if borrower is not whitelisted', async () => {
      await creditAgency.allowBorrower(borrower.address, false)
      await expect(creditAgency.connect(borrower).borrow(tusdPool.address, 1000))
        .to.be.revertedWith('TrueCreditAgency: Sender is not allowed to borrow')
    })

    it('cannot borrow from the pool that is not whitelisted', async () => {
      await creditAgency.allowPool(tusdPool.address, false)
      await expect(creditAgency.connect(borrower).borrow(tusdPool.address, 1000))
        .to.be.revertedWith('TrueCreditAgency: The pool is not whitelisted for borrowing')
    })

    it('updates nextInterestRepayTime', async () => {
      expect(await creditAgency.nextInterestRepayTime(tusdPool.address, borrower.address)).to.eq(0)
      const tx = await creditAgency.connect(borrower).borrow(tusdPool.address, 1000)
      const timestamp = BigNumber.from((await provider.getBlock(tx.blockNumber)).timestamp)
      expect(await creditAgency.nextInterestRepayTime(tusdPool.address, borrower.address)).to.eq(timestamp.add(MONTH))
    })

    it('does not update nextInterestRepayTime on debt increase', async () => {
      const tx = await creditAgency.connect(borrower).borrow(tusdPool.address, 500)
      const timestamp = BigNumber.from((await provider.getBlock(tx.blockNumber)).timestamp)
      expect(await creditAgency.nextInterestRepayTime(tusdPool.address, borrower.address)).to.eq(timestamp.add(MONTH))
      await creditAgency.connect(borrower).borrow(tusdPool.address, 500)
      expect(await creditAgency.nextInterestRepayTime(tusdPool.address, borrower.address)).to.eq(timestamp.add(MONTH))
    })

    it('correctly handles the case when credit score is changing', async () => {
      await creditAgency.connect(borrower).borrow(tusdPool.address, 1000)
      expect(await creditAgency.creditScore(tusdPool.address, borrower.address)).to.equal(255)
      expect((await creditAgency.buckets(tusdPool.address, 255)).totalBorrowed).to.equal(1000)
      expect((await creditAgency.buckets(tusdPool.address, 255)).borrowersCount).to.equal(1)

      await creditOracle.setScore(borrower.address, 200)
      await creditAgency.connect(borrower).borrow(tusdPool.address, 1000)
      expect(await creditAgency.creditScore(tusdPool.address, borrower.address)).to.equal(200)
      expect((await creditAgency.buckets(tusdPool.address, 255)).totalBorrowed).to.equal(0)
      expect((await creditAgency.buckets(tusdPool.address, 255)).borrowersCount).to.equal(0)
      expect((await creditAgency.buckets(tusdPool.address, 200)).totalBorrowed).to.equal(2000)
      expect((await creditAgency.buckets(tusdPool.address, 200)).borrowersCount).to.equal(1)
    })
  })

  describe('Credit score rate adjustment', () => {
    [
      [255, 0],
      [223, 143],
      [191, 335],
      [159, 603],
      [127, 1007],
      [95, 1684],
      [63, 3047],
      [31, 7225],
      [5, 50000],
      [1, 50000],
      [0, 50000],
    ].map(([score, adjustment]) =>
      it(`returns ${adjustment} when score is ${score}`, async () => {
        await creditOracle.setScore(borrower.address, score)
        await creditAgency.updateCreditScore(tusdPool.address, borrower.address)
        expect(await creditAgency.creditScoreAdjustmentRate(tusdPool.address, borrower.address)).to.equal(adjustment)
      }),
    )
  })

  describe('utilizationAdjustmentRate', () => {
    const setUtilization = async (pool: TrueFiPool2, utilization: number) => {
      if (utilization === 0) {
        return
      }
      const utilizationAmount = (await pool.poolValue()).mul(utilization).div(100)
      const loan = await createApprovedLoan(
        rater, tru, stkTru,
        loanFactory, borrower, tusdPool,
        utilizationAmount, DAY, 1,
        owner, provider,
      )
      await lender.connect(borrower).fund(loan.address)
    }

    describe('setUtilization', () => {
      [0, 20, 50, 80, 100].map((utilization) => {
        it(`sets utilization to ${utilization} percent`, async () => {
          await setUtilization(tusdPool, utilization)
          expect(await tusdPool.utilization()).to.eq(utilization * 100)
        })
      })
    })

    ;[
      [0, 0],
      [10, 11],
      [20, 28],
      [30, 52],
      [40, 88],
      [50, 150],
      [60, 262],
      [70, 505],
      [80, 1200],
      [90, 4950],
      [95, 19950],
      [99, 50000],
      [100, 50000],
    ].map(([utilization, adjustment]) =>
      it(`returns ${adjustment} if utilization is at ${utilization} percent`, async () => {
        await setUtilization(tusdPool, utilization)
        expect(await creditAgency.utilizationAdjustmentRate(tusdPool.address)).to.eq(adjustment)
      }),
    )
  })

  describe('payInterest', () => {
    beforeEach(async () => {
      await creditAgency.allowBorrower(borrower.address, true)
      await creditAgency.setRiskPremium(1000)
      await creditOracle.setScore(owner.address, 255)
      await creditAgency.connect(borrower).borrow(tusdPool.address, 1000)
      await tusd.connect(borrower).approve(creditAgency.address, 1000)
      await timeTravel(YEAR)
    })

    it('pays interest to the pool', async () => {
      await creditAgency.connect(borrower).payInterest(tusdPool.address)

      expect(await tusd.balanceOf(borrower.address)).to.be.closeTo(BigNumber.from(900), 2)
      expect(await tusd.balanceOf(tusdPool.address)).to.be.closeTo(parseEth(1e7).sub(900), 2)
    })

    it('increases totalPaidInterest', async () => {
      await creditAgency.connect(borrower).payInterest(tusdPool.address)
      expect(await creditAgency.totalPaidInterest(tusdPool.address, borrower.address)).to.be.closeTo(BigNumber.from(100), 2)
    })

    it('pays close to nothing on second call', async () => {
      await creditAgency.connect(borrower).payInterest(tusdPool.address)
      expect(await creditAgency.totalPaidInterest(tusdPool.address, borrower.address)).to.be.closeTo(BigNumber.from(100), 2)
      await creditAgency.connect(borrower).payInterest(tusdPool.address)
      expect(await creditAgency.totalPaidInterest(tusdPool.address, borrower.address)).to.be.closeTo(BigNumber.from(100), 2)
    })

    it('updates nextInterestRepayTime', async () => {
      const tx = await creditAgency.connect(borrower).payInterest(tusdPool.address)
      const timestamp = BigNumber.from((await provider.getBlock(tx.blockNumber)).timestamp)
      expect(await creditAgency.nextInterestRepayTime(tusdPool.address, borrower.address)).to.eq(timestamp.add(MONTH))
    })

    it('emits event', async () => {
      await expect(creditAgency.connect(borrower).payInterest(tusdPool.address))
        .to.emit(creditAgency, 'InterestPaid')
        .withArgs(tusdPool.address, borrower.address, 100)
    })
  })

  describe('repay', () => {
    beforeEach(async () => {
      await creditAgency.allowBorrower(borrower.address, true)
      await creditAgency.setRiskPremium(1000)
      await creditOracle.setScore(owner.address, 255)
      await creditAgency.connect(borrower).borrow(tusdPool.address, 1000)
      await tusd.connect(borrower).approve(creditAgency.address, 1000)
    })

    it('cannot repay more than debt', async () => {
      await expect(creditAgency.connect(borrower).repay(tusdPool.address, 2000))
        .to.be.revertedWith('TrueCreditAgency: Cannot repay more than debt')
    })

    it('repays debt to the pool', async () => {
      await creditAgency.connect(borrower).repay(tusdPool.address, 500)

      expect(await tusd.balanceOf(borrower.address)).to.eq(500)
      expect(await tusd.balanceOf(tusdPool.address)).to.eq(parseEth(1e7).sub(500))
    })

    it('reduces borrowed amount', async () => {
      await timeTravel(YEAR)
      await creditAgency.connect(borrower).repay(tusdPool.address, 500)
      expect(await creditAgency.borrowed(tusdPool.address, borrower.address)).to.be.closeTo(BigNumber.from(600), 2)
    })

    it('repays whole interest', async () => {
      await timeTravel(YEAR)
      await creditAgency.connect(borrower).repay(tusdPool.address, 500)

      expect(await creditAgency.totalPaidInterest(tusdPool.address, borrower.address)).to.be.closeTo(BigNumber.from(100), 2)
    })

    it('repays interest partially', async () => {
      await timeTravel(YEAR)
      await creditAgency.connect(borrower).repay(tusdPool.address, 50)

      expect(await creditAgency.totalPaidInterest(tusdPool.address, borrower.address)).to.be.closeTo(BigNumber.from(50), 2)
    })

    it('partial interest repay does not trigger principal repayment', async () => {
      await timeTravel(YEAR)
      await creditAgency.connect(borrower).repay(tusdPool.address, 50)

      expect(await creditAgency.borrowed(tusdPool.address, borrower.address)).to.eq(1000)
    })

    it('calls _rebucket', async () => {
      const bucketBefore = await creditAgency.buckets(tusdPool.address, 255)
      await creditAgency.connect(borrower).repay(tusdPool.address, 500)
      const bucketAfter = await creditAgency.buckets(tusdPool.address, 255)

      expect(bucketBefore.borrowersCount).to.eq(bucketAfter.borrowersCount)
      expect(bucketBefore.timestamp).to.lt(bucketAfter.timestamp)
      expect(bucketBefore.rate).to.eq(bucketAfter.rate)
      expect(bucketBefore.cumulativeInterestPerShare).to.lt(bucketAfter.cumulativeInterestPerShare)
      expect(bucketBefore.totalBorrowed).to.eq(bucketAfter.totalBorrowed.add(500))
    })

    it('emits PrincipalRepaid event', async () => {
      await timeTravel(YEAR)
      await expect(creditAgency.connect(borrower).repay(tusdPool.address, 500))
        .to.emit(creditAgency, 'PrincipalRepaid')
        .withArgs(tusdPool.address, borrower.address, 400)
    })

    it('emits InterestPaid event', async () => {
      await timeTravel(YEAR)
      await expect(creditAgency.connect(borrower).repay(tusdPool.address, 500))
        .to.emit(creditAgency, 'InterestPaid')
        .withArgs(tusdPool.address, borrower.address, 100)
    })
  })

  describe('repayInFull', () => {
    beforeEach(async () => {
      await creditAgency.allowBorrower(borrower.address, true)
      await creditAgency.setRiskPremium(1000)
      await creditOracle.setScore(owner.address, 255)
      await creditAgency.connect(borrower).borrow(tusdPool.address, 1000)
      await tusd.mint(borrower.address, 200)
      await tusd.connect(borrower).approve(creditAgency.address, 1200)
    })

    it('repays debt to the pool', async () => {
      await creditAgency.connect(borrower).repayInFull(tusdPool.address)

      expect(await tusd.balanceOf(borrower.address)).to.be.closeTo(BigNumber.from(200), 2)
      expect(await tusd.balanceOf(tusdPool.address)).to.be.closeTo(parseEth(1e7), 2)
    })

    it('repays debt in full', async () => {
      await timeTravel(YEAR)
      await creditAgency.connect(borrower).repayInFull(tusdPool.address)
      expect(await creditAgency.borrowed(tusdPool.address, borrower.address)).to.eq(0)
    })

    it('calls payInterest', async () => {
      await timeTravel(YEAR)
      await creditAgency.connect(borrower).repayInFull(tusdPool.address)

      expect(await creditAgency.totalPaidInterest(tusdPool.address, borrower.address)).to.be.closeTo(BigNumber.from(100), 2)
    })

    it('calls _rebucket', async () => {
      const bucketBefore = await creditAgency.buckets(tusdPool.address, 255)
      await creditAgency.connect(borrower).repayInFull(tusdPool.address)
      const bucketAfter = await creditAgency.buckets(tusdPool.address, 255)

      expect(bucketBefore.borrowersCount).to.eq(bucketAfter.borrowersCount)
      expect(bucketBefore.timestamp).to.lt(bucketAfter.timestamp)
      expect(bucketBefore.rate).to.eq(bucketAfter.rate)
      expect(bucketBefore.cumulativeInterestPerShare).to.lt(bucketAfter.cumulativeInterestPerShare)
      expect(bucketBefore.totalBorrowed).to.eq(bucketAfter.totalBorrowed.add(1000))
    })

    it('updates nextInterestRepayTime', async () => {
      const tx = await creditAgency.connect(borrower).repayPrincipal(tusdPool.address, 500)
      const timestamp = BigNumber.from((await provider.getBlock(tx.blockNumber)).timestamp)
      expect(await creditAgency.nextInterestRepayTime(tusdPool.address, borrower.address)).to.eq(timestamp.add(MONTH))
    })

    it('emits event', async () => {
      await timeTravel(YEAR)
      await expect(creditAgency.connect(borrower).repayInFull(tusdPool.address))
        .to.emit(creditAgency, 'PrincipalRepaid')
        .withArgs(tusdPool.address, borrower.address, 1000)
    })
  })

  describe('Credit score change', () => {
    const usedBucketSet = (...usedBuckets: number[]) => usedBuckets
      .map((bucket) => BigNumber.from(2).pow(bucket))
      .reduce((sum, bit) => sum.add(bit), BigNumber.from(0))

    beforeEach(async () => {
      await creditAgency.allowBorrower(borrower.address, true)
      await creditAgency.allowBorrower(owner.address, true)
      await creditOracle.setScore(owner.address, 200)
      await creditAgency.connect(borrower).borrow(tusdPool.address, 1000)
      await creditAgency.borrow(tusdPool.address, 2000)
    })

    it('borrower becomes part of the bucket with a corresponding credit score', async () => {
      const bucket255 = await creditAgency.buckets(tusdPool.address, 255)
      const bucket200 = await creditAgency.buckets(tusdPool.address, 200)
      expect(bucket255.borrowersCount).to.equal(1)
      expect(bucket200.borrowersCount).to.equal(1)
      expect(bucket255.totalBorrowed).to.equal(1000)
      expect(bucket200.totalBorrowed).to.equal(2000)
    })

    it('usedBuckets are constructed by setting bits for buckets on positions of buckets that have any borrowers', async () => {
      expect(await creditAgency.usedBucketsBitmap()).to.equal(usedBucketSet(200, 255))
    })

    it('when score changes, borrower is moved between buckets and used bucket map is updated', async () => {
      await creditOracle.setScore(owner.address, 100)
      await creditAgency.updateCreditScore(tusdPool.address, owner.address)
      const bucket200 = await creditAgency.buckets(tusdPool.address, 200)
      const bucket100 = await creditAgency.buckets(tusdPool.address, 100)
      expect(bucket200.borrowersCount).to.equal(0)
      expect(bucket100.borrowersCount).to.equal(1)
      expect(bucket200.totalBorrowed).to.equal(0)
      expect(bucket100.totalBorrowed).to.equal(2000)
      expect(await creditAgency.usedBucketsBitmap()).to.equal(usedBucketSet(100, 255))
    })

    it('correctly updates bucket map when adding borrower to non-empty bucket', async () => {
      await creditOracle.setScore(owner.address, 255)
      await creditAgency.updateCreditScore(tusdPool.address, owner.address)
      const bucket255 = await creditAgency.buckets(tusdPool.address, 255)
      expect(bucket255.borrowersCount).to.equal(2)
      expect(bucket255.totalBorrowed).to.equal(3000)
      expect(await creditAgency.usedBucketsBitmap()).to.equal(usedBucketSet(255))
    })

    it('correctly updates bucket map when removing borrowers from bucket with multiple borrowers', async () => {
      await creditOracle.setScore(owner.address, 255)
      await creditAgency.updateCreditScore(tusdPool.address, owner.address)
      await creditOracle.setScore(borrower.address, 150)
      await creditAgency.updateCreditScore(tusdPool.address, borrower.address)
      const bucket255 = await creditAgency.buckets(tusdPool.address, 255)
      expect(bucket255.borrowersCount).to.equal(1)
      expect(bucket255.totalBorrowed).to.equal(2000)
      expect(await creditAgency.usedBucketsBitmap()).to.equal(usedBucketSet(255, 150))
    })
  })

  describe('Interest calculation', () => {
    beforeEach(async () => {
      await creditAgency.allowBorrower(borrower.address, true)
      await creditAgency.allowBorrower(owner.address, true)
      await creditAgency.setRiskPremium(1000)
      await creditOracle.setScore(owner.address, 255)
    })

    it('interest for single borrower and stable rate', async () => {
      await creditAgency.connect(borrower).borrow(tusdPool.address, 1000)
      await timeTravel(YEAR)
      expect(await creditAgency.interest(tusdPool.address, borrower.address)).to.be.closeTo(BigNumber.from(100), 2)
      await timeTravel(YEAR)
      expect(await creditAgency.interest(tusdPool.address, borrower.address)).to.be.closeTo(BigNumber.from(200), 2)
    })

    it('interest for single borrower, rate changes', async () => {
      await creditAgency.connect(borrower).borrow(tusdPool.address, 1000)
      await timeTravel(YEAR)
      expect(await creditAgency.interest(tusdPool.address, borrower.address)).to.be.closeTo(BigNumber.from(100), 2)
      await creditAgency.setRiskPremium(1500)
      await creditAgency.poke(tusdPool.address)
      await timeTravel(YEAR)
      expect(await creditAgency.interest(tusdPool.address, borrower.address)).to.be.closeTo(BigNumber.from(250), 2)
      await creditAgency.setRiskPremium(2000)
      await creditAgency.poke(tusdPool.address)
      await timeTravel(YEAR)
      expect(await creditAgency.interest(tusdPool.address, borrower.address)).to.be.closeTo(BigNumber.from(450), 2)
    })

    it('interest for single borrower, credit score changes', async () => {
      await creditAgency.connect(borrower).borrow(tusdPool.address, 1000)
      await timeTravel(YEAR)
      expect(await creditAgency.interest(tusdPool.address, borrower.address)).to.be.closeTo(BigNumber.from(100), 2)
      await creditOracle.setScore(borrower.address, 200)
      await creditAgency.updateCreditScore(tusdPool.address, borrower.address)
      await timeTravel(YEAR)
      expect(await creditAgency.interest(tusdPool.address, borrower.address)).to.be.closeTo(BigNumber.from(227), 2)
      await creditOracle.setScore(borrower.address, 150)
      await creditAgency.updateCreditScore(tusdPool.address, borrower.address)
      await timeTravel(YEAR)
      expect(await creditAgency.interest(tusdPool.address, borrower.address)).to.be.closeTo(BigNumber.from(397), 2)
    })

    it('interest for multiple borrowers', async () => {
      await creditAgency.connect(borrower).borrow(tusdPool.address, 1000)
      await timeTravel(YEAR)
      await creditAgency.connect(owner).borrow(tusdPool.address, 2000)
      expect(await creditAgency.interest(tusdPool.address, borrower.address)).to.be.closeTo(BigNumber.from(100), 2)
      expect(await creditAgency.interest(tusdPool.address, owner.address)).to.be.closeTo(BigNumber.from(0), 2)
      await timeTravel(YEAR)
      expect(await creditAgency.interest(tusdPool.address, borrower.address)).to.be.closeTo(BigNumber.from(200), 2)
      expect(await creditAgency.interest(tusdPool.address, owner.address)).to.be.closeTo(BigNumber.from(200), 2)
      await creditAgency.connect(borrower).borrow(tusdPool.address, 3000)
      expect(await creditAgency.interest(tusdPool.address, borrower.address)).to.be.closeTo(BigNumber.from(200), 2)
      expect(await creditAgency.interest(tusdPool.address, owner.address)).to.be.closeTo(BigNumber.from(200), 2)
      await timeTravel(YEAR)
      expect(await creditAgency.interest(tusdPool.address, borrower.address)).to.be.closeTo(BigNumber.from(600), 2)
      expect(await creditAgency.interest(tusdPool.address, owner.address)).to.be.closeTo(BigNumber.from(400), 2)
    })

    it('interest for multiple borrowers, credit score changes', async () => {
      await creditAgency.connect(borrower).borrow(tusdPool.address, 1000)
      await timeTravel(YEAR)
      await creditAgency.connect(owner).borrow(tusdPool.address, 2000)
      await timeTravel(YEAR)
      await creditAgency.connect(borrower).borrow(tusdPool.address, 3000)
      await timeTravel(YEAR)
      expect(await creditAgency.interest(tusdPool.address, borrower.address)).to.be.closeTo(BigNumber.from(600), 2)
      expect(await creditAgency.interest(tusdPool.address, owner.address)).to.be.closeTo(BigNumber.from(400), 2)
      await creditOracle.setScore(borrower.address, 150) // 17% total rate
      await creditAgency.connect(borrower).borrow(tusdPool.address, 6000)
      await timeTravel(YEAR)
      expect(await creditAgency.interest(tusdPool.address, borrower.address)).to.be.closeTo(BigNumber.from(2300), 2)
      expect(await creditAgency.interest(tusdPool.address, owner.address)).to.be.closeTo(BigNumber.from(600), 2)
    })
  })
})<|MERGE_RESOLUTION|>--- conflicted
+++ resolved
@@ -76,13 +76,12 @@
       expect(await creditAgency.creditOracle()).to.equal(creditOracle.address)
     })
 
-<<<<<<< HEAD
-    it('sets repaymentPeriod', async () => {
-      expect(await creditAgency.repaymentPeriod()).to.equal(MONTH)
-=======
+    it('sets interestRepaymentPeriod', async () => {
+      expect(await creditAgency.interestRepaymentPeriod()).to.equal(MONTH)
+    })
+
     it('sets riskPremium', async () => {
       expect(await creditAgency.riskPremium()).to.eq(100)
->>>>>>> 5d620651
     })
   })
 
@@ -119,23 +118,24 @@
     })
   })
 
-<<<<<<< HEAD
-  describe('setRepaymentPeriod', () => {
+  describe('setInterestRepaymentPeriod', () => {
     it('only owner can set repayment period', async () => {
-      await expect(creditAgency.connect(borrower).setRepaymentPeriod(0))
+      await expect(creditAgency.connect(borrower).setInterestRepaymentPeriod(0))
         .to.be.revertedWith('Ownable: caller is not the owner')
     })
 
     it('period is properly set', async () => {
-      await creditAgency.setRepaymentPeriod(DAY)
-      expect(await creditAgency.repaymentPeriod()).to.equal(DAY)
+      await creditAgency.setInterestRepaymentPeriod(DAY)
+      expect(await creditAgency.interestRepaymentPeriod()).to.equal(DAY)
     })
 
     it('emits a proper event', async () => {
-      await expect(creditAgency.setRepaymentPeriod(DAY))
-        .to.emit(creditAgency, 'RepaymentPeriodChanged')
+      await expect(creditAgency.setInterestRepaymentPeriod(DAY))
+        .to.emit(creditAgency, 'InterestRepaymentPeriodChanged')
         .withArgs(DAY)
-=======
+    })
+  })
+
   describe('setCreditAdjustmentCoefficient', () => {
     it('reverts if not called by the owner', async () => {
       await expect(creditAgency.connect(borrower).setCreditAdjustmentCoefficient(1))
@@ -187,7 +187,6 @@
       await expect(creditAgency.setUtilizationAdjustmentPower(1))
         .to.emit(creditAgency, 'UtilizationAdjustmentPowerChanged')
         .withArgs(1)
->>>>>>> 5d620651
     })
   })
 
@@ -599,6 +598,21 @@
       expect(await creditAgency.borrowed(tusdPool.address, borrower.address)).to.eq(1000)
     })
 
+    it('updates nextInterestRepayTime when interest repaid', async () => {
+      await timeTravel(YEAR)
+      const tx = await creditAgency.connect(borrower).repay(tusdPool.address, 500)
+      const timestamp = BigNumber.from((await provider.getBlock(tx.blockNumber)).timestamp)
+      expect(await creditAgency.nextInterestRepayTime(tusdPool.address, borrower.address)).to.eq(timestamp.add(MONTH))
+    })
+
+    it('does not update nextInterestRepayTime when interest repaid partially', async () => {
+      const prevNextInterestRepayTime = await creditAgency.nextInterestRepayTime(tusdPool.address, borrower.address)
+      await timeTravel(YEAR)
+      const tx = await creditAgency.connect(borrower).repay(tusdPool.address, 50)
+      const timestamp = BigNumber.from((await provider.getBlock(tx.blockNumber)).timestamp)
+      expect(await creditAgency.nextInterestRepayTime(tusdPool.address, borrower.address)).to.eq(prevNextInterestRepayTime)
+    })
+
     it('calls _rebucket', async () => {
       const bucketBefore = await creditAgency.buckets(tusdPool.address, 255)
       await creditAgency.connect(borrower).repay(tusdPool.address, 500)
@@ -669,7 +683,7 @@
     })
 
     it('updates nextInterestRepayTime', async () => {
-      const tx = await creditAgency.connect(borrower).repayPrincipal(tusdPool.address, 500)
+      const tx = await creditAgency.connect(borrower).repayInFull(tusdPool.address)
       const timestamp = BigNumber.from((await provider.getBlock(tx.blockNumber)).timestamp)
       expect(await creditAgency.nextInterestRepayTime(tusdPool.address, borrower.address)).to.eq(timestamp.add(MONTH))
     })
