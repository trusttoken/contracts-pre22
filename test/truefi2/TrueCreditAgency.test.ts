import { Wallet } from 'ethers'
import { MockTrueCurrency, TrueCreditAgency, TrueCreditAgency__factory, TrueFiPool2 } from 'contracts'
import { beforeEachWithFixture, parseEth, setupTruefi2 } from 'utils'
import { expect } from 'chai'
import { AddressZero } from '@ethersproject/constants'

describe('TrueCreditAgency', () => {
  let owner: Wallet
  let borrower: Wallet
  let creditAgency: TrueCreditAgency
  let tusd: MockTrueCurrency
  let tusdPool: TrueFiPool2

  beforeEachWithFixture(async (wallets) => {
    [owner, borrower] = wallets

    ;({
      standardToken: tusd,
      standardPool: tusdPool,
    } = await setupTruefi2(owner))

    await tusd.mint(owner.address, parseEth(1e7))
    await tusd.approve(tusdPool.address, parseEth(1e7))
    await tusdPool.join(parseEth(1e7))

    creditAgency = await new TrueCreditAgency__factory(owner).deploy()
    await creditAgency.initialize()

    await tusdPool.setCreditAgency(creditAgency.address)
    await creditAgency.allowPool(tusdPool.address, true)
  })

  describe('Ownership', () => {
    it('owner is set to msg.sender of initialize()', async () => {
      expect(await creditAgency.owner()).to.equal(owner.address)
    })

    it('ownership transfer', async () => {
      await creditAgency.transferOwnership(borrower.address)
      expect(await creditAgency.owner()).to.equal(owner.address)
      expect(await creditAgency.pendingOwner()).to.equal(borrower.address)
      await creditAgency.connect(borrower).claimOwnership()
      expect(await creditAgency.owner()).to.equal(borrower.address)
      expect(await creditAgency.pendingOwner()).to.equal(AddressZero)
    })
  })

<<<<<<< HEAD
  describe('Borrower allowance', () => {
    it('only owner can set allowance', async () => {
      await expect(creditAgency.connect(borrower).allowBorrower(borrower.address, true))
        .to.be.revertedWith('Ownable: caller is not the owner')
    })

    it('allowance is properly set', async () => {
      expect(await creditAgency.isBorrowerAllowed(borrower.address)).to.equal(false)
      await creditAgency.allowBorrower(borrower.address, true)
      expect(await creditAgency.isBorrowerAllowed(borrower.address)).to.equal(true)
      await creditAgency.allowBorrower(borrower.address, false)
      expect(await creditAgency.isBorrowerAllowed(borrower.address)).to.equal(false)
    })

    it('emits a proper event', async () => {
      await expect(creditAgency.allowBorrower(borrower.address, true))
        .to.emit(creditAgency, 'BorrowerAllowed')
        .withArgs(borrower.address, true)
      await expect(creditAgency.allowBorrower(borrower.address, false))
        .to.emit(creditAgency, 'BorrowerAllowed')
        .withArgs(borrower.address, false)
=======
  describe('Setting pool allowance', () => {
    it('can only be called by the owner', async () => {
      await expect(creditAgency.connect(borrower).allowPool(tusdPool.address, true)).to.be.revertedWith('Ownable: caller is not the owner')
    })

    it('changes pool allowance status', async () => {
      await creditAgency.allowPool(tusdPool.address, false)
      expect(await creditAgency.isPoolAllowed(tusdPool.address)).to.be.false
      await creditAgency.allowPool(tusdPool.address, true)
      expect(await creditAgency.isPoolAllowed(tusdPool.address)).to.be.true
    })

    it('emits event', async () => {
      await expect(creditAgency.allowPool(tusdPool.address, false)).to.emit(creditAgency, 'PoolAllowed')
        .withArgs(tusdPool.address, false)
>>>>>>> 82e04b66
    })
  })

  describe('Borrowing', () => {
    beforeEach(async () => {
      await creditAgency.allowBorrower(borrower.address, true)
    })

    it('borrows funds from the pool', async () => {
      await creditAgency.connect(borrower).borrow(tusdPool.address, 1000)
      expect(await tusd.balanceOf(borrower.address)).to.equal(1000)
    })

<<<<<<< HEAD
    it('fails if borrower is not whitelisted', async () => {
      await creditAgency.allowBorrower(borrower.address, false)
      await expect(creditAgency.connect(borrower).borrow(tusdPool.address, 1000))
        .to.be.revertedWith('TrueCreditAgency: Sender is not allowed to borrow')
=======
    it('cannot borrow from the pool that is not whitelisted', async () => {
      await creditAgency.allowPool(tusdPool.address, false)
      await expect(creditAgency.connect(borrower).borrow(tusdPool.address, 1000))
        .to.be.revertedWith('TrueCreditAgency: The pool is not whitelisted for borrowing')
>>>>>>> 82e04b66
    })
  })

  describe('Repaying', () => {
    beforeEach(async () => {
      await creditAgency.allowBorrower(borrower.address, true)
    })

    it('repays the funds to the pool', async () => {
      await creditAgency.connect(borrower).borrow(tusdPool.address, 1000)
      await tusd.connect(borrower).approve(creditAgency.address, 1000)
      await creditAgency.connect(borrower).repay(tusdPool.address, 1000)
      expect(await tusd.balanceOf(borrower.address)).to.equal(0)
      expect(await tusd.balanceOf(tusdPool.address)).to.equal(parseEth(1e7))
    })
  })
})<|MERGE_RESOLUTION|>--- conflicted
+++ resolved
@@ -45,7 +45,6 @@
     })
   })
 
-<<<<<<< HEAD
   describe('Borrower allowance', () => {
     it('only owner can set allowance', async () => {
       await expect(creditAgency.connect(borrower).allowBorrower(borrower.address, true))
@@ -67,7 +66,9 @@
       await expect(creditAgency.allowBorrower(borrower.address, false))
         .to.emit(creditAgency, 'BorrowerAllowed')
         .withArgs(borrower.address, false)
-=======
+    })
+  })
+  
   describe('Setting pool allowance', () => {
     it('can only be called by the owner', async () => {
       await expect(creditAgency.connect(borrower).allowPool(tusdPool.address, true)).to.be.revertedWith('Ownable: caller is not the owner')
@@ -83,7 +84,6 @@
     it('emits event', async () => {
       await expect(creditAgency.allowPool(tusdPool.address, false)).to.emit(creditAgency, 'PoolAllowed')
         .withArgs(tusdPool.address, false)
->>>>>>> 82e04b66
     })
   })
 
@@ -97,17 +97,16 @@
       expect(await tusd.balanceOf(borrower.address)).to.equal(1000)
     })
 
-<<<<<<< HEAD
     it('fails if borrower is not whitelisted', async () => {
       await creditAgency.allowBorrower(borrower.address, false)
       await expect(creditAgency.connect(borrower).borrow(tusdPool.address, 1000))
         .to.be.revertedWith('TrueCreditAgency: Sender is not allowed to borrow')
-=======
+    })
+
     it('cannot borrow from the pool that is not whitelisted', async () => {
       await creditAgency.allowPool(tusdPool.address, false)
       await expect(creditAgency.connect(borrower).borrow(tusdPool.address, 1000))
         .to.be.revertedWith('TrueCreditAgency: The pool is not whitelisted for borrowing')
->>>>>>> 82e04b66
     })
   })
 
