import { expect, use } from 'chai'
import {
  ImplementationReference,
  ImplementationReference__factory,
  MockErc20Token,
  MockErc20Token__factory,
  OwnedProxyWithReference,
  OwnedProxyWithReference__factory,
  TestTrueLender,
  TestTrueLender__factory,
  PoolFactory,
  PoolFactory__factory,
  TrueFiPool2,
  TrueFiPool2__factory,
} from 'contracts'
import { solidity } from 'ethereum-waffle'
import { Wallet } from 'ethers'
import { beforeEachWithFixture } from 'utils/beforeEachWithFixture'
import { AddressZero } from '@ethersproject/constants'

use(solidity)

describe('PoolFactory', () => {
  let owner: Wallet
  let otherWallet: Wallet
  let borrower: Wallet
  let safu: Wallet
  let poolImplementation: TrueFiPool2
  let implementationReference: ImplementationReference
  let factory: PoolFactory
  let token1: MockErc20Token
  let token2: MockErc20Token
  let trueLenderInstance1: TestTrueLender
  let trueLenderInstance2: TestTrueLender

  beforeEachWithFixture(async (wallets) => {
    [owner, otherWallet, safu, borrower] = wallets
    poolImplementation = await new TrueFiPool2__factory(owner).deploy()
    implementationReference = await new ImplementationReference__factory(owner).deploy(poolImplementation.address)

    factory = await new PoolFactory__factory(owner).deploy()
    token1 = await new MockErc20Token__factory(owner).deploy()
    token2 = await new MockErc20Token__factory(owner).deploy()
    trueLenderInstance1 = await new TestTrueLender__factory(owner).deploy()
    trueLenderInstance2 = await new TestTrueLender__factory(owner).deploy()

    await factory.initialize(
      implementationReference.address,
      trueLenderInstance1.address,
      safu.address,
    )
  })

  describe('Initializer', () => {
    it('sets factory owner', async () => {
      expect(await factory.owner()).to.eq(owner.address)
    })

    it('sets pool implementation address', async () => {
      expect(await factory.poolImplementationReference()).to.eq(implementationReference.address)
      expect(await implementationReference.attach(await factory.poolImplementationReference()).implementation()).to.eq(poolImplementation.address)
    })

<<<<<<< HEAD
    it('sets staking token address', async () => {
      expect(await factory.liquidationToken()).to.eq(stakingToken.address)
    })

    it('sets allowAllTokens to false', async () => {
      expect(await factory.allowAllTokens()).to.eq(false)
=======
    it('sets allowAll to false', async () => {
      expect(await factory.allowAll()).to.eq(false)
>>>>>>> a789d97b
    })
  })

  describe('createPool', () => {
    let creationEventArgs: any
    let proxy: OwnedProxyWithReference
    let pool: TrueFiPool2

    beforeEach(async () => {
      await factory.whitelistToken(token1.address, true)
      const tx = await factory.createPool(token1.address)
      creationEventArgs = (await tx.wait()).events[2].args
      proxy = OwnedProxyWithReference__factory.connect(await factory.pool(token1.address), owner)

      pool = poolImplementation.attach(proxy.address)
    })

    it('transfers proxy ownership', async () => {
      expect(await proxy.proxyOwner()).to.eq(owner.address)
    })

    it('initializes implementation with ownership', async () => {
      await factory.whitelistToken(token2.address, true)
      await factory.connect(otherWallet).createPool(token2.address)
      proxy = OwnedProxyWithReference__factory.connect(await factory.pool(token2.address), owner)
      expect(await pool.owner()).to.eq(owner.address)
    })

    it('adds pool to token -> pool mapping', async () => {
      expect(await factory.pool(token1.address)).to.eq(proxy.address)
    })

    it('adds pool to isPool mapping', async () => {
      expect(await factory.isPool(proxy.address)).to.eq(true)
    })

    it('sets safu', async () => {
      expect(await pool.safu()).to.equal(safu.address)
    })

    it('proxy gets correct implementation', async () => {
      expect(await proxy.implementation()).to.eq(poolImplementation.address)
    })

    it('true lender is set correctly', async () => {
      expect(await pool.lender()).to.eq(trueLenderInstance1.address)
    })

    it('cannot create pool for token that already has a pool', async () => {
      await expect(factory.createPool(token1.address))
        .to.be.revertedWith('PoolFactory: This token already has a corresponding pool')
    })

    it('emits event', async () => {
      const proxyAddress = await factory.pool(token1.address)
      expect(creationEventArgs['token']).to.eq(token1.address)
      expect(creationEventArgs['pool']).to.eq(proxyAddress)
    })
  })

  describe('Creating multiple pools', () => {
    let proxy1: OwnedProxyWithReference
    let proxy2: OwnedProxyWithReference

    beforeEach(async () => {
      await factory.whitelistToken(token1.address, true)
      await factory.whitelistToken(token2.address, true)
      await factory.createPool(token1.address)
      await factory.createPool(token2.address)
      proxy1 = OwnedProxyWithReference__factory.connect(await factory.pool(token1.address), owner)
      proxy2 = OwnedProxyWithReference__factory.connect(await factory.pool(token2.address), owner)
    })

    it('adds 2 pools for 2 tokens', async () => {
      expect(await proxy1.proxyOwner()).to.eq(owner.address)
      expect(await proxy2.proxyOwner()).to.eq(owner.address)

      expect(await factory.isPool(proxy1.address)).to.eq(true)
      expect(await factory.isPool(proxy2.address)).to.eq(true)

      expect(await factory.pool(token1.address)).to.eq(proxy1.address)
      expect(await factory.pool(token2.address)).to.eq(proxy2.address)

      expect(await proxy1.implementation()).to.eq(poolImplementation.address)
      expect(await proxy2.implementation()).to.eq(poolImplementation.address)
    })

    it('changing reference, changes implementation for both', async () => {
      const newPoolImplementation = await new TrueFiPool2__factory(owner).deploy()
      await implementationReference.setImplementation(newPoolImplementation.address)

      expect(await proxy1.implementation()).to.eq(newPoolImplementation.address)
      expect(await proxy2.implementation()).to.eq(newPoolImplementation.address)
    })

    it('one reference changed, second remains, then change initial implementation', async () => {
      const newPoolImplementation1 = await new TrueFiPool2__factory(owner).deploy()
      const newReference = await new ImplementationReference__factory(owner).deploy(newPoolImplementation1.address)
      const newPoolImplementation2 = await new TrueFiPool2__factory(owner).deploy()

      await proxy1.changeImplementationReference(newReference.address)
      expect(await proxy1.implementation()).to.eq(newPoolImplementation1.address)
      expect(await proxy2.implementation()).to.eq(poolImplementation.address)

      await implementationReference.setImplementation(newPoolImplementation2.address)
      expect(await proxy1.implementation()).to.eq(newPoolImplementation1.address)
      expect(await proxy2.implementation()).to.eq(newPoolImplementation2.address)
    })
  })

  describe('createPrivatePool', () => {
    let creationEventArgs: any
    let proxy: OwnedProxyWithReference
    let pool: TrueFiPool2

    beforeEach(async () => {
      await factory.whitelistToken(token1.address, true)
      await factory.whitelistBorrower(borrower.address, true)
      const tx = await factory.connect(borrower).createPrivatePool(token1.address, 'CompanyName ')
      creationEventArgs = (await tx.wait()).events[2].args
      proxy = OwnedProxyWithReference__factory.connect(await factory.privatePool(borrower.address, token1.address), owner)

      pool = poolImplementation.attach(proxy.address)
    })

    it('transfers proxy ownership', async () => {
      expect(await proxy.proxyOwner()).to.eq(owner.address)
    })

    it('initializes implementation with ownership', async () => {
      await factory.whitelistToken(token2.address, true)
      await factory.connect(borrower).createPrivatePool(token2.address, 'CompanyName ')
      proxy = OwnedProxyWithReference__factory.connect(await factory.pool(token2.address), owner)
      expect(await pool.owner()).to.eq(owner.address)
    })

    it('names pool correctly', async () => {
      expect(await pool.name()).to.eq('TrueFi CompanyName TrueUSD')
    })

    it('adds pool to token -> pool mapping', async () => {
      expect(await factory.privatePool(borrower.address, token1.address)).to.eq(proxy.address)
    })

    it('adds pool to isPool mapping', async () => {
      expect(await factory.isPool(proxy.address)).to.eq(true)
    })

    it('sets safu', async () => {
      expect(await pool.safu()).to.equal(safu.address)
    })

    it('proxy gets correct implementation', async () => {
      expect(await proxy.implementation()).to.eq(poolImplementation.address)
    })

    it('true lender is set correctly', async () => {
      expect(await pool.lender()).to.eq(trueLenderInstance1.address)
    })

    it('cannot create pool for token that already has a pool', async () => {
      await expect(factory.connect(borrower).createPrivatePool(token1.address, 'CompanyName'))
        .to.be.revertedWith('PoolFactory: This borrower and token already have a corresponding pool')
    })

    it('emits event', async () => {
      const proxyAddress = await factory.privatePool(borrower.address, token1.address)
      expect(creationEventArgs['borrower']).to.eq(borrower.address)
      expect(creationEventArgs['token']).to.eq(token1.address)
      expect(creationEventArgs['pool']).to.eq(proxyAddress)
    })
  })

  describe('Whitelist', () => {
    beforeEach(async () => {
      await factory.whitelistToken(token1.address, true)
      await factory.createPool(token1.address)
    })

    it('only owner can call', async () => {
      await expect(factory.connect(otherWallet).whitelistToken(token1.address, true))
        .to.be.revertedWith('Ownable: caller is not the owner')

      await expect(factory.whitelistToken(token1.address, true))
        .to.not.be.reverted
    })

    it('can create only whitelisted', async () => {
      await expect(factory.createPool(token2.address))
        .to.be.revertedWith('PoolFactory: This token is not allowed to have a pool')
      await factory.whitelistToken(token2.address, true)
      await expect(factory.createPool(token2.address))
        .to.not.be.reverted
    })

    it('can create if allowAllTokens is true', async () => {
      await expect(factory.createPool(token2.address))
        .to.be.revertedWith('PoolFactory: This token is not allowed to have a pool')
      await factory.setAllowAllTokens(true)
      expect(await factory.isTokenAllowed(token2.address))
        .to.eq(false)
      await expect(factory.createPool(token2.address))
        .not.to.be.reverted
    })

    it('emits event', async () => {
      await expect(factory.whitelistToken(token1.address, true))
        .to.emit(factory, 'TokenAllowedStatusChanged')
        .withArgs(token1.address, true)

      await expect(factory.whitelistToken(token1.address, false))
        .to.emit(factory, 'TokenAllowedStatusChanged')
        .withArgs(token1.address, false)
    })
  })

  describe('whitelistBorrower', () => {
    it('only owner can call', async () => {
      await expect(factory.connect(otherWallet).whitelistBorrower(borrower.address, true))
        .to.be.revertedWith('Ownable: caller is not the owner')

      await expect(factory.whitelistBorrower(borrower.address, true))
        .to.not.be.reverted
    })

    it('changes whitelist status', async () => {
      await factory.whitelistBorrower(borrower.address, true)
      expect(await factory.isBorrowerAllowed(borrower.address)).to.eq(true)

      await factory.whitelistBorrower(borrower.address, false)
      expect(await factory.isBorrowerAllowed(borrower.address)).to.eq(false)
    })

    it('emits event', async () => {
      await expect(factory.whitelistBorrower(borrower.address, true))
        .to.emit(factory, 'BorrowerAllowedStatusChanged')
        .withArgs(borrower.address, true)

      await expect(factory.whitelistBorrower(borrower.address, false))
        .to.emit(factory, 'BorrowerAllowedStatusChanged')
        .withArgs(borrower.address, false)
    })
  })

  describe('setAllowAllTokens', () => {
    it('only owner can set allowAllTokens', async () => {
      await (expect(factory.connect(otherWallet).setAllowAllTokens(true)))
        .to.be.revertedWith('Ownable: caller is not the owner')
      await (expect(factory.connect(owner).setAllowAllTokens(true)))
        .not.to.be.reverted
    })

    it('toggles correctly', async () => {
      expect(await factory.allowAllTokens())
        .to.eq(false)
      await factory.setAllowAllTokens(true)
      expect(await factory.allowAllTokens())
        .to.eq(true)
      await factory.setAllowAllTokens(false)
      expect(await factory.allowAllTokens())
        .to.eq(false)
    })

    it('emits events', async () => {
      await expect(factory.setAllowAllTokens(true))
        .to.emit(factory, 'AllowAllTokensStatusChanged')
        .withArgs(true)
      await expect(factory.setAllowAllTokens(false))
        .to.emit(factory, 'AllowAllTokensStatusChanged')
        .withArgs(false)
    })
  })

  describe('setTrueLender', () => {
    it('only owner can set trueLender', async () => {
      await expect(factory.connect(otherWallet).setTrueLender(trueLenderInstance2.address))
        .to.be.revertedWith('Ownable: caller is not the owner')
      await expect(factory.connect(owner).setTrueLender(trueLenderInstance2.address))
        .not.to.be.reverted
    })

    it('reverts when set to 0', async () => {
      await expect(factory.setTrueLender(AddressZero))
        .to.be.revertedWith('PoolFactory: TrueLender address cannot be set to 0')
    })

    it('sets new true lender contract', async () => {
      expect(await factory.trueLender2()).to.eq(trueLenderInstance1.address)
      await factory.connect(owner).setTrueLender(trueLenderInstance2.address)
      expect(await factory.trueLender2()).to.eq(trueLenderInstance2.address)
    })
  })

  describe('setSAFU', () => {
    it('can be called by owner', async () => {
      await expect(factory.setSafuAddress(safu.address))
        .not.to.be.reverted
    })

    it('cannot be called by unauthorized address', async () => {
      await expect(factory.connect(otherWallet).setSafuAddress(safu.address))
        .to.be.revertedWith('Ownable: caller is not the owner')
    })

    it('properly changes SAFU address', async () => {
      expect(await factory.safu()).to.equal(safu.address)
      await factory.setSafuAddress(otherWallet.address)
      expect(await factory.safu()).to.equal(otherWallet.address)
    })

    it('emits proper event', async () => {
      await expect(factory.setSafuAddress(otherWallet.address))
        .to.emit(factory, 'SafuChanged')
        .withArgs(otherWallet.address)
    })
  })
})<|MERGE_RESOLUTION|>--- conflicted
+++ resolved
@@ -61,17 +61,8 @@
       expect(await implementationReference.attach(await factory.poolImplementationReference()).implementation()).to.eq(poolImplementation.address)
     })
 
-<<<<<<< HEAD
-    it('sets staking token address', async () => {
-      expect(await factory.liquidationToken()).to.eq(stakingToken.address)
-    })
-
     it('sets allowAllTokens to false', async () => {
       expect(await factory.allowAllTokens()).to.eq(false)
-=======
-    it('sets allowAll to false', async () => {
-      expect(await factory.allowAll()).to.eq(false)
->>>>>>> a789d97b
     })
   })
 
