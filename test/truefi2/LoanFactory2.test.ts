import { expect, use } from 'chai'
import { Wallet } from 'ethers'

import { beforeEachWithFixture, parseEth, setupTruefi2 } from 'utils'

import {
  LoanToken__factory,
  LoanFactory2,
  TrueFiPool2,
  TrueFiPool2__factory,
<<<<<<< HEAD
  ImplementationReference__factory,
  TrueRateAdjuster,
  TrueRateAdjuster__factory,
  TrueCreditAgency__factory,
=======
  TrueLender2,
  Liquidator2,
  PoolFactory,
>>>>>>> e9778080
} from 'contracts'
import { solidity } from 'ethereum-waffle'

use(solidity)

describe('LoanFactory2', () => {
  let owner: Wallet
  let borrower: Wallet
  let lender: TrueLender2
  let liquidator: Liquidator2
  let pool: TrueFiPool2
  let poolFactory: PoolFactory
<<<<<<< HEAD
  let poolImplementation: TrueFiPool2
  let implementationReference: ImplementationReference
  let factory: LoanFactory2
  let poolAddress: string
  let rateAdjuster: TrueRateAdjuster

  beforeEachWithFixture(async (wallets) => {
    [owner, borrower, lender, liquidator] = wallets
    const token = await new MockErc20Token__factory(owner).deploy()
    factory = await new LoanFactory2__factory(owner).deploy()
    poolFactory = await new PoolFactory__factory(owner).deploy()
    poolImplementation = await new TrueFiPool2__factory(owner).deploy()
    implementationReference = await new ImplementationReference__factory(owner).deploy(poolImplementation.address)
    rateAdjuster = await new TrueRateAdjuster__factory(owner).deploy([100])
    const creditAgency = await new TrueCreditAgency__factory(owner).deploy()

    await poolFactory.initialize(implementationReference.address, AddressZero, AddressZero)
    await factory.initialize(poolFactory.address, lender.address, liquidator.address, rateAdjuster.address, creditAgency.address)
=======
  let contractAddress: string
  let loanFactory: LoanFactory2

  beforeEachWithFixture(async (wallets, _provider) => {
    [owner, borrower] = wallets
>>>>>>> e9778080

    ;({
      standardPool: pool,
      loanFactory,
      lender,
      liquidator,
      poolFactory,
    } = await setupTruefi2(owner, _provider))

    const tx = await loanFactory.connect(borrower).createLoanToken(pool.address, parseEth(123), 100, 200)
    const creationEvent = (await tx.wait()).events[0]
    ;({ contractAddress } = creationEvent.args)
  })

  describe('initializer', () => {
    it('sets poolFactory', async () => {
      expect(await loanFactory.poolFactory()).to.eq(poolFactory.address)
    })

    it('sets lender', async () => {
      expect(await loanFactory.lender()).to.eq(lender.address)
    })

    it('sets liquidator', async () => {
      expect(await loanFactory.liquidator()).to.eq(liquidator.address)
    })
  })

  describe('createLoanToken', () => {
    it('deploys loan token contract', async () => {
      const loanToken = LoanToken__factory.connect(contractAddress, owner)
      expect(await loanToken.amount()).to.equal(parseEth(123))
      expect(await loanToken.term()).to.equal(100)
      expect(await loanToken.apy()).to.equal(200)
      expect(await loanToken.lender()).to.equal(lender.address)
      expect(await loanToken.liquidator()).to.equal(liquidator.address)
    })

    it('marks deployed contract as loan token', async () => {
      expect(await loanFactory.isLoanToken(contractAddress)).to.be.true
    })

    it('prevents 0 loans', async () => {
      await expect(loanFactory.connect(borrower).createLoanToken(pool.address, 0, 100, 200))
        .to.be.revertedWith('LoanFactory: Loans of amount 0, will not be approved')
    })

    it('prevents 0 time loans', async () => {
      await expect(loanFactory.connect(borrower).createLoanToken(pool.address, parseEth(123), 0, 200))
        .to.be.revertedWith('LoanFactory: Loans cannot have instantaneous term of repay')
    })

    it('prevents fake pool loans', async () => {
      const fakePool = await new TrueFiPool2__factory(owner).deploy()
      await expect(loanFactory.connect(borrower).createLoanToken(fakePool.address, parseEth(123), 0, 200))
        .to.be.revertedWith('LoanFactory: Loans cannot have instantaneous term of repay')
    })
  })
})<|MERGE_RESOLUTION|>--- conflicted
+++ resolved
@@ -8,16 +8,9 @@
   LoanFactory2,
   TrueFiPool2,
   TrueFiPool2__factory,
-<<<<<<< HEAD
-  ImplementationReference__factory,
-  TrueRateAdjuster,
-  TrueRateAdjuster__factory,
-  TrueCreditAgency__factory,
-=======
   TrueLender2,
   Liquidator2,
   PoolFactory,
->>>>>>> e9778080
 } from 'contracts'
 import { solidity } from 'ethereum-waffle'
 
@@ -30,32 +23,11 @@
   let liquidator: Liquidator2
   let pool: TrueFiPool2
   let poolFactory: PoolFactory
-<<<<<<< HEAD
-  let poolImplementation: TrueFiPool2
-  let implementationReference: ImplementationReference
-  let factory: LoanFactory2
-  let poolAddress: string
-  let rateAdjuster: TrueRateAdjuster
-
-  beforeEachWithFixture(async (wallets) => {
-    [owner, borrower, lender, liquidator] = wallets
-    const token = await new MockErc20Token__factory(owner).deploy()
-    factory = await new LoanFactory2__factory(owner).deploy()
-    poolFactory = await new PoolFactory__factory(owner).deploy()
-    poolImplementation = await new TrueFiPool2__factory(owner).deploy()
-    implementationReference = await new ImplementationReference__factory(owner).deploy(poolImplementation.address)
-    rateAdjuster = await new TrueRateAdjuster__factory(owner).deploy([100])
-    const creditAgency = await new TrueCreditAgency__factory(owner).deploy()
-
-    await poolFactory.initialize(implementationReference.address, AddressZero, AddressZero)
-    await factory.initialize(poolFactory.address, lender.address, liquidator.address, rateAdjuster.address, creditAgency.address)
-=======
   let contractAddress: string
   let loanFactory: LoanFactory2
 
   beforeEachWithFixture(async (wallets, _provider) => {
     [owner, borrower] = wallets
->>>>>>> e9778080
 
     ;({
       standardPool: pool,
