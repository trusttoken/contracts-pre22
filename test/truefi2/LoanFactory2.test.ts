import { expect, use } from 'chai'
import { BigNumber, BigNumberish, Wallet } from 'ethers'

import { beforeEachWithFixture, DAY, MAX_APY, parseEth, setupTruefi2, createDebtToken as _createDebtToken } from 'utils'

import {
  BorrowingMutex,
  BorrowingMutex__factory,
  FixedTermLoanAgency,
  FixedTermLoanAgency__factory,
  LoanFactory2,
  TrueFiPool2,
  TrueFiPool2__factory,
  TrueLender2,
  Liquidator2,
  PoolFactory,
  LoanFactory2__factory,
  TrueFiCreditOracle,
  TrueFiCreditOracle__factory,
  TrueRateAdjuster,
  TrueRateAdjuster__factory,
  LoanToken2,
  LoanToken2__factory,
  MockTrueCurrency,
  TestLoanToken__factory,
  TrueCreditAgency,
  DebtToken,
  DebtToken__factory,
} from 'contracts'
import { PoolFactoryJson, TrueFiCreditOracleJson, TrueRateAdjusterJson } from 'build'
import { deployMockContract, solidity } from 'ethereum-waffle'
import { AddressZero } from '@ethersproject/constants'

use(solidity)

describe('LoanFactory2', () => {
  let owner: Wallet
  let borrower: Wallet
  let depositor: Wallet
  let ftla: Wallet
  let tca: Wallet
  let lender: TrueLender2
  let liquidator: Liquidator2
  let pool: TrueFiPool2
  let poolFactory: PoolFactory
  let poolToken: MockTrueCurrency
  let contractAddress: string
  let loanFactory: LoanFactory2
  let loanToken: LoanToken2
  let rateAdjuster: TrueRateAdjuster
  let creditOracle: TrueFiCreditOracle
  let borrowerCreditScore: number
  let borrowingMutex: BorrowingMutex
  let creditAgency: TrueCreditAgency

  const createLoan = async (amount: BigNumberish, term: BigNumberish) => {
    const tx = await loanFactory.connect(borrower).createLoanToken(pool.address, amount, term, MAX_APY)
    const creationEvent = (await tx.wait()).events[0]
      ; ({ contractAddress } = creationEvent.args)
    return LoanToken2__factory.connect(contractAddress, owner)
  }

  const createFTLALoanToken = async (pool: TrueFiPool2, borrower: Wallet, amount: BigNumberish, term: BigNumberish, apy: BigNumberish) => {
    await loanFactory.setFixedTermLoanAgency(ftla.address)
    const tx = await loanFactory.connect(ftla).createFTLALoanToken(pool.address, borrower.address, amount, term, apy)
    const creationEvent = (await tx.wait()).events[0]
    ;({ contractAddress } = creationEvent.args)
    return LoanToken2__factory.connect(contractAddress, owner)
  }

  const createDebtToken = async (pool: TrueFiPool2, borrower: Wallet, debt: BigNumberish) => {
    return _createDebtToken(loanFactory, tca, owner, pool, borrower, debt)
  }

  beforeEachWithFixture(async (wallets, _provider) => {
    [owner, borrower, depositor, ftla, tca] = wallets

    ; ({
      standardPool: pool,
      standardToken: poolToken,
      loanFactory,
      lender,
      liquidator,
      poolFactory,
      rateAdjuster,
      creditOracle,
      borrowingMutex,
      creditAgency,
    } = await setupTruefi2(owner, _provider))
    await loanFactory.setRateAdjuster(rateAdjuster.address)
    await creditOracle.setScore(borrower.address, 255)
    borrowerCreditScore = await creditOracle.score(borrower.address)

    await poolToken.mint(depositor.address, parseEth(10_000))
    await poolToken.connect(depositor).approve(pool.address, parseEth(10_000))
    await pool.connect(depositor).join(parseEth(10_000))

    loanToken = await createLoan(parseEth(1_000), 100)
  })

  describe('initializer', () => {
    it('sets poolFactory', async () => {
      expect(await loanFactory.poolFactory()).to.eq(poolFactory.address)
    })

    it('sets lender', async () => {
      expect(await loanFactory.lender()).to.eq(lender.address)
    })

    it('sets liquidator', async () => {
      expect(await loanFactory.liquidator()).to.eq(liquidator.address)
    })

    it('sets rateAdjuster', async () => {
      expect(await loanFactory.rateAdjuster()).to.eq(rateAdjuster.address)
    })

    it('sets creditOracle', async () => {
      expect(await loanFactory.creditOracle()).to.eq(creditOracle.address)
    })

    it('sets borrowingMutex', async () => {
      expect(await loanFactory.borrowingMutex()).to.eq(borrowingMutex.address)
    })

    it('sets creditAgency', async () => {
      expect(await loanFactory.creditAgency()).to.eq(creditAgency.address)
    })
  })

  describe('createLoanToken', () => {
    it('deploys loan token contract', async () => {
      expect(await loanToken.amount()).to.equal(parseEth(1_000))
      expect(await loanToken.term()).to.equal(100)
      expect(await loanToken.lender()).to.equal(lender.address)
      expect(await loanToken.liquidator()).to.equal(liquidator.address)
    })

    it('marks deployed contract as loan token', async () => {
      expect(await loanFactory.isLoanToken(loanToken.address)).to.be.true
    })

    it('prevents 0 loans', async () => {
      await expect(loanFactory.connect(borrower).createLoanToken(pool.address, 0, 100, MAX_APY))
        .to.be.revertedWith('LoanFactory: Loans of amount 0, will not be approved')
    })

    it('prevents 0 time loans', async () => {
      await expect(loanFactory.connect(borrower).createLoanToken(pool.address, parseEth(123), 0, MAX_APY))
        .to.be.revertedWith('LoanFactory: Loans cannot have instantaneous term of repay')
    })

    it('prevents fake pool loans', async () => {
      const fakePool = await new TrueFiPool2__factory(owner).deploy()
      await expect(loanFactory.connect(borrower).createLoanToken(fakePool.address, parseEth(123), DAY, MAX_APY))
        .to.be.revertedWith('LoanFactory: Pool is not supported by PoolFactory')
    })

    it('prevents unsupported pool loans', async () => {
      await poolFactory.unsupportPool(pool.address)
      await expect(loanFactory.connect(borrower).createLoanToken(pool.address, parseEth(123), DAY, MAX_APY))
        .to.be.revertedWith('LoanFactory: Pool is not supported by PoolFactory')
    })

    it('prevents apy higer than limit', async () => {
      await expect(loanFactory.connect(borrower).createLoanToken(pool.address, parseEth(1_000), 15 * DAY, 510))
        .to.be.revertedWith('LoanFactory: Calculated apy is higher than max apy')

      await expect(loanFactory.connect(borrower).createLoanToken(pool.address, parseEth(1_000), 15 * DAY, 511))
        .not.to.be.reverted
    })

    it('prevents token creation when there is no token implementation', async () => {
      const factory = await new LoanFactory2__factory(owner).deploy()
      const mockPoolFactory = await deployMockContract(owner, PoolFactoryJson.abi)
      const mockCreditOracle = await deployMockContract(owner, TrueFiCreditOracleJson.abi)
      const mockRateAdjuster = await deployMockContract(owner, TrueRateAdjusterJson.abi)
      await factory.initialize(
        mockPoolFactory.address,
<<<<<<< HEAD
        AddressZero, AddressZero, AddressZero, mockRateAdjuster.address, mockCreditOracle.address, AddressZero, AddressZero,
=======
        AddressZero, AddressZero, AddressZero, AddressZero, AddressZero, AddressZero, AddressZero,
>>>>>>> 4a669857
      )
      await mockPoolFactory.mock.isSupportedPool.withArgs(AddressZero).returns(true)
      await mockCreditOracle.mock.score.withArgs(borrower.address).returns(0)
      await mockRateAdjuster.mock.fixedTermLoanAdjustment.withArgs(15 * DAY).returns(0)
      await mockRateAdjuster.mock.rate.withArgs(AddressZero, 0, parseEth(123)).returns(0)
      await expect(factory.connect(borrower).createLoanToken(AddressZero, parseEth(123), 15 * DAY, MAX_APY))
        .to.be.revertedWith('LoanFactory: Loan token implementation should be set')
    })

    it('fails when loan token intitialize signature differs from expected', async () => {
      const testLoanToken = await new TestLoanToken__factory(owner).deploy()
      await loanFactory.connect(owner).setLoanTokenImplementation(testLoanToken.address)
      await expect(loanFactory.connect(borrower).createLoanToken(pool.address, parseEth(123), 15 * DAY, MAX_APY))
        .to.be.revertedWith('Transaction reverted: function selector was not recognized and there\'s no fallback function')
    })

    describe('apy is set properly', () => {
      const term = 15 * DAY

      describe('for different pro forma utilization ratios', () => {
        it('low pro forma utilization', async () => {
          const loan = await createLoan(parseEth(1_000), term)
          expect(await loan.apy()).to.equal(511)
        })

        it('mid pro forma utilization (some funds were removed from the pool)', async () => {
          await pool.connect(depositor).liquidExit(parseEth(5_000))
          const loan = await createLoan(parseEth(3_000), term)
          expect(await loan.apy()).to.equal(762)
        })

        it('high pro forma utilization', async () => {
          const loan = await createLoan(parseEth(8_000), term)
          expect(await loan.apy()).to.equal(1700)
        })
      })

      describe('for different terms', () => {
        let rateWithoutFixedTermLoanAdjustment: BigNumber
        let fixedTermLoanAdjustmentCoefficient: BigNumber

        const amount = parseEth(1_000)

        beforeEach(async () => {
          rateWithoutFixedTermLoanAdjustment = await rateAdjuster.rate(pool.address, borrowerCreditScore, amount)
          fixedTermLoanAdjustmentCoefficient = await rateAdjuster.fixedTermLoanAdjustmentCoefficient()
        })

        it('short term', async () => {
          const loan = await createLoan(amount, 15 * DAY)
          expect(await loan.apy())
            .to.equal(rateWithoutFixedTermLoanAdjustment)
        })

        it('mid term', async () => {
          const loan = await createLoan(amount, 45 * DAY)
          expect(await loan.apy())
            .to.equal(rateWithoutFixedTermLoanAdjustment.add(fixedTermLoanAdjustmentCoefficient))
        })

        it('long term', async () => {
          const loan = await createLoan(amount, 185 * DAY)
          expect(await loan.apy())
            .to.equal(rateWithoutFixedTermLoanAdjustment.add((fixedTermLoanAdjustmentCoefficient.mul(6))))
        })
      })
    })
  })

  describe('createFTLALoanToken', () => {
    let loanToken: LoanToken2

    beforeEach(async () => {
      loanToken = await createFTLALoanToken(pool, borrower, parseEth(1), 15 * DAY, 1000)
    })

    describe('reverts if', () => {
      it('caller is not FTLA', async () => {
        await expect(loanFactory.connect(borrower).createFTLALoanToken(pool.address, borrower.address, parseEth(1), 15 * DAY, 1000))
          .to.be.revertedWith('LoanFactory: Caller is not the fixed term loan agency')
      })

      it('there is no token implementation', async () => {
        const factory = await new LoanFactory2__factory(owner).deploy()
        await factory.initialize(
          AddressZero, AddressZero, ftla.address, AddressZero, AddressZero, AddressZero, AddressZero,
          AddressZero,
        )
        await expect(factory.connect(ftla).createFTLALoanToken(pool.address, borrower.address, parseEth(1), 15 * DAY, 1000))
          .to.be.revertedWith('LoanFactory: Loan token implementation should be set')
      })

      it('loan token intitialize signature differs from expected', async () => {
        const debtToken = await new DebtToken__factory(owner).deploy()
        await loanFactory.connect(owner).setLoanTokenImplementation(debtToken.address)
        await expect(loanFactory.connect(ftla).createFTLALoanToken(pool.address, borrower.address, parseEth(1), 15 * DAY, 1000))
          .to.be.revertedWith('Transaction reverted: function selector was not recognized and there\'s no fallback function')
      })
    })

    describe('deploys loan token contract', () => {
      it('has storage variables set properly', async () => {
        enum Status {Awaiting, Funded, Withdrawn, Settled, Defaulted, Liquidated}

        expect(await loanToken.pool()).to.eq(pool.address)
        expect(await loanToken.borrowingMutex()).to.eq(borrowingMutex.address)
        expect(await loanToken.borrower()).to.eq(borrower.address)
        expect(await loanToken.lender()).to.eq(lender.address)
        expect(await loanToken.ftlAgency()).to.eq(ftla.address)
        expect(await loanToken.admin()).to.eq(owner.address)
        expect(await loanToken.liquidator()).to.eq(liquidator.address)
        expect(await loanToken.amount()).to.eq(parseEth(1))
        expect(await loanToken.term()).to.eq(15 * DAY)
        expect(await loanToken.apy()).to.eq(1000)
        expect(await loanToken.status()).to.eq(Status.Awaiting)
      })

      it('marks deployed contract as loan token', async () => {
        expect(await loanFactory.isLoanToken(loanToken.address)).to.be.true
      })
    })
  })

  describe('createDebtToken', () => {
    let debtToken

    beforeEach(async () => {
      debtToken = await createDebtToken(pool, borrower, parseEth(1))
    })

    describe('reverts if', () => {
      it('caller is not TCA', async () => {
        await expect(loanFactory.connect(borrower).createDebtToken(pool.address, borrower.address, parseEth(1)))
          .to.be.revertedWith('LoanFactory: Caller is not the credit agency')
      })

      it('there is no token implementation', async () => {
        const factory = await new LoanFactory2__factory(owner).deploy()
        await factory.initialize(
          AddressZero, AddressZero, AddressZero, AddressZero, AddressZero, AddressZero, AddressZero,
          tca.address,
        )
        await expect(factory.connect(tca).createDebtToken(pool.address, borrower.address, parseEth(1)))
          .to.be.revertedWith('LoanFactory: Debt token implementation should be set')
      })

      it('debt token intitialize signature differs from expected', async () => {
        const testLoanToken = await new TestLoanToken__factory(owner).deploy()
        await loanFactory.connect(owner).setDebtTokenImplementation(testLoanToken.address)
        await expect(loanFactory.connect(tca).createDebtToken(pool.address, borrower.address, parseEth(1)))
          .to.be.revertedWith('Transaction reverted: function selector was not recognized and there\'s no fallback function')
      })
    })

    describe('deploys debt token contract', () => {
      it('has storage variables set properly', async () => {
        enum Status { Awaiting, Funded, Withdrawn, Settled, Defaulted, Liquidated }

        expect(await debtToken.pool()).to.eq(pool.address)
        expect(await debtToken.borrower()).to.eq(borrower.address)
        expect(await debtToken.liquidator()).to.eq(liquidator.address)
        expect(await debtToken.debt()).to.eq(parseEth(1))
        expect(await debtToken.status()).to.eq(Status.Defaulted)
        expect(await debtToken.balanceOf(lender.address)).to.eq(parseEth(1))
      })

      it('marks deployed contract as debt token', async () => {
        expect(await loanFactory.isDebtToken(debtToken.address)).to.be.true
      })
    })
  })

  describe('isCreatedByFactory', () => {
    describe('returns true for', () => {
      it('loan token created by factory', async () => {
        const loanToken = await createLoan(parseEth(1), DAY)
        expect(await loanFactory.isCreatedByFactory(loanToken.address)).to.eq(true)
      })

      it('debt token created by factory', async () => {
        const debtToken = await createDebtToken(pool, borrower, parseEth(1))
        expect(await loanFactory.isCreatedByFactory(debtToken.address)).to.eq(true)
      })
    })

    describe('returns false for', () => {
      it('loan token not created by factory', async () => {
        const loanToken = await new LoanToken2__factory(owner).deploy()
        expect(await loanFactory.isCreatedByFactory(loanToken.address)).to.eq(false)
      })

      it('debt token not created by factory', async () => {
        const debtToken = await new DebtToken__factory(owner).deploy()
        expect(await loanFactory.isCreatedByFactory(debtToken.address)).to.eq(false)
      })

      it('non-loan address', async () => {
        expect(await loanFactory.isCreatedByFactory(owner.address)).to.eq(false)
      })
    })
  })

  describe('setCreditOracle', () => {
    let fakeCreditOracle: TrueFiCreditOracle
    beforeEach(async () => {
      fakeCreditOracle = await new TrueFiCreditOracle__factory(owner).deploy()
    })

    it('only admin can call', async () => {
      await expect(loanFactory.connect(owner).setCreditOracle(fakeCreditOracle.address))
        .not.to.be.reverted
      await expect(loanFactory.connect(borrower).setCreditOracle(fakeCreditOracle.address))
        .to.be.revertedWith('LoanFactory: Caller is not the admin')
    })

    it('cannot be set to address(0)', async () => {
      await expect(loanFactory.setCreditOracle(AddressZero))
        .to.be.revertedWith('LoanFactory: Cannot set credit oracle to address(0)')
    })

    it('changes creditOracle', async () => {
      await loanFactory.setCreditOracle(fakeCreditOracle.address)
      expect(await loanFactory.creditOracle()).to.eq(fakeCreditOracle.address)
    })

    it('emits event', async () => {
      await expect(loanFactory.setCreditOracle(fakeCreditOracle.address))
        .to.emit(loanFactory, 'CreditOracleChanged')
        .withArgs(fakeCreditOracle.address)
    })
  })

  describe('setRateAdjuster', () => {
    let fakeRateAdjuster: TrueRateAdjuster
    beforeEach(async () => {
      fakeRateAdjuster = await new TrueRateAdjuster__factory(owner).deploy()
      await fakeRateAdjuster.initialize(AddressZero)
    })

    it('only admin can call', async () => {
      await expect(loanFactory.connect(owner).setRateAdjuster(fakeRateAdjuster.address))
        .not.to.be.reverted
      await expect(loanFactory.connect(borrower).setRateAdjuster(fakeRateAdjuster.address))
        .to.be.revertedWith('LoanFactory: Caller is not the admin')
    })

    it('cannot be set to address(0)', async () => {
      await expect(loanFactory.setRateAdjuster(AddressZero))
        .to.be.revertedWith('LoanFactory: Cannot set rate adjuster to address(0)')
    })

    it('changes rateAdjuster', async () => {
      await loanFactory.setRateAdjuster(fakeRateAdjuster.address)
      expect(await loanFactory.rateAdjuster()).to.eq(fakeRateAdjuster.address)
    })

    it('emits event', async () => {
      await expect(loanFactory.setRateAdjuster(fakeRateAdjuster.address))
        .to.emit(loanFactory, 'RateAdjusterChanged')
        .withArgs(fakeRateAdjuster.address)
    })
  })

  describe('setBorrowingMutex', () => {
    let fakeBorrowingMutex: BorrowingMutex
    beforeEach(async () => {
      fakeBorrowingMutex = await new BorrowingMutex__factory(owner).deploy()
      await fakeBorrowingMutex.initialize()
    })

    it('only admin can call', async () => {
      await expect(loanFactory.connect(owner).setBorrowingMutex(fakeBorrowingMutex.address))
        .not.to.be.reverted
      await expect(loanFactory.connect(borrower).setBorrowingMutex(fakeBorrowingMutex.address))
        .to.be.revertedWith('LoanFactory: Caller is not the admin')
    })

    it('cannot be set to address(0)', async () => {
      await expect(loanFactory.setBorrowingMutex(AddressZero))
        .to.be.revertedWith('LoanFactory: Cannot set borrowing mutex to address(0)')
    })

    it('changes borrowingMutex', async () => {
      await loanFactory.setBorrowingMutex(fakeBorrowingMutex.address)
      expect(await loanFactory.borrowingMutex()).to.eq(fakeBorrowingMutex.address)
    })

    it('emits event', async () => {
      await expect(loanFactory.setBorrowingMutex(fakeBorrowingMutex.address))
        .to.emit(loanFactory, 'BorrowingMutexChanged')
        .withArgs(fakeBorrowingMutex.address)
    })
  })

  describe('setLoanTokenImplementation', () => {
    let implementation: LoanToken2
    beforeEach(async () => {
      implementation = await new LoanToken2__factory(owner).deploy()
    })

    it('only admin can call', async () => {
      await expect(loanFactory.connect(owner).setLoanTokenImplementation(implementation.address))
        .not.to.be.reverted
      await expect(loanFactory.connect(borrower).setLoanTokenImplementation(implementation.address))
        .to.be.revertedWith('LoanFactory: Caller is not the admin')
    })

    it('cannot be set to address(0)', async () => {
      await expect(loanFactory.setLoanTokenImplementation(AddressZero))
        .to.be.revertedWith('LoanFactory: Cannot set loan token implementation to address(0)')
    })

    it('changes loanTokenImplementation', async () => {
      await loanFactory.setLoanTokenImplementation(implementation.address)
      expect(await loanFactory.loanTokenImplementation()).to.eq(implementation.address)
    })

    it('emits event', async () => {
      await expect(loanFactory.setLoanTokenImplementation(implementation.address))
        .to.emit(loanFactory, 'LoanTokenImplementationChanged')
        .withArgs(implementation.address)
    })
  })

  describe('setCreditAgency', () => {
    it('only admin can call', async () => {
      await expect(loanFactory.connect(owner).setCreditAgency(creditAgency.address))
        .not.to.be.reverted
      await expect(loanFactory.connect(borrower).setCreditAgency(creditAgency.address))
        .to.be.revertedWith('LoanFactory: Caller is not the admin')
    })

    it('cannot be set to address(0)', async () => {
      await expect(loanFactory.setCreditAgency(AddressZero))
        .to.be.revertedWith('LoanFactory: Cannot set credit agency to address(0)')
    })

    it('changes creditAgency', async () => {
      await loanFactory.setCreditAgency(creditAgency.address)
      expect(await loanFactory.creditAgency()).to.eq(creditAgency.address)
    })

    it('emits event', async () => {
      await expect(loanFactory.setCreditAgency(creditAgency.address))
        .to.emit(loanFactory, 'CreditAgencyChanged')
        .withArgs(creditAgency.address)
    })
  })

  describe('setLender', () => {
    it('only admin can call', async () => {
      await expect(loanFactory.connect(owner).setLender(lender.address))
        .not.to.be.reverted
      await expect(loanFactory.connect(borrower).setLender(lender.address))
        .to.be.revertedWith('LoanFactory: Caller is not the admin')
    })

    it('cannot be set to address(0)', async () => {
      await expect(loanFactory.setLender(AddressZero))
        .to.be.revertedWith('LoanFactory: Cannot set lender to address(0)')
    })

    it('changes lender', async () => {
      await loanFactory.setLender(owner.address)
      expect(await loanFactory.lender()).to.eq(owner.address)
    })

    it('emits event', async () => {
      await expect(loanFactory.setLender(owner.address))
        .to.emit(loanFactory, 'LenderChanged')
        .withArgs(owner.address)
    })
  })

  describe('setDebtTokenImplementation', () => {
    let implementation: DebtToken
    beforeEach(async () => {
      implementation = await new DebtToken__factory(owner).deploy()
    })

    it('only admin can call', async () => {
      await expect(loanFactory.connect(owner).setDebtTokenImplementation(implementation.address))
        .not.to.be.reverted
      await expect(loanFactory.connect(borrower).setDebtTokenImplementation(implementation.address))
        .to.be.revertedWith('LoanFactory: Caller is not the admin')
    })

    it('cannot be set to address(0)', async () => {
      await expect(loanFactory.setDebtTokenImplementation(AddressZero))
        .to.be.revertedWith('LoanFactory: Cannot set debt token implementation to address(0)')
    })

    it('changes debtTokenImplementation', async () => {
      await loanFactory.setDebtTokenImplementation(implementation.address)
      expect(await loanFactory.debtTokenImplementation()).to.eq(implementation.address)
    })

    it('emits event', async () => {
      await expect(loanFactory.setDebtTokenImplementation(implementation.address))
        .to.emit(loanFactory, 'DebtTokenImplementationChanged')
        .withArgs(implementation.address)
    })
  })

  describe('setFixedTermLoanAgency', () => {
    let ftlAgency: FixedTermLoanAgency
    beforeEach(async () => {
      ftlAgency = await new FixedTermLoanAgency__factory(owner).deploy()
    })

    it('only admin can call', async () => {
      await expect(loanFactory.connect(owner).setFixedTermLoanAgency(ftlAgency.address))
        .not.to.be.reverted
      await expect(loanFactory.connect(borrower).setFixedTermLoanAgency(ftlAgency.address))
        .to.be.revertedWith('LoanFactory: Caller is not the admin')
    })

    it('cannot be set to address(0)', async () => {
      await expect(loanFactory.setFixedTermLoanAgency(AddressZero))
        .to.be.revertedWith('LoanFactory: Cannot set fixed term loan agency to address(0)')
    })

    it('changes fixed term loan agency', async () => {
      await loanFactory.setFixedTermLoanAgency(ftlAgency.address)
      expect(await loanFactory.ftlAgency()).to.eq(ftlAgency.address)
    })

    it('emits event', async () => {
      await expect(loanFactory.setFixedTermLoanAgency(ftlAgency.address))
        .to.emit(loanFactory, 'FixedTermLoanAgencyChanged')
        .withArgs(ftlAgency.address)
    })
  })
})<|MERGE_RESOLUTION|>--- conflicted
+++ resolved
@@ -177,11 +177,7 @@
       const mockRateAdjuster = await deployMockContract(owner, TrueRateAdjusterJson.abi)
       await factory.initialize(
         mockPoolFactory.address,
-<<<<<<< HEAD
         AddressZero, AddressZero, AddressZero, mockRateAdjuster.address, mockCreditOracle.address, AddressZero, AddressZero,
-=======
-        AddressZero, AddressZero, AddressZero, AddressZero, AddressZero, AddressZero, AddressZero,
->>>>>>> 4a669857
       )
       await mockPoolFactory.mock.isSupportedPool.withArgs(AddressZero).returns(true)
       await mockCreditOracle.mock.score.withArgs(borrower.address).returns(0)
