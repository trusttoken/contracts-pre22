--- conflicted
+++ resolved
@@ -312,7 +312,6 @@
     )
   })
 
-<<<<<<< HEAD
   describe('proFormaUtilizationAdjustmentRate', () => {
     [
       [0, 0],
@@ -334,7 +333,8 @@
         expect(await rateAdjuster.proFormaUtilizationAdjustmentRate(mockPool.address, utilization)).to.eq(adjustment)
       }),
     )
-=======
+  })
+
   describe('combinedRate', () => {
     it('returns sum of two rates', async () => {
       expect(await rateAdjuster.combinedRate(29999, 20000)).to.eq(49999)
@@ -343,7 +343,6 @@
     it('caps rate at 500%', async () => {
       expect(await rateAdjuster.combinedRate(30000, 20001)).to.eq(50000)
     })
->>>>>>> c9420b3e
   })
 
   describe('borrowLimitAdjustment', () => {
