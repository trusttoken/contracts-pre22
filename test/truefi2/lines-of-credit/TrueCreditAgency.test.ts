--- conflicted
+++ resolved
@@ -943,95 +943,62 @@
       await tusd.connect(borrower).approve(creditAgency.address, 2000)
     })
 
-<<<<<<< HEAD
     describe('reverts if borrower', () => {
-=======
-    describe('reverts if', () => {
->>>>>>> a04627b5
       it('pool is not supported', async () => {
         await poolFactory.unsupportPool(tusdPool.address)
         await expect(creditAgency.enterDefault(tusdPool.address, borrower.address))
           .to.be.revertedWith('TrueCreditAgency: The pool is not supported for borrowing')
       })
 
-<<<<<<< HEAD
+      it('pool is not supported', async () => {
+        await poolFactory.unsupportPool(tusdPool.address)
+        await expect(creditAgency.enterDefault(tusdPool.address, borrower.address))
+          .to.be.revertedWith('TrueCreditAgency: The pool is not supported for borrowing')
+      })
+
       it('has no debt', async () => {
-=======
-      it('borrower has no debt', async () => {
->>>>>>> a04627b5
         await creditAgency.connect(borrower).repayInFull(tusdPool.address)
         await expect(creditAgency.enterDefault(tusdPool.address, borrower.address))
           .to.be.revertedWith('TrueCreditAgency: Cannot default a borrower with no open debt position')
       })
 
-<<<<<<< HEAD
       it('has no reason to default', async () => {
-=======
-      it('borrower has no reason to default', async () => {
->>>>>>> a04627b5
         await expect(creditAgency.enterDefault(tusdPool.address, borrower.address))
           .to.be.revertedWith('TrueCreditAgency: Borrower has no reason to enter default at this time')
       })
     })
 
-<<<<<<< HEAD
     describe('because borrower', () => {
+      enum DefaultReason {NotAllowed, Ineligible, BelowMinScore, InterestOverdue, LimitExceeded}
+
       it('is not allowed to use LoCs', async () => {
         await creditAgency.allowBorrower(borrower.address, false)
         await expect(creditAgency.enterDefault(tusdPool.address, borrower.address))
           .to.emit(creditAgency, 'EnteredDefault')
-          .withArgs(borrower.address, 0 /* DefaultReason.NotAllowed */)
+          .withArgs(borrower.address, DefaultReason.NotAllowed)
       })
 
       it('has ineligible credit', async () => {
         await creditOracle.setIneligible(borrower.address)
         await expect(creditAgency.enterDefault(tusdPool.address, borrower.address))
           .to.emit(creditAgency, 'EnteredDefault')
-          .withArgs(borrower.address, 1 /* DefaultReason.Ineligible */)
+          .withArgs(borrower.address, DefaultReason.Ineligible)
       })
 
       it('is below min score', async () => {
-=======
-    describe('because', () => {
-      enum DefaultReason {NotAllowed, Ineligible, BelowMinScore, InterestOverdue}
-
-      it('borrower is not allowed to use LoCs', async () => {
-        await creditAgency.allowBorrower(borrower.address, false)
-        await expect(creditAgency.enterDefault(tusdPool.address, borrower.address))
-          .to.emit(creditAgency, 'EnteredDefault')
-          .withArgs(borrower.address, DefaultReason.NotAllowed)
-      })
-
-      it('borrower credit is ineligible', async () => {
-        await creditOracle.setIneligible(borrower.address)
-        await expect(creditAgency.enterDefault(tusdPool.address, borrower.address))
-          .to.emit(creditAgency, 'EnteredDefault')
-          .withArgs(borrower.address, DefaultReason.Ineligible)
-      })
-
-      it('borrower is below min score', async () => {
->>>>>>> a04627b5
         await creditAgency.setMinCreditScore(191)
         await creditOracle.setScore(borrower.address, 190)
         await expect(creditAgency.enterDefault(tusdPool.address, borrower.address))
           .to.emit(creditAgency, 'EnteredDefault')
-<<<<<<< HEAD
-          .withArgs(borrower.address, 2 /* DefaultReason.BelowMinScore */)
+          .withArgs(borrower.address, DefaultReason.BelowMinScore)
       })
 
       it('has overdue interest', async () => {
-=======
-          .withArgs(borrower.address, DefaultReason.BelowMinScore)
-      })
-
-      it('borrower interest is overdue', async () => {
->>>>>>> a04627b5
         await creditOracle.setEligibleForDuration(borrower.address, YEAR)
         await timeTravel(MONTH + DAY * 3 + 1)
         await expect(creditAgency.enterDefault(tusdPool.address, borrower.address))
           .to.emit(creditAgency, 'EnteredDefault')
-<<<<<<< HEAD
-          .withArgs(borrower.address, 3 /* DefaultReason.InterestOverdue */)
+          .withArgs(borrower.address, DefaultReason.InterestOverdue)
       })
 
       it('has exceeded borrow limit', async () => {
@@ -1040,10 +1007,7 @@
         await timeTravel(DAY * 3 + 1)
         await expect(creditAgency.enterDefault(tusdPool.address, borrower.address))
           .to.emit(creditAgency, 'EnteredDefault')
-          .withArgs(borrower.address, 4 /* DefaultReason.LimitExceeded */)
-=======
-          .withArgs(borrower.address, DefaultReason.InterestOverdue)
->>>>>>> a04627b5
+          .withArgs(borrower.address, DefaultReason.LimitExceeded)
       })
     })
 
