--- conflicted
+++ resolved
@@ -130,23 +130,21 @@
       expect(await portfolio.balanceOf(lender3.address)).to.equal(parseShares(10))
     })
 
-<<<<<<< HEAD
     it('causes totalDeposited to increase', async () => {
       expect(await portfolio.totalDeposited()).to.equal(parseUSDC(0))
       await depositIntoPortfolio(10, lender)
       expect(await portfolio.totalDeposited()).to.equal(parseUSDC(10))
-=======
+    })
+  })
+
   describe('withdraw', () => {
     it('cannot withdraw when portfolio is not closed', async () => {
       await depositIntoPortfolio(100)
 
       await expect(portfolioAsLender.withdraw(parseShares(50)))
         .to.be.revertedWith('ManagedPortfolio: Cannot withdraw when Portfolio is not closed')
->>>>>>> b1e2c566
-    })
-  })
-
-  describe('withdraw', () => {
+    })
+
     it('sends tokens back to the lender', async () => {
       await depositIntoPortfolio(100)
 
@@ -230,7 +228,6 @@
     })
   })
 
-<<<<<<< HEAD
   describe('maxSize',() => {
     it('prevents deposit if total after deposit > maxSize', async () => {
       await portfolio.setMaxSize(0)
@@ -263,8 +260,6 @@
     })
   })
 
-  async function depositIntoPortfolio (amount: number, wallet: Wallet = lender) {
-=======
   describe('isClosed', () => {
     it('returns false if end date has not elapsed', async () => {
       expect(await portfolio.isClosed()).to.be.false
@@ -279,7 +274,6 @@
   })
 
   const depositIntoPortfolio = async (amount: number, wallet: Wallet = lender) => {
->>>>>>> b1e2c566
     await token.connect(wallet).approve(portfolio.address, parseUSDC(amount))
     await portfolio.connect(wallet).deposit(parseUSDC(amount))
   }
