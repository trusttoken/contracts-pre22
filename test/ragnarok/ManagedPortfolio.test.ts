import { expect } from 'chai'
import { Wallet } from 'ethers'

import {
  BulletLoans,
  BulletLoans__factory,
  ManagedPortfolio,
  ManagedPortfolio__factory,
  MockUsdc,
  MockUsdc__factory,
} from 'contracts'
import { describe } from 'mocha'

import { parseEth, parseUSDC, DAY, YEAR, timeTravel } from 'utils'
import { MockProvider } from '@ethereum-waffle/provider'
import { beforeEachWithFixture } from 'fixtures/beforeEachWithFixture'

describe('ManagedPortfolio', () => {
  let provider: MockProvider

  let portfolio: ManagedPortfolio
  let portfolioAsLender: ManagedPortfolio
  let bulletLoans: BulletLoans

  let token: MockUsdc
  let tokenAsLender: MockUsdc

  let portfolioOwner: Wallet
  let lender: Wallet
  let lender2: Wallet
  let lender3: Wallet
  let borrower: Wallet

  const GRACE_PERIOD = DAY
  const parseShares = parseEth

  beforeEachWithFixture(async (wallets, _provider) => {
    [portfolioOwner, lender, lender2, lender3, borrower] = wallets
    provider = _provider

    token = await new MockUsdc__factory(portfolioOwner).deploy()
    bulletLoans = await new BulletLoans__factory(portfolioOwner).deploy()
    portfolio = await new ManagedPortfolio__factory(portfolioOwner).deploy(
      token.address,
      bulletLoans.address,
      YEAR,
    )

    portfolioAsLender = portfolio.connect(lender)
    tokenAsLender = token.connect(lender)

    await token.mint(lender.address, parseUSDC(100))
    await token.mint(lender2.address, parseUSDC(100))
    await token.mint(lender3.address, parseUSDC(100))
  })

  describe('constructor parameters', () => {
    it('sets owner', async () => {
      expect(await portfolio.owner()).to.equal(portfolioOwner.address)
    })

    it('sets underlyingToken', async () => {
      expect(await portfolio.underlyingToken()).to.equal(token.address)
    })

    it('sets bulletLoans', async () => {
      expect(await portfolio.bulletLoans()).to.equal(bulletLoans.address)
    })

    it('sets endDate', async () => {
      const deployTx = await portfolio.deployTransaction.wait()
      const creationTimestamp = (await provider.getBlock(deployTx.blockHash)).timestamp
      expect(await portfolio.endDate()).to.equal(creationTimestamp + YEAR)
    })
  })

  describe('deposit', () => {
    it('lender cannot deposit after portfolio endDate', async () => {
      timeTravel(provider, YEAR + DAY)
      await tokenAsLender.approve(portfolio.address, parseUSDC(10))
      await expect(portfolioAsLender.deposit(parseUSDC(10))).to.be.revertedWith('ManagedPortfolio: Cannot deposit after portfolio end date')
    })

    it('transfers tokens to portfolio', async () => {
      await tokenAsLender.approve(portfolio.address, parseUSDC(10))
      await portfolioAsLender.deposit(parseUSDC(10))

      expect(await token.balanceOf(portfolio.address)).to.equal(parseUSDC(10))
    })

    it('issues portfolio share tokens', async () => {
      await depositIntoPortfolio(10, lender)

      expect(await portfolio.balanceOf(lender.address)).to.equal(parseShares(10))
    })

    it('issues tokens for the second lender', async () => {
      await depositIntoPortfolio(10, lender)
      await portfolio.createBulletLoan(0, borrower.address, parseUSDC(5), parseUSDC(6))

      await depositIntoPortfolio(10, lender2)

      expect(await portfolio.balanceOf(lender2.address)).to.equal(parseShares(20))
    })

    it('issues correct shares after pool value grows', async () => {
      await depositIntoPortfolio(10, lender)
      await token.mint(portfolio.address, parseUSDC(5))

      await depositIntoPortfolio(10, lender2)

      expect(await portfolio.balanceOf(lender.address)).to.equal(parseShares(10))
      expect(await portfolio.balanceOf(lender2.address)).to.equal(parseShares(10).mul(10).div(15))
    })

    it('issues fewer shares per token deposited after the pool value grows', async () => {
      await depositIntoPortfolio(10, lender)
      await depositIntoPortfolio(30, lender2)
      expect(await portfolio.balanceOf(lender.address)).to.equal(parseShares(10))
      expect(await portfolio.balanceOf(lender2.address)).to.equal(parseShares(30))

      await token.mint(portfolio.address, parseUSDC(40)) // Doubles the pool value

      await depositIntoPortfolio(10, lender)
      await depositIntoPortfolio(20, lender2)
      await depositIntoPortfolio(20, lender3)
      expect(await portfolio.balanceOf(lender.address)).to.equal(parseShares(10 + 5))
      expect(await portfolio.balanceOf(lender2.address)).to.equal(parseShares(30 + 10))
      expect(await portfolio.balanceOf(lender3.address)).to.equal(parseShares(10))
    })
  })

  describe('withdraw', () => {
<<<<<<< HEAD
=======
    it('cannot withdraw when portfolio is not closed', async () => {
      await depositIntoPortfolio(100)

      await expect(portfolioAsLender.withdraw(parseShares(50)))
        .to.be.revertedWith('ManagedPortfolio: Cannot withdraw when Portfolio is not closed')
    })

>>>>>>> b1e2c566
    it('sends tokens back to the lender', async () => {
      await depositIntoPortfolio(100)

      await timeTravel(provider, YEAR + DAY)
      await portfolioAsLender.withdraw(parseShares(50))

      expect(await token.balanceOf(lender.address)).to.equal(parseUSDC(50))
    })

    it('burns proper amount of pool tokens', async () => {
      await depositIntoPortfolio(100)

      expect(await portfolio.totalSupply()).to.equal(parseShares(100))

      await timeTravel(provider, YEAR + DAY)
      await portfolioAsLender.withdraw(parseShares(50))

      expect(await portfolio.balanceOf(lender.address)).to.equal(parseShares(50))
      expect(await portfolio.totalSupply()).to.equal(parseShares(50))
    })

    it('sends correct number of tokens back to lender after portfolio value has grown', async () => {
      await depositIntoPortfolio(100)
      await token.mint(portfolio.address, parseUSDC(100)) // Double the pool value

      await timeTravel(provider, YEAR + DAY)
      await portfolioAsLender.withdraw(parseShares(50))
      expect(await token.balanceOf(lender.address)).to.equal(parseUSDC(100))
      await portfolioAsLender.withdraw(parseShares(50))
      expect(await token.balanceOf(lender.address)).to.equal(parseUSDC(200))
    })

    it('sends correct number of tokens back to two lenders', async () => {
      await depositIntoPortfolio(100)
      await depositIntoPortfolio(100, lender2)
      await token.mint(portfolio.address, parseUSDC(100))

      await timeTravel(provider, YEAR + DAY)
      await portfolioAsLender.withdraw(parseShares(50))
      expect(await token.balanceOf(lender.address)).to.equal(parseUSDC(75))
      await portfolio.connect(lender2).withdraw(parseShares(50))
      expect(await token.balanceOf(lender.address)).to.equal(parseUSDC(75))
    })
  })

  describe('createBulletLoan', () => {
    it('transfers funds to the borrower', async () => {
      await depositIntoPortfolio(10)
      await portfolio.createBulletLoan(0, borrower.address, parseUSDC(5), parseUSDC(6))

      expect(await token.balanceOf(borrower.address)).to.equal(parseUSDC(5))
    })

    it('emits a proper event', async () => {
      await depositIntoPortfolio(10)

      await expect(portfolio.createBulletLoan(0, borrower.address, parseUSDC(5), parseUSDC(6)))
        .to.emit(portfolio, 'BulletLoanCreated')
        .withArgs(0)
    })

    it('mints an NFT', async () => {
      await depositIntoPortfolio(10)

      await portfolio.createBulletLoan(0, borrower.address, parseUSDC(5), parseUSDC(6))

      expect(await bulletLoans.ownerOf(0)).to.equal(portfolio.address)
    })

    it('cannot create a loan after portfolio endDate', async () => {
      await depositIntoPortfolio(10)
      await timeTravel(provider, YEAR)
      await expect(portfolio.createBulletLoan(0, borrower.address, parseUSDC(5), parseUSDC(6)))
        .to.be.revertedWith('ManagedPortfolio: Portfolio end date is in the past')
    })

    it('cannot create a loan with the endDate greater than Portfolio endDate', async () => {
      await depositIntoPortfolio(10)
      await expect(portfolio.createBulletLoan(YEAR - GRACE_PERIOD + 1, borrower.address, parseUSDC(5), parseUSDC(6)))
        .to.be.revertedWith('ManagedPortfolio: Loan end date is greater than Portfolio end date')
    })

    it('only manager can create a loan', async () => {
      await depositIntoPortfolio(10)
      await expect(portfolio.connect(borrower).createBulletLoan(YEAR - GRACE_PERIOD + 1, borrower.address, parseUSDC(5), parseUSDC(6)))
        .to.be.revertedWith('Ownable: caller is not the owner')
    })
  })

<<<<<<< HEAD
  async function depositIntoPortfolio(amount: number, wallet: Wallet = lender) {
=======
  describe('isClosed', () => {
    it('returns false if end date has not elapsed', async () => {
      expect(await portfolio.isClosed()).to.be.false
      await timeTravel(provider, YEAR - DAY)
      expect(await portfolio.isClosed()).to.be.false
    })

    it('returns true if end date has elapsed', async () => {
      await timeTravel(provider, YEAR + DAY)
      expect(await portfolio.isClosed()).to.be.true
    })
  })

  const depositIntoPortfolio = async (amount: number, wallet: Wallet = lender) => {
>>>>>>> b1e2c566
    await token.connect(wallet).approve(portfolio.address, parseUSDC(amount))
    await portfolio.connect(wallet).deposit(parseUSDC(amount))
  }
})<|MERGE_RESOLUTION|>--- conflicted
+++ resolved
@@ -131,8 +131,6 @@
   })
 
   describe('withdraw', () => {
-<<<<<<< HEAD
-=======
     it('cannot withdraw when portfolio is not closed', async () => {
       await depositIntoPortfolio(100)
 
@@ -140,7 +138,6 @@
         .to.be.revertedWith('ManagedPortfolio: Cannot withdraw when Portfolio is not closed')
     })
 
->>>>>>> b1e2c566
     it('sends tokens back to the lender', async () => {
       await depositIntoPortfolio(100)
 
@@ -230,9 +227,6 @@
     })
   })
 
-<<<<<<< HEAD
-  async function depositIntoPortfolio(amount: number, wallet: Wallet = lender) {
-=======
   describe('isClosed', () => {
     it('returns false if end date has not elapsed', async () => {
       expect(await portfolio.isClosed()).to.be.false
@@ -247,7 +241,6 @@
   })
 
   const depositIntoPortfolio = async (amount: number, wallet: Wallet = lender) => {
->>>>>>> b1e2c566
     await token.connect(wallet).approve(portfolio.address, parseUSDC(amount))
     await portfolio.connect(wallet).deposit(parseUSDC(amount))
   }
