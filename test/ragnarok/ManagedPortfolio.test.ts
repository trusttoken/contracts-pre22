--- conflicted
+++ resolved
@@ -51,11 +51,7 @@
       YEAR,
       parseUSDC(1e7),
       TEN_PERCENT,
-<<<<<<< HEAD
-      manager.address,
       DEPOSIT_MESSAGE,
-=======
->>>>>>> ff71da48
     )
 
     portfolioAsLender = portfolio.connect(lender)
@@ -88,17 +84,10 @@
     it('manager fee', async () => {
       expect(await portfolio.managerFee()).to.equal(TEN_PERCENT)
     })
-<<<<<<< HEAD
-
-    it('manager', async () => {
-      expect(await portfolio.manager()).to.equal(manager.address)
-    })
 
     it('sets hashed deposit message', async () => {
       expect(await portfolio.hashedDepositMessage()).to.equal(HASHED_MESSAGE)
     })
-=======
->>>>>>> ff71da48
   })
 
   describe('setManagerFee', () => {
