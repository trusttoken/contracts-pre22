import assertRevert from './helpers/assertRevert'
import assertBalance from './helpers/assertBalance'
const Registry = artifacts.require('RegistryMock')
const TokenController = artifacts.require('TokenControllerMock')
const TrueUSD = artifacts.require('TrueUSDMock')
const ForceEther = artifacts.require('ForceEther')
const FastPauseMints = artifacts.require('FastPauseMints')
const Proxy = artifacts.require('OwnedUpgradeabilityProxy')
const FinancialOpportunityMock = artifacts.require('FinancialOpportunityMock')

const bytes32 = require('./helpers/bytes32.js')
const BN = web3.utils.toBN

contract('TokenController', function (accounts) {
  describe('--TokenController Tests--', function () {
    const [, owner, oneHundred, otherAddress, mintKey, pauseKey, pauseKey2, ratifier1, ratifier2, ratifier3] = accounts
    const ZERO_ADDRESS = '0x0000000000000000000000000000000000000000'
    const notes = bytes32('notes')
    const DOLLAR = BN(10 ** 18)
    const CAN_BURN = bytes32('canBurn')
    const BLACKLISTED = bytes32('isBlacklisted')

    beforeEach(async function () {
      this.registry = await Registry.new({ from: owner })
      this.tokenProxy = await Proxy.new({ from: owner })
      this.tusdImplementation = await TrueUSD.new(owner, 0, { from: owner })
      this.token = await TrueUSD.at(this.tokenProxy.address)
      await this.tokenProxy.upgradeTo(this.tusdImplementation.address, { from: owner })
      await this.token.initialize({ from: owner })

      this.financialOpportunity = await FinancialOpportunityMock.new({ from: owner })
      await this.token.setOpportunityAddress(this.financialOpportunity.address, { from: owner })

      this.controller = await TokenController.new({ from: owner })
      await this.token.transferOwnership(this.controller.address, { from: owner })
      await this.token.setRegistry(this.registry.address, { from: owner })
      await this.controller.initialize({ from: owner })
      await this.controller.issueClaimOwnership(this.token.address, { from: owner })
      this.fastPauseMints = await FastPauseMints.new(pauseKey2, this.controller.address, { from: owner })
      await this.controller.setRegistry(this.registry.address, { from: owner })
      await this.controller.setToken(this.token.address, { from: owner })
      await this.controller.transferMintKey(mintKey, { from: owner })
      await this.tokenProxy.transferProxyOwnership(this.controller.address, { from: owner })
      await this.controller.claimTrueCurrencyProxyOwnership({ from: owner })
      await this.registry.subscribe(CAN_BURN, this.token.address, { from: owner })
      await this.registry.subscribe(BLACKLISTED, this.token.address, { from: owner })
      await this.registry.setAttribute(oneHundred, CAN_BURN, 1, notes, { from: owner })
      await this.registry.setAttribute(ratifier1, bytes32('isTUSDMintRatifier'), 1, notes, { from: owner })
      await this.registry.setAttribute(ratifier2, bytes32('isTUSDMintRatifier'), 1, notes, { from: owner })
      await this.registry.setAttribute(ratifier3, bytes32('isTUSDMintRatifier'), 1, notes, { from: owner })
      await this.registry.setAttribute(pauseKey, bytes32('isTUSDMintPausers'), 1, notes, { from: owner })
      await this.registry.setAttribute(this.fastPauseMints.address, bytes32('isTUSDMintPausers'), 1, notes, { from: owner })
      await this.controller.setMintThresholds(BN(200 * 10 ** 18), BN(1000).mul(DOLLAR), BN(1001).mul(DOLLAR), { from: owner })
      await this.controller.setMintLimits(BN(200 * 10 ** 18), BN(300).mul(DOLLAR), BN(3000).mul(DOLLAR), { from: owner })
      await this.controller.refillMultiSigMintPool({ from: owner })
      await this.controller.refillRatifiedMintPool({ from: owner })
      await this.controller.refillInstantMintPool({ from: owner })
      await this.controller.instantMint(oneHundred, DOLLAR.mul(BN(100)), { from: owner })
      await this.controller.setMintLimits(0, 0, 0, { from: owner })
    })

    describe('Request and Finalize Mints (owner)', function () {
      beforeEach(async function () {
        await this.controller.setMintThresholds(BN(10 * 10 ** 18), BN(100).mul(BN(10 ** 18)), BN(1000).mul(BN(10 ** 18)), { from: owner })
        await this.controller.setMintLimits(BN(30).mul(BN(10 ** 18)), BN(300).mul(BN(10 ** 18)), BN(3000).mul(BN(10 ** 18)), { from: owner })
      })

      it('mint limits cannot be out of order', async function () {
        await assertRevert(this.controller.setMintLimits(BN(300).mul(BN(10 ** 18)), BN(30 * 10 ** 18), BN(3000).mul(BN(10 ** 18)), { from: owner }))
        await assertRevert(this.controller.setMintLimits(BN(30 * 10 ** 18), BN(300).mul(BN(10 ** 18)), BN(200).mul(BN(10 ** 18)), { from: owner }))
      })

      it('mint thresholds cannot be out of order', async function () {
        await assertRevert(this.controller.setMintThresholds(BN(100).mul(BN(10 ** 18)), BN(10 * 10 ** 18), BN(1000).mul(BN(10 ** 18)), { from: owner }))
        await assertRevert(this.controller.setMintThresholds(BN(10 * 10 ** 18), BN(100).mul(BN(10 ** 18)), BN(50 * 10 ** 18), { from: owner }))
      })

      it('non mintKey/owner cannot request mint', async function () {
        await assertRevert(this.controller.requestMint(oneHundred, BN(10 * 10 ** 18), { from: otherAddress }))
      })

      it('request a mint', async function () {
        const originalMintOperationCount = await this.controller.mintOperationCount.call()
        assert(originalMintOperationCount.eq(BN(0)))
        await this.controller.requestMint(oneHundred, BN(10 * 10 ** 18), { from: owner })
        const mintOperation = await this.controller.mintOperations.call(0)
        assert.equal(mintOperation[0], oneHundred)
        assert(mintOperation[1].eq(BN(10 * 10 ** 18)))
        assert(mintOperation[3].eq(BN(0)), 'numberOfApprovals not 0')
        const mintOperationCount = await this.controller.mintOperationCount.call()
        assert(BN(mintOperationCount).eq(BN(1)))
      })

      it('request mint then revoke it', async function () {
        await this.controller.requestMint(oneHundred, BN(10 * 10 ** 18), { from: mintKey })
        const { logs } = await this.controller.revokeMint(0, { from: mintKey })
        assert.equal(logs.length, 1)
        assert.equal(logs[0].event, 'RevokeMint')
        assert.equal(logs[0].args.opIndex, 0, 'wrong opIndex')
        const mintOperation = await this.controller.mintOperations(0)
        assert.equal(mintOperation[0], '0x0000000000000000000000000000000000000000', 'to address not 0')
        assert(mintOperation[1].eq(BN(0)), 'value not 0')
        assert(mintOperation[2].eq(BN(0)), 'requested block not 0')
        assert(mintOperation[3].eq(BN(0)), 'numberOfApprovals not 0')
      })

      it('request and finalize a mint', async function () {
        await this.controller.requestMint(oneHundred, BN(10 * 10 ** 18), { from: owner })
        const { logs } = await this.controller.ratifyMint(0, oneHundred, BN(10 * 10 ** 18), { from: owner })
        assert.equal(logs[0].event, 'MintRatified', 'event 0 name')
        assert(logs[0].args.opIndex.eq(BN(0)), 'event 0 opIndex')
        assert.equal(logs[0].args.ratifier, owner, 'event 0 ratifier')
        assert.equal(logs[1].event, 'FinalizeMint', 'event 1 name')
        assert(logs[1].args.value.eq(BN(10 * 10 ** 18)), 'event 1 value')
        assert.equal(logs[1].args.to, oneHundred, 'event 1 to')
        assert(logs[1].args.opIndex.eq(BN(0)), 'event 1 opIndex')
        assert.equal(logs[1].args.mintKey, owner, 'event 1 mintKey')
        const totalSupply = await this.token.totalSupply.call()
        assert(totalSupply.eq(BN(10 ** 18).mul(BN(110))), 'total supply')
      })

      it('fails to transfer mintkey to 0x0', async function () {
        await assertRevert(this.controller.transferMintKey('0x0000000000000000000000000000000000000000', { from: owner }))
      })

      it('non owner/mintkey cannot transfer mintkey', async function () {
        await assertRevert(this.controller.transferMintKey(oneHundred, { from: otherAddress }))
      })
    })

    describe('Emit Proper Event Logs', async function () {
      it('transfer mintkey should generate logs', async function () {
        const { logs } = await this.controller.transferMintKey(oneHundred, { from: owner })
        assert.equal(logs[0].event, 'TransferMintKey')
        assert.equal(logs[0].args.previousMintKey, mintKey)
        assert.equal(logs[0].args.newMintKey, oneHundred)
      })

      it('pause mint should generate logs', async function () {
        const { logs } = await this.controller.pauseMints({ from: owner })
        assert.equal(logs[0].event, 'AllMintsPaused')
        assert.equal(logs[0].args.status, true)
      })

      it('changing mint thresholds should generate logs', async function () {
        const { logs } = await this.controller.setMintThresholds(BN(10 * 10 ** 18), BN(100).mul(BN(10 ** 18)), BN(1000).mul(BN(10 ** 18)), { from: owner })
        assert.equal(logs[0].event, 'MintThresholdChanged')
        assert(logs[0].args.instant.eq(BN(10 * 10 ** 18)))
        assert(logs[0].args.ratified.eq(BN(100).mul(BN(10 ** 18))))
        assert((logs[0].args.multiSig).eq(BN(1000).mul(BN(10 ** 18))))
      })

      it('changing mint limits should generate logs', async function () {
        const { logs } = await this.controller.setMintLimits(BN(30 * 10 ** 18), BN(300).mul(BN(10 ** 18)), BN(3000).mul(BN(10 ** 18)), { from: owner })
        assert.equal(logs[0].event, 'MintLimitsChanged')
        assert(logs[0].args.instant.eq(BN(30 * 10 ** 18)))
        assert(logs[0].args.ratified.eq(BN(300).mul(BN(10 ** 18))))
        assert(logs[0].args.multiSig.eq(BN(3000).mul(BN(10 ** 18))))
      })
    })

    describe('Full mint process', function () {
      beforeEach(async function () {
        await this.controller.setMintThresholds(BN(10 * 10 ** 18), BN(100).mul(DOLLAR), BN(1000).mul(DOLLAR), { from: owner })
        await this.controller.setMintLimits(BN(30 * 10 ** 18), BN(300).mul(DOLLAR), BN(3000).mul(DOLLAR), { from: owner })
        await this.controller.refillMultiSigMintPool({ from: owner })
        await this.controller.refillRatifiedMintPool({ from: owner })
        await this.controller.refillInstantMintPool({ from: owner })
      })

      it('have enough approvals for mints', async function () {
        let result = await this.controller.hasEnoughApproval.call(1, BN(50 * 10 ** 18))
        assert.equal(result, true)
        result = await this.controller.hasEnoughApproval.call(1, BN(200).mul(DOLLAR))
        assert.equal(result, false)
        result = await this.controller.hasEnoughApproval.call(3, BN(200).mul(DOLLAR))
        assert.equal(result, true)
        result = await this.controller.hasEnoughApproval.call(3, BN(2000).mul(DOLLAR))
        assert.equal(result, false)
        result = await this.controller.hasEnoughApproval.call(2, BN(500).mul(DOLLAR))
        assert.equal(result, false)
        result = await this.controller.hasEnoughApproval.call(0, BN(50).mul(DOLLAR))
        assert.equal(result, false)
      })

      it('owner can finalize before without approvals', async function () {
        await this.controller.requestMint(oneHundred, BN(10 * 10 ** 18), { from: mintKey })
        await this.controller.ratifyMint(0, oneHundred, BN(10 * 10 ** 18), { from: owner })
      })

      it('non ratifiers cannot ratify mints', async function () {
        await this.controller.requestMint(oneHundred, BN(10 * 10 ** 18), { from: mintKey })
        await assertRevert(this.controller.ratifyMint(0, oneHundred, BN(10 * 10 ** 18), { from: otherAddress }))
      })

      it('ratifier cannot ratify twice', async function () {
        await this.controller.requestMint(oneHundred, BN(200 * 10 ** 18), { from: mintKey })
        await this.controller.ratifyMint(0, oneHundred, BN(200 * 10 ** 18), { from: ratifier1 })
        await assertRevert(this.controller.ratifyMint(0, oneHundred, BN(200).mul(BN(10 ** 18)), { from: ratifier1 }))
      })

      it('ratify mint should generate logs', async function () {
        await this.controller.requestMint(oneHundred, BN(10 * 10 ** 18), { from: mintKey })
        const { logs } = await this.controller.ratifyMint(0, oneHundred, BN(10 * 10 ** 18), { from: ratifier1 })
        assert.equal(logs[0].event, 'MintRatified')
        assert.equal(logs[0].args.ratifier, ratifier1)
        assert(logs[0].args.opIndex.eq(BN(0)))
      })

      it('cannot approve the same mint twice', async function () {
        await this.controller.requestMint(oneHundred, BN(10 * 10 ** 18), { from: mintKey })
        await this.controller.ratifyMint(0, oneHundred, BN(10 * 10 ** 18), { from: ratifier1 })
        await assertRevert(this.controller.ratifyMint(0, oneHundred, BN(10 * 10 ** 18), { from: ratifier1 }))
      })

      it('cannot request mint when mint paused', async function () {
        await this.controller.pauseMints({ from: pauseKey })
        await assertRevert(this.controller.requestMint(oneHundred, BN(10 * 10 ** 18), { from: mintKey }))
      })

      it('non pause key cannot pause mint', async function () {
        await assertRevert(this.controller.pauseMints({ from: otherAddress }))
      })

      it('pause key cannot unpause', async function () {
        await assertRevert(this.controller.unpauseMints({ from: pauseKey }))
      })

      it('owner pauses then unpause then mints', async function () {
        await this.controller.pauseMints({ from: owner })
        await this.controller.unpauseMints({ from: owner })
        await this.controller.requestMint(oneHundred, BN(10 * 10 ** 18), { from: mintKey })
      })

      it('fastpause cannot be created with 0x0 in constructor', async function () {
        await assertRevert(FastPauseMints.new(ZERO_ADDRESS, this.controller.address, { from: owner }))
        await assertRevert(FastPauseMints.new(oneHundred, ZERO_ADDRESS, { from: owner }))
      })

      it('pauseKey2 should be able to pause mints by sending in ether', async function () {
        await this.fastPauseMints.sendTransaction({ from: pauseKey2, gas: 800000, value: 10 })
        let paused = await this.controller.mintPaused.call()
        assert.equal(paused, true)
        await assertRevert(this.controller.requestMint(oneHundred, BN(10 * 10 ** 18), { from: mintKey }))
        await assertRevert(this.fastPauseMints.sendTransaction({ from: pauseKey, gas: 800000, value: 10 }))
        await this.controller.unpauseMints({ from: owner })
        paused = await this.controller.mintPaused.call()
        assert.equal(paused, false)
      })

      it('ratify fails when the amount does not match', async function () {
        await this.controller.requestMint(oneHundred, BN(10 * 10 ** 18), { from: mintKey })
        await assertRevert(this.controller.ratifyMint(0, oneHundred, BN(11 * 10 ** 18), { from: ratifier1 }))
      })

      it('ratify fails when the to address does not match', async function () {
        await this.controller.requestMint(oneHundred, BN(10 * 10 ** 18), { from: mintKey })
        await assertRevert(this.controller.ratifyMint(0, otherAddress, BN(10 * 10 ** 18), { from: ratifier1 }))
      })

      it('instant mint a small amount', async function () {
        await this.controller.instantMint(otherAddress, BN(10 * 10 ** 18), { from: mintKey })
        await assertBalance(this.token, otherAddress, BN(10 * 10 ** 18))
      })

      it('cannot instant mint over the instant mint threshold', async function () {
        await assertRevert(this.controller.instantMint(otherAddress, BN(15 * 10 ** 18), { from: mintKey }))
      })

      it('cannot instant when the instant mint pool is dry', async function () {
        await this.controller.instantMint(otherAddress, BN(10 * 10 ** 18), { from: mintKey })
        await this.controller.instantMint(otherAddress, BN(10 * 10 ** 18), { from: mintKey })
        await this.controller.instantMint(otherAddress, BN(8 * 10 ** 18), { from: mintKey })
        await assertRevert(this.controller.instantMint(otherAddress, BN(5 * 10 ** 18), { from: mintKey }))
      })

      it('does the entire ratify mint process', async function () {
        await this.controller.requestMint(otherAddress, BN(20 * 10 ** 18), { from: mintKey })
        await this.controller.ratifyMint(0, otherAddress, BN(20 * 10 ** 18), { from: ratifier1 })
        await assertBalance(this.token, otherAddress, BN(20 * 10 ** 18))
        const remainRatifyPool = await this.controller.ratifiedMintPool.call()
        // 300 (ratified mint pool) - 30 (instant mint pool) - 20 (ratified mint) = 250
        assert(remainRatifyPool.eq(BN(250).mul(DOLLAR)), remainRatifyPool + ' != ' + '250000000000000000000')
      })

      it('single approval ratify does not finalize if over the ratifiedMintthreshold', async function () {
        await this.controller.requestMint(otherAddress, BN(200).mul(BN(10 ** 18)), { from: mintKey })
        await this.controller.ratifyMint(0, otherAddress, BN(200).mul(BN(10 ** 18)), { from: ratifier1 })
        await assertBalance(this.token, otherAddress, 0)
      })

      it('single approval ratify mint does not finalize if over the ratifiedMintPool is dry', async function () {
        await this.controller.requestMint(otherAddress, BN(100).mul(DOLLAR), { from: mintKey })
        await this.controller.ratifyMint(0, otherAddress, BN(100).mul(DOLLAR), { from: ratifier1 })
        await this.controller.requestMint(otherAddress, BN(100).mul(DOLLAR), { from: mintKey })
        await this.controller.ratifyMint(1, otherAddress, BN(100).mul(DOLLAR), { from: ratifier1 })
        await this.controller.requestMint(otherAddress, BN(30 * 10 ** 18), { from: mintKey })
        await this.controller.ratifyMint(2, otherAddress, BN(30 * 10 ** 18), { from: ratifier1 })
        await this.controller.requestMint(otherAddress, BN(50).mul(DOLLAR), { from: mintKey })
        await this.controller.ratifyMint(3, otherAddress, BN(50).mul(DOLLAR), { from: ratifier1 })
        await assertBalance(this.token, otherAddress, BN(230).mul(DOLLAR))
      })

      it('cannot finalize mint without enough approvers', async function () {
        await this.controller.requestMint(otherAddress, BN(50).mul(BN(10 ** 18)), { from: mintKey })
        await assertRevert(this.controller.finalizeMint(0, { from: mintKey }))
        await this.controller.ratifyMint(0, otherAddress, BN(50 * 10 ** 18), { from: ratifier1 })
        await this.controller.requestMint(otherAddress, BN(500).mul(BN(10 ** 18)), { from: mintKey })
        await this.controller.ratifyMint(1, otherAddress, BN(500).mul(BN(10 ** 18)), { from: ratifier1 })
        await this.controller.ratifyMint(1, otherAddress, BN(500).mul(BN(10 ** 18)), { from: ratifier2 })
        await assertRevert(this.controller.finalizeMint(1, { from: mintKey }))
        await this.controller.ratifyMint(1, otherAddress, BN(500).mul(BN(10 ** 18)), { from: ratifier3 })
      })

      it('owner can finalize mint without ratifiers', async function () {
        await this.controller.requestMint(otherAddress, BN(50 * 10 ** 18), { from: mintKey })
        await this.controller.finalizeMint(0, { from: owner })
        await this.controller.requestMint(otherAddress, BN(500).mul(BN(10 ** 18)), { from: mintKey })
        await this.controller.finalizeMint(1, { from: owner })
      })

      it('does the entire multiSig mint process', async function () {
        await this.controller.requestMint(otherAddress, BN(200).mul(BN(10 ** 18)), { from: mintKey })
        await this.controller.ratifyMint(0, otherAddress, BN(200).mul(BN(10 ** 18)), { from: ratifier1 })
        await this.controller.ratifyMint(0, otherAddress, BN(200).mul(BN(10 ** 18)), { from: ratifier2 })
        await this.controller.ratifyMint(0, otherAddress, BN(200).mul(BN(10 ** 18)), { from: ratifier3 })
        await assertBalance(this.token, otherAddress, BN(200).mul(BN(10 ** 18)))
        const remainMultiSigPool = await this.controller.multiSigMintPool.call()
        assert.equal(remainMultiSigPool.toString(), BN(2500).mul(BN(10 ** 18)).toString())
      })

      it('multiSig mint does not finalize if over the jumbpMintthreshold', async function () {
        await this.controller.requestMint(otherAddress, BN(2000).mul(BN(10 ** 18)), { from: mintKey })
        await this.controller.ratifyMint(0, otherAddress, BN(2000).mul(BN(10 ** 18)), { from: ratifier1 })
        await this.controller.ratifyMint(0, otherAddress, BN(2000).mul(BN(10 ** 18)), { from: ratifier2 })
        await this.controller.ratifyMint(0, otherAddress, BN(2000).mul(BN(10 ** 18)), { from: ratifier3 })
        await assertBalance(this.token, otherAddress, 0)
      })

      it('multiSig mint does not finalize if over the multiSigMintPool is dry', async function () {
        await this.controller.requestMint(otherAddress, BN(1000).mul(BN(10 ** 18)), { from: mintKey })
        await this.controller.ratifyMint(0, otherAddress, BN(1000).mul(BN(10 ** 18)), { from: ratifier1 })
        await this.controller.ratifyMint(0, otherAddress, BN(1000).mul(BN(10 ** 18)), { from: ratifier2 })
        await this.controller.ratifyMint(0, otherAddress, BN(1000).mul(BN(10 ** 18)), { from: ratifier3 })
        await this.controller.requestMint(otherAddress, BN(1000).mul(BN(10 ** 18)), { from: mintKey })
        await this.controller.ratifyMint(1, otherAddress, BN(1000).mul(BN(10 ** 18)), { from: ratifier1 })
        await this.controller.ratifyMint(1, otherAddress, BN(1000).mul(BN(10 ** 18)), { from: ratifier2 })
        await this.controller.ratifyMint(1, otherAddress, BN(1000).mul(BN(10 ** 18)), { from: ratifier3 })
        await this.controller.requestMint(otherAddress, BN(300).mul(BN(10 ** 18)), { from: mintKey })
        await this.controller.ratifyMint(2, otherAddress, BN(300).mul(BN(10 ** 18)), { from: ratifier1 })
        await this.controller.ratifyMint(2, otherAddress, BN(300).mul(BN(10 ** 18)), { from: ratifier2 })
        await this.controller.ratifyMint(2, otherAddress, BN(300).mul(BN(10 ** 18)), { from: ratifier3 })
        await this.controller.requestMint(otherAddress, BN(500).mul(BN(10 ** 18)), { from: mintKey })
        await this.controller.ratifyMint(3, otherAddress, BN(500).mul(BN(10 ** 18)), { from: ratifier1 })
        await this.controller.ratifyMint(3, otherAddress, BN(500).mul(BN(10 ** 18)), { from: ratifier2 })
        await this.controller.ratifyMint(3, otherAddress, BN(500).mul(BN(10 ** 18)), { from: ratifier3 })
        await assertBalance(this.token, otherAddress, BN(2300).mul(BN(10 ** 18)))
      })

      it('owner can mint unlimited amount', async function () {
        await this.controller.requestMint(oneHundred, BN(10000).mul(BN(10 ** 18)), { from: mintKey })
        await this.controller.ratifyMint(0, oneHundred, BN(10000).mul(BN(10 ** 18)), { from: owner })
      })

      it('pause key can pause specific mint', async function () {
        await this.controller.requestMint(oneHundred, BN(10).mul(BN(10 ** 18)), { from: mintKey })
        await this.controller.pauseMint(0, { from: pauseKey })
        await assertRevert(this.controller.ratifyMint(0, oneHundred, BN(10 * 10 ** 18), { from: ratifier1 }))
      })

      it('pause key cannot unpause specific mint', async function () {
        await this.controller.requestMint(oneHundred, BN(10 * 10 ** 18), { from: mintKey })
        await this.controller.pauseMint(0, { from: pauseKey })
        await assertRevert(this.controller.unpauseMint(0, { from: pauseKey }))
      })

      it('owner can unpause specific mint', async function () {
        await this.controller.requestMint(oneHundred, BN(10 * 10 ** 18), { from: mintKey })
        await this.controller.pauseMint(0, { from: pauseKey })
        await this.controller.unpauseMint(0, { from: owner })
        await this.controller.ratifyMint(0, oneHundred, BN(10 * 10 ** 18), { from: ratifier1 })
      })

      it('cannot finalize after all request invalidated', async function () {
        await this.controller.requestMint(oneHundred, BN(10 * 10 ** 18), { from: mintKey })
        await this.controller.requestMint(oneHundred, BN(10 * 10 ** 18), { from: mintKey })
        await this.controller.invalidateAllPendingMints({ from: owner })
        await assertRevert(this.controller.ratifyMint(0, oneHundred, BN(10 * 10 ** 18), { from: ratifier1 }))
        await assertRevert(this.controller.ratifyMint(1, oneHundred, BN(10 * 10 ** 18), { from: ratifier1 }))
      })
    })

    describe('refill mint pool', function () {
      beforeEach(async function () {
        await this.controller.setMintThresholds(BN(10 * 10 ** 18), BN(100).mul(DOLLAR), BN(1000).mul(DOLLAR), { from: owner })
        await this.controller.setMintLimits(BN(30).mul(DOLLAR), BN(300).mul(DOLLAR), BN(3000).mul(DOLLAR), { from: owner })
      })

      it('refills multiSig mint pool', async function () {
        const { logs } = await this.controller.refillMultiSigMintPool({ from: owner })
        assert.equal(logs[0].event, 'MultiSigPoolRefilled')
        const multiSigPool = await this.controller.multiSigMintPool.call()
        assert.equal(multiSigPool, 3000 * 10 ** 18)
      })

      it('refills ratify mint pool', async function () {
        await this.controller.refillMultiSigMintPool({ from: owner })
        await this.controller.refillRatifiedMintPool({ from: ratifier1 })
        await this.controller.refillRatifiedMintPool({ from: ratifier2 })
        const { logs } = await this.controller.refillRatifiedMintPool({ from: ratifier3 })
        assert.equal(logs[0].event, 'RatifyPoolRefilled')
        const ratifyPool = await this.controller.ratifiedMintPool.call()
        assert.equal(ratifyPool, 300 * 10 ** 18)
        const multiSigPool = await this.controller.multiSigMintPool.call()
        assert.equal(multiSigPool, 2700 * 10 ** 18)
      })

      it('refills instant mint pool', async function () {
        await this.controller.refillMultiSigMintPool({ from: owner })
        await this.controller.refillRatifiedMintPool({ from: owner })
        const { logs } = await this.controller.refillInstantMintPool({ from: owner })
        assert.equal(logs[0].event, 'InstantPoolRefilled')
        const ratifyPool = await this.controller.ratifiedMintPool.call()
        assert.equal(ratifyPool, 270 * 10 ** 18)
        const multiSigPool = await this.controller.multiSigMintPool.call()
        assert.equal(multiSigPool, 2700 * 10 ** 18)
        const instantPool = await this.controller.instantMintPool.call()
        assert.equal(instantPool, 30 * 10 ** 18)
      })

      it('Ratifier cannot refill RatifiedMintPool alone', async function () {
        await this.controller.refillMultiSigMintPool({ from: owner })
        await this.controller.refillRatifiedMintPool({ from: ratifier1 })
        await this.controller.refillRatifiedMintPool({ from: ratifier2 })
        await assertRevert(this.controller.refillRatifiedMintPool({ from: ratifier1 }))
        await assertRevert(this.controller.refillRatifiedMintPool({ from: ratifier2 }))
      })

      it('refilling the ratify pool clears the array', async function () {
        await this.controller.refillMultiSigMintPool({ from: owner })
        await this.controller.refillRatifiedMintPool({ from: ratifier1 })
        await this.controller.refillRatifiedMintPool({ from: ratifier2 })
        await this.controller.refillRatifiedMintPool({ from: ratifier3 })
        await this.controller.refillRatifiedMintPool({ from: ratifier1 })
        await this.controller.refillRatifiedMintPool({ from: ratifier2 })
      })

      it('can finalize mint after refill', async function () {
        await this.controller.refillMultiSigMintPool({ from: owner })
        await this.controller.requestMint(otherAddress, BN(1000).mul(BN(10 ** 18)), { from: mintKey })
        await this.controller.ratifyMint(0, otherAddress, BN(1000).mul(BN(10 ** 18)), { from: ratifier1 })
        await this.controller.ratifyMint(0, otherAddress, BN(1000).mul(BN(10 ** 18)), { from: ratifier2 })
        await this.controller.ratifyMint(0, otherAddress, BN(1000).mul(BN(10 ** 18)), { from: ratifier3 })
        await this.controller.requestMint(otherAddress, BN(1000).mul(BN(10 ** 18)), { from: mintKey })
        await this.controller.ratifyMint(1, otherAddress, BN(1000).mul(BN(10 ** 18)), { from: ratifier1 })
        await this.controller.ratifyMint(1, otherAddress, BN(1000).mul(BN(10 ** 18)), { from: ratifier2 })
        await this.controller.ratifyMint(1, otherAddress, BN(1000).mul(BN(10 ** 18)), { from: ratifier3 })
        await this.controller.requestMint(otherAddress, BN(800).mul(BN(10 ** 18)), { from: mintKey })
        await this.controller.ratifyMint(2, otherAddress, BN(800).mul(BN(10 ** 18)), { from: ratifier1 })
        await this.controller.ratifyMint(2, otherAddress, BN(800).mul(BN(10 ** 18)), { from: ratifier2 })
        await this.controller.ratifyMint(2, otherAddress, BN(800).mul(BN(10 ** 18)), { from: ratifier3 })
        await this.controller.requestMint(otherAddress, BN(500).mul(BN(10 ** 18)), { from: mintKey })
        await this.controller.ratifyMint(3, otherAddress, BN(500).mul(BN(10 ** 18)), { from: ratifier1 })
        await this.controller.ratifyMint(3, otherAddress, BN(500).mul(BN(10 ** 18)), { from: ratifier2 })
        await this.controller.ratifyMint(3, otherAddress, BN(500).mul(BN(10 ** 18)), { from: ratifier3 })
        await assertBalance(this.token, otherAddress, BN(2800).mul(BN(10 ** 18)))
        await this.controller.refillMultiSigMintPool({ from: owner })
        await this.controller.finalizeMint(3, { from: mintKey })
        await assertBalance(this.token, otherAddress, BN(3300).mul(BN(10 ** 18)))
      })
    })

    describe('initialization', function () {
      it('controller cannot be re-initialized', async function () {
        await assertRevert(this.controller.initialize({ from: owner }))
      })
    })

    describe('transfer child', function () {
      it('can transfer trueUSD ownership to another address', async function () {
        await this.controller.transferChild(this.token.address, owner, { from: owner })
        const pendingOwner = await this.token.pendingOwner.call()
        assert.equal(pendingOwner, owner)
      })
    })

    describe('setBurnBounds', function () {
      it('sets burnBounds', async function () {
        await this.controller.setBurnBounds(BN(3 * 10 ** 18), BN(4 * 10 ** 18), { from: owner })

        const min = await this.token.burnMin.call()
        assert(min.eq(BN(3 * 10 ** 18)))
        const max = await this.token.burnMax.call()
        assert(max.eq(BN(4 * 10 ** 18)))
      })

      it('cannot be called by non Owner', async function () {
        await assertRevert(this.controller.setBurnBounds(BN(3 * 10 ** 18), BN(4 * 10 ** 18), { from: otherAddress }))
      })

      it('cannot be called by non Owner', async function () {
        await assertRevert(this.controller.setBurnBounds(BN(3 * 10 ** 18), BN(4 * 10 ** 18), { from: otherAddress }))
      })
    })

<<<<<<< HEAD
=======
    describe('pause trueUSD and wipe accounts', function () {
      it('TokenController can pause TrueUSD transfers', async function () {
        await this.token.transfer(mintKey, BN(10 * 10 ** 18), { from: oneHundred })
        await this.controller.pauseToken({ from: owner })
        const pausedImpl = await this.tokenProxy.implementation.call()
        assert.equal(pausedImpl, '0x3c8984DCE8f68FCDEEEafD9E0eca3598562eD291')
        // await assertRevert(this.token.transfer(mintKey, BN(10 * 10 ** 18), { from: oneHundred }))
      })

      it('non pauser cannot pause TrueUSD ', async function () {
        await assertRevert(this.controller.pauseToken({ from: mintKey }))
      })

      it('TokenController can wipe blacklisted account', async function () {
        await this.token.transfer(this.token.address, BN(40).mul(BN(10 ** 18)), { from: oneHundred })
        await assertBalance(this.token, this.token.address, 40000000000000000000)
        await this.registry.setAttribute(this.token.address, BLACKLISTED, 1, notes, { from: owner })
        await this.controller.wipeBlackListedTrueUSD(this.token.address, { from: owner })
        await assertBalance(this.token, this.token.address, 0)
      })
    })

    describe('requestReclaimContract', function () {
      it('reclaims the contract', async function () {
        const ownable = await InstantiatableOwnable.new({ from: owner })
        await ownable.transferOwnership(this.token.address, { from: owner })
        let ownableOwner = await ownable.owner.call()
        assert.equal(ownableOwner, this.token.address)

        const { logs } = await this.controller.requestReclaimContract(ownable.address, { from: owner })
        ownableOwner = await ownable.owner.call()
        assert.equal(ownableOwner, this.controller.address)

        assert.equal(logs.length, 2)
        assert.equal(logs[1].event, 'RequestReclaimContract')
        assert.equal(logs[1].args.other, ownable.address)
      })

      it('cannot be called by non-owner', async function () {
        const ownable = await InstantiatableOwnable.new({ from: owner })
        await ownable.transferOwnership(this.token.address, { from: owner })
        await assertRevert(this.controller.requestReclaimContract(ownable.address, { from: mintKey }))
      })

      it('issues claimOwnership', async function () {
        const claimable = await Claimable.new({ from: owner })
        await claimable.transferOwnership(this.controller.address, { from: owner })
        await this.controller.issueClaimOwnership(claimable.address, { from: owner })
        const claimableOwner = await claimable.owner.call()
        assert.equal(claimableOwner, this.controller.address)
      })
    })

>>>>>>> 578801bb
    describe('fall back function', function () {
      it('controller does not accept ether', async function () {
        await assertRevert(this.controller.sendTransaction({ from: oneHundred, gas: 600000, value: 10 }))
      })
    })

    describe('requestReclaimEther', function () {
      it('reclaims ether', async function () {
        const forceEther = await ForceEther.new({ from: oneHundred, value: '1000000000000000000' })
        await forceEther.destroyAndSend(this.token.address)
        const balance1 = BN(await web3.eth.getBalance(owner))
        await this.controller.requestReclaimEther({ from: owner })
        const balance2 = BN(await web3.eth.getBalance(owner))
        assert(balance2.gt(balance1))
      })

      it('cannot be called by non-owner', async function () {
        const forceEther = await ForceEther.new({ from: oneHundred, value: '1000000000000000000' })
        await forceEther.destroyAndSend(this.token.address)
        await assertRevert(this.controller.requestReclaimEther({ from: otherAddress }))
      })

      it('can reclaim ether in the controller contract address', async function () {
        const forceEther = await ForceEther.new({ from: oneHundred, value: '1000000000000000000' })
        await forceEther.destroyAndSend(this.controller.address)
        const balance1 = BN(await web3.eth.getBalance(owner))
        await this.controller.reclaimEther(owner, { from: owner })
        const balance2 = BN(await web3.eth.getBalance(owner))
        assert(balance2.gt(balance1))
      })
    })

    describe('requestReclaimToken', function () {
      it('reclaims token', async function () {
        await this.token.transfer(this.token.address, BN(40).mul(BN(10 ** 18)), { from: oneHundred })
        await this.controller.requestReclaimToken(this.token.address, { from: owner })
        await assertBalance(this.token, owner, BN(40).mul(BN(10 ** 18)))
      })

      it('cannot be called by non-owner', async function () {
        await this.token.transfer(this.token.address, BN(40).mul(BN(10 ** 18)), { from: oneHundred })
        await assertRevert(this.controller.requestReclaimToken(this.token.address, { from: otherAddress }))
      })

      it('can reclaim token in the controller contract address', async function () {
        await this.token.transfer(this.controller.address, BN(40).mul(BN(10 ** 18)), { from: oneHundred })
        await this.controller.reclaimToken(this.token.address, owner, { from: owner })
        await assertBalance(this.token, owner, BN(40).mul(BN(10 ** 18)))
      })
    })
  })
})<|MERGE_RESOLUTION|>--- conflicted
+++ resolved
@@ -503,8 +503,6 @@
       })
     })
 
-<<<<<<< HEAD
-=======
     describe('pause trueUSD and wipe accounts', function () {
       it('TokenController can pause TrueUSD transfers', async function () {
         await this.token.transfer(mintKey, BN(10 * 10 ** 18), { from: oneHundred })
@@ -558,7 +556,6 @@
       })
     })
 
->>>>>>> 578801bb
     describe('fall back function', function () {
       it('controller does not accept ether', async function () {
         await assertRevert(this.controller.sendTransaction({ from: oneHundred, gas: 600000, value: 10 }))
