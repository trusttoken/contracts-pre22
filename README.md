![alt tag](https://raw.github.com/trusttoken/trueUSD/readMe/Logo.png)

# TrueUSD

This repository contains the TrueUSD ERC20 contract and related contracts.

## The Contracts

This is a high-level overview of the contracts. For more specifics, see the relevant .sol files.

### modularERC20/...

These contracts are inspired by and roughly equivalent to the corresponding ERC20
token contracts from [OpenZeppelin](https://openzeppelin.org/). The main difference is
that they keep track of balances and allowances by using separate contracts (BalanceSheet.sol
and AllowanceSheet.sol) instead of mappings in their own storage.
The ERCevents contract is used to ensure that events are still emitted from the original address even
after the TrueUSD contract is delegated.

### RedeemToken.sol

This makes it easier for users to burn tokens (i.e. redeem them for USD) by treating sends to 0x0 as
burn operations.

### BurnableTokenWithBounds.sol

This limits the minimum and maximum number of tokens that can be burned (redeemed) at once.

### ...Delegate....sol

If a new version of the TrueUSD contract is ever launched, these three contracts allow users
to continue using the old version if they want and it will forward all basic transactions to the new one.
See the section entitled Delegation Process below.

### CompliantToken.sol

This ensures that only users who have passed a KYC/AML check can receive newly minted tokens or
trade on certain restricted exchanges. It also allows for blacklisting of bad actors in accordance
with the [TrueCoin Terms of Use](https://www.trusttoken.com/terms-of-use/).

### TokenWithFees.sol

This allows for transaction fees.

### TrueUSD.sol

This is the top-level ERC20 contract tying together all the previously mentioned functionality.

### TimeLockedController.sol

This contract is the initial owner of TrueUSD.sol. Consists of an Owner key, Mint Pause Keys,
Mint Key, and Mint Approval Keys. It also imposes time delays on mint requests to maximize security.

### MultiSigOwner.sol

This contract is the owner of TimeLockedController.sol. It turns every function that only the owner can access into a multisig function that requires 2/3 approvals.

### Delegation Process

To delegate calls to new contract, first deploy a contract that implements DelegateBurnable. Configure fees, burn bounds, global pause etc.
The contract must also implement setBalanceSheet(address) and setAllowanceSheet(address) in order to claim the storage contracts.

Set registry instance for the new contract. Set totalSupply to equal to the current totalSupply of the old contract.

Transfer ownership of the new contract to TimeLockedController. Claim ownership of new contract with TimeLockedController.

If the new contract has function setDelegatedFrom, call the function with TrueUSD contract address as the parameter.

call delegateToNewContract(\_newContractAddress, \_balanceSheetAddress, \_allowanceSheetAddress) to delegate to new contract.

## Testing

Initialize the registry submodule in the root directory:

<<<<<<< HEAD
- `git submodule init && git submodule update``
=======
- `rm -r registry`
- `git clone git@github.com:trusttoken/registry.git`
>>>>>>> e854c395

To run the tests and generate a code coverage report:

- `npm install`
- `./node_modules/.bin/solidity-coverage`

## Other Information

| Description  | URL |
| ------------- | ------------- |
| Etherscan Page | https://etherscan.io/token/0x8dd5fbce2f6a956c3022ba3663759011dd51e73e  |
| Coinmarketcap  | https://coinmarketcap.com/currencies/true-usd/  |
| TrueUSD’s Terms of Use  | https://www.trusttoken.com/terms-of-use/  |

## Social Links

| Pages    | URL                                          |
| -------- | -------------------------------------------- |
| Website  | https://www.trueusd.com/                     |
| Facebook | https://www.facebook.com/TrustToken/         |
| Twitter  | https://twitter.com/TrustToken               |
| Telegram | https://t.me/joinchat/HihkMkTja1gIyBRM1J1_vg |

## Exchanges where TrueUSD is Traded

| Exchanges | URL                       |
| --------- | ------------------------- |
| Binance   | https://www.binance.com/  |
| Bittrex   | https://bittrex.com       |
| CoinTiger | https://www.cointiger.pro |
| Upbit     | https://upbit.com/        |
| HBUS      | https://www.hbus.com/     |<|MERGE_RESOLUTION|>--- conflicted
+++ resolved
@@ -72,12 +72,7 @@
 
 Initialize the registry submodule in the root directory:
 
-<<<<<<< HEAD
 - `git submodule init && git submodule update``
-=======
-- `rm -r registry`
-- `git clone git@github.com:trusttoken/registry.git`
->>>>>>> e854c395
 
 To run the tests and generate a code coverage report:
 
