--- conflicted
+++ resolved
@@ -32,18 +32,7 @@
   },
   "dependencies": {
     "@trusttoken/registry": "0.1.2",
-<<<<<<< HEAD
     "@trusttoken/trusttokens": "0.1.4",
-    "babel-polyfill": "^6.26.0",
-    "babel-preset-env": "^1.6.1",
-    "babel-preset-stage-2": "^6.18.0",
-    "babel-preset-stage-3": "^6.17.0",
-    "babel-register": "^6.26.0",
-    "ethereum-waffle": "^2.4.0",
-    "ethers": "^4.0.7",
-=======
-    "@trusttoken/trusttokens": "0.1.0",
->>>>>>> 2ea100e2
     "ganache-cli": "6.8.1",
     "ganache-time-traveler": "^1.0.14",
     "openzeppelin-solidity": "^2.4.0",
