--- conflicted
+++ resolved
@@ -11,13 +11,10 @@
     "coverage": "./coverage.sh",
     "flatten": "./flatten-all",
     "profile": "./profile.sh",
-<<<<<<< HEAD
-    "build": "waffle .waffle.json"
-=======
+    "build": "waffle .waffle.json",
     "lint:sol": "solium --no-soliumignore -d contracts/",
     "lint:js": "eslint 'test/**/*.{js,ts}'",
     "lint": "npm run-script lint:js && npm run-script lint:sol"
->>>>>>> ecb97e98
   },
   "author": "",
   "license": "ISC",
