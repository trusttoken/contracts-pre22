--- conflicted
+++ resolved
@@ -25,11 +25,7 @@
     "babel-preset-stage-2": "^6.18.0",
     "babel-preset-stage-3": "^6.17.0",
     "babel-register": "^6.26.0",
-<<<<<<< HEAD
-    "ganache-cli": "6.8.0-istanbul.0",
-=======
     "ganache-cli": "6.8.1",
->>>>>>> e0fc3240
     "ganache-time-traveler": "^1.0.14",
     "openzeppelin-solidity": "2.4.0",
     "truffle": "5.1.11",
