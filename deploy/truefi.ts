--- conflicted
+++ resolved
@@ -72,13 +72,8 @@
     ? deployParams['mainnet'].Y_CRV_GAUGE
     : contract(MockCurveGauge)
   const trueFiPool = is_mainnet
-<<<<<<< HEAD
-    ? proxy(contract('trueFiPool', TrueFiPool), () => {})
-    : proxy(contract('trueFiPool', TestTrueFiPool), 'initialize',
-=======
     ? proxy(contract(TrueFiPool), () => {})
     : proxy(contract(TestTrueFiPool), 'initialize',
->>>>>>> 650ef969
       [AddressZero, yCrvGauge, trueUSD, trueLender, AddressZero, stkTruToken, AddressZero, AddressZero],
     )
   const truPriceOracle = is_mainnet
