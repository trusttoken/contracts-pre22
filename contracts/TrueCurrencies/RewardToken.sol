--- conflicted
+++ resolved
@@ -35,15 +35,9 @@
     mapping(address => uint256) finOpSupply;
     */
 
-<<<<<<< HEAD
-    event MintRewardToken(address account, uint256 depositAmount, uint256 rewardTokenAmount, address finOp);
-    event RedeemRewardToken(address account, uint256 depositAmount, uint256 rewardTokenAmount, address finOp);
-    event BurnRewardToken(address account, uint256 rewardTokenAmount, address finOp);
-=======
-    event MintRewardToken(address indexed account, uint256 depositTokenAmount, uint256 rewardTokenAmount, address indexed finOp);
-    event RedeemRewardToken(address indexed account, uint256 depositTokenAmount, uint256 rewardTokenAmount, address indexed finOp);
+    event MintRewardToken(address indexed account, uint256 depositAmount, uint256 rewardTokenAmount, address indexed finOp);
+    event RedeemRewardToken(address indexed account, uint256 depositAmount, uint256 rewardTokenAmount, address indexed finOp);
     event BurnRewardToken(address indexed account, uint256 rewardTokenAmount, address indexed finOp);
->>>>>>> 9a4da98f
 
     /**
      * @dev Only addresses registered in this contract's mapping are valid
