--- conflicted
+++ resolved
@@ -13,7 +13,6 @@
     address public constant RESERVE = 0xf000000000000000000000000000000000000000;
     uint public _totalAaveSupply;
 
-<<<<<<< HEAD
     function drainTrueCurrencyReserve(address _to, uint _value) external onlyOwner {
         _transferAllArgs(RESERVE, _to, _value);
     }
@@ -43,10 +42,7 @@
     }
 
 
-    function aaveInterfaceAddress() internal view returns (address) {
-=======
     function aaveInterfaceAddress() public view returns (address) {
->>>>>>> 267c5cfa
         return AAVE_INTERFACE;
     }
 
@@ -102,20 +98,12 @@
     function disableTrueReward() external {
         require(trueRewardEnabled(msg.sender), "already turned on");
         _disableAave();
-<<<<<<< HEAD
-        uint accountBalance = _financialOpportunityBalances[msg.sender][aaveInterfaceAddress()];
-        _financialOpportunityBalances[msg.sender][aaveInterfaceAddress()] = 0;
-        uint yTUSDAmount = FinancialOpportunity(aaveInterfaceAddress()).withdrawTo(msg.sender, accountBalance);
-        _totalAaveSupply = _totalAaveSupply.sub(yTUSDAmount);
-        emit Transfer(msg.sender, ZERO, yTUSDAmount); // This is the last part that might not work
-=======
         uint availableTUSDBalance = balanceOf(msg.sender);
-        FinancialOpportunity(aaveInterfaceAddress()).withdrawTo(msg.sender, availableTUSDBalance);
         uint yTUSDWithdrawn = accountTotalLoanBackedBalance(msg.sender);
         _totalAaveSupply = _totalAaveSupply.sub(yTUSDWithdrawn);
         _financialOpportunityBalances[msg.sender][aaveInterfaceAddress()] = 0;
+        FinancialOpportunity(aaveInterfaceAddress()).withdrawTo(msg.sender, availableTUSDBalance);
         emit Transfer(msg.sender, ZERO, yTUSDWithdrawn); // This is the last part that might not work
->>>>>>> 267c5cfa
     }
 
     function _TUSDToYTUSD(uint _amount) internal view returns (uint) {
