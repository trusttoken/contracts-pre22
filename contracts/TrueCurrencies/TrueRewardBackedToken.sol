--- conflicted
+++ resolved
@@ -17,41 +17,34 @@
     mapping (address => mapping (address => uint256)) private _financialOpportunityBalances;
     address public constant AAVE_INTERFACE = 0x151B0E171A7fe3dB4d7B62FdB9Da6eBD1f5167bd;
     address public constant ZERO = 0x0000000000000000000000000000000000000000;
-<<<<<<< HEAD
     address public constant RESERVE = 0xf000000000000000000000000000000000000000;
-    uint public _totalIearnSupply;
+    uint public _totalAaveSupply;
 
     function drainTrueCurrencyReserve(address _to, uint _value) external onlyOwner {
         _transferAllArgs(RESERVE, _to, _value);
     }
 
     function convertToTrueCurrencyReserve(uint _value) external onlyOwner {
-        uint yTUSDAmount = FinancialOpportunity(iEarnInterfaceAddress()).withdrawAndTransfer(RESERVE, RESERVE, _value);
-        _totalIearnSupply = _totalIearnSupply.sub(yTUSDAmount);
-        _financialOpportunityBalances[RESERVE][iEarnInterfaceAddress()] = _financialOpportunityBalances[RESERVE][iEarnInterfaceAddress()].sub(yTUSDAmount);
+        uint yTUSDAmount = FinancialOpportunity(aaveInterfaceAddress()).withdrawAndTransfer(RESERVE, RESERVE, _value);
+        _totalAaveSupply = _totalAaveSupply.sub(yTUSDAmount);
+        _financialOpportunityBalances[RESERVE][aaveInterfaceAddress()] = _financialOpportunityBalances[RESERVE][aaveInterfaceAddress()].sub(yTUSDAmount);
         emit Transfer(RESERVE, ZERO, _value);
     }
 
-    function convertToIearnReserve(uint _value) external onlyOwner {
+    function convertToAaveReserve(uint _value) external onlyOwner {
         uint balance = _getBalance(RESERVE);
         if (balance < _value) {
             return;
         }
-        approve(iEarnInterfaceAddress(), _value);
-        uint yTUSDAmount = FinancialOpportunity(iEarnInterfaceAddress()).deposit(RESERVE, amount);
-        _totalIearnSupply = _totalIearnSupply.add(yTUSDAmount);
-        _financialOpportunityBalances[RESERVE][iEarnInterfaceAddress()] = _financialOpportunityBalances[RESERVE][iEarnInterfaceAddress()].add(yTUSDAmount);
+        approve(aaveInterfaceAddress(), _value);
+        uint yTUSDAmount = FinancialOpportunity(aaveInterfaceAddress()).deposit(RESERVE, amount);
+        _totalAaveSupply = _totalAaveSupply.add(yTUSDAmount);
+        _financialOpportunityBalances[RESERVE][aaveInterfaceAddress()] = _financialOpportunityBalances[RESERVE][aaveInterfaceAddress()].add(yTUSDAmount);
         emit Transfer(ZERO, RESERVE, _value);
     }
 
-    function iEarnInterfaceAddress() internal view returns (address) {
-        return IEARN_INTERFACE;
-=======
-    uint public _totalAaveSupply;
-
     function aaveInterfaceAddress() internal view returns (address) {
         return AAVE_INTERFACE;
->>>>>>> 4894297c
     }
 
     function totalAaveSupply() public view returns(uint){
@@ -69,11 +62,7 @@
 
     function _enableAave() internal {
         require(_trueRewardDistribution[msg.sender].length == 0);
-<<<<<<< HEAD
-        _trueRewardDistribution[msg.sender].push(FinancialOpportunityAllocation(iEarnInterfaceAddress(), 100));
-=======
-        _trueRewardDistribution[msg.sender].push(FinancialOpportunityAllocation(aaveInterfaceAddress(), 1));
->>>>>>> 4894297c
+        _trueRewardDistribution[msg.sender].push(FinancialOpportunityAllocation(aaveInterfaceAddress(), 100));
     }
 
     function _disableAave() internal {
