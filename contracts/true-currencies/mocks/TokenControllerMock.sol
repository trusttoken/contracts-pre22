// SPDX-License-Identifier: MIT
pragma solidity 0.6.10;

<<<<<<< HEAD
=======
// prettier-ignore
>>>>>>> a5e7271b
import {
    TokenController, 
    OwnedUpgradeabilityProxy,
    ITrueCurrency,
    IRegistry
} from "../TokenController.sol";

/**
 * Token Controller with custom init function for testing
 */
contract TokenControllerMock is TokenController {
    // initalize controller. useful for tests
    function initialize() external {
        require(!initialized, "already initialized");
        owner = msg.sender;
        initialized = true;
    }

    // initialize with paramaters. useful for tests
    // sets initial paramaters on testnet
    function initializeWithParams(ITrueCurrency _token, IRegistry _registry) external {
        require(!initialized, "already initialized");
        owner = msg.sender;
        initialized = true;
        token = _token;
        emit SetToken(_token);
        registry = _registry;
        emit SetRegistry(address(_registry));
        gasRefunder = owner;
        registryAdmin = owner;
        // set mint limits & thresholds
        // instant = 1M, ratified = 10M, multisig = 100M
<<<<<<< HEAD
        uint256 instant  = 1000000000000000000000000;
        uint256 ratified = 10000000000000000000000000;
        uint256 multiSig = 100000000000000000000000000;
        instantMintThreshold  = instant;
=======
        uint256 instant = 1000000000000000000000000;
        uint256 ratified = 10000000000000000000000000;
        uint256 multiSig = 100000000000000000000000000;
        instantMintThreshold = instant;
>>>>>>> a5e7271b
        ratifiedMintThreshold = ratified;
        multiSigMintThreshold = multiSig;
        instantMintLimit = instant;
        ratifiedMintLimit = ratified;
        multiSigMintLimit = multiSig;
        instantMintPool = instant;
        ratifiedMintPool = ratified;
        multiSigMintPool = multiSig;
        emit MintThresholdChanged(instant, ratified, multiSig);
        emit MintLimitsChanged(instant, ratified, multiSig);
        emit InstantPoolRefilled();
        emit RatifyPoolRefilled();
        emit MultiSigPoolRefilled();
    }
}

contract TokenControllerPauseMock is TokenControllerMock {
    address public pausedImplementation;

    function setPausedImplementation(address _pausedToken) external {
        pausedImplementation = _pausedToken;
    }

    /**
     *@dev pause all pausable actions on TrueUSD, mints/burn/transfer/approve
     */
    function pauseToken() external override onlyOwner {
        OwnedUpgradeabilityProxy(uint160(address(token))).upgradeTo(pausedImplementation);
    }
}<|MERGE_RESOLUTION|>--- conflicted
+++ resolved
@@ -1,10 +1,7 @@
 // SPDX-License-Identifier: MIT
 pragma solidity 0.6.10;
 
-<<<<<<< HEAD
-=======
 // prettier-ignore
->>>>>>> a5e7271b
 import {
     TokenController, 
     OwnedUpgradeabilityProxy,
@@ -37,17 +34,10 @@
         registryAdmin = owner;
         // set mint limits & thresholds
         // instant = 1M, ratified = 10M, multisig = 100M
-<<<<<<< HEAD
-        uint256 instant  = 1000000000000000000000000;
-        uint256 ratified = 10000000000000000000000000;
-        uint256 multiSig = 100000000000000000000000000;
-        instantMintThreshold  = instant;
-=======
         uint256 instant = 1000000000000000000000000;
         uint256 ratified = 10000000000000000000000000;
         uint256 multiSig = 100000000000000000000000000;
         instantMintThreshold = instant;
->>>>>>> a5e7271b
         ratifiedMintThreshold = ratified;
         multiSigMintThreshold = multiSig;
         instantMintLimit = instant;
