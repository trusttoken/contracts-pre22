// SPDX-License-Identifier: MIT
pragma solidity 0.6.10;

import {SafeMath} from "@openzeppelin/contracts/math/SafeMath.sol";
import {IERC20} from "@openzeppelin/contracts/token/ERC20/IERC20.sol";

import {IOwnedUpgradeabilityProxy as OwnedUpgradeabilityProxy} from "../proxy/interface/IOwnedUpgradeabilityProxy.sol";

<<<<<<< HEAD
import {TrueCurrencyWithGasRefund} from "./TrueCurrencyWithGasRefund.sol";

/// Contract that can be called with a gas refund
interface IHook {
    function hook() external;
}

/// HasOwner
// prettier-ignore
interface IHasOwner {
    function claimOwnership() external;
    function transferOwnership(address newOwner) external;
}
=======
import {IRegistry as Registry} from "../registry/interface/IRegistry.sol";
import {IRegistryClone as RegistryClone} from "../registry/interface/IRegistryClone.sol";

import {IHasOwner as HasOwner} from "./interface/IHasOwner.sol";
import {IHook as Hook} from "./interface/IHook.sol";
import {ITrueCurrency as TrueCurrency} from "./interface/ITrueCurrency.sol";

import {TrueCurrencyWithGasRefund} from "./TrueCurrencyWithGasRefund.sol";
>>>>>>> 8cd4c440

/// Reclaim Token
// prettier-ignore
interface IReclaimerToken {
    function reclaimToken(IERC20 token, address _to) external;
    function reclaimEther(address payable _to) external;
}

/// TrueCurrency
// prettier-ignore
interface ITrueCurrency is IERC20, IReclaimerToken, IHasOwner {
    function refundGas(uint256 amount) external;
    function setBlacklisted(address account, bool _isBlacklisted) external;
    function setCanBurn(address account, bool _canBurn) external;
    function setBurnBounds(uint256 _min, uint256 _max) external;
    function mint(address account, uint256 amount) external;
}

/// Registry Clone
// prettier-ignore
interface RegistryClone {
    function syncAttributeValue(address _who, bytes32 _attribute, uint256 _value) external;
}

/// Registry
// prettier-ignore
interface IRegistry is IHasOwner, IReclaimerToken {
    function setAttribute(address _who, bytes32 _attribute, uint256 _value, bytes32 _notes) external;
    function subscribe(bytes32 _attribute, RegistryClone _syncer) external;
    function unsubscribe(bytes32 _attribute, uint256 _index) external;
    function subscriberCount(bytes32 _attribute) external view returns (uint256);
    function setAttributeValue(address _who, bytes32 _attribute, uint256 _value) external;
    function hasAttribute(address _who, bytes32 _attribute) external view returns (bool);
    function getAttribute(address _who, bytes32 _attribute) external view returns (uint256, bytes32, address, uint256);
    function getAttributeValue(address _who, bytes32 _attribute) external view returns (uint256);
    function getAttributeAdminAddr(address _who, bytes32 _attribute) external view returns (address);
    function getAttributeTimestamp(address _who, bytes32 _attribute) external view returns (uint256);
    function syncAttribute(bytes32 _attribute, uint256 _startIndex, address[] calldata _addresses) external;
}

/// Owned Upgradability Proxy
// prettier-ignore
interface IOwnedUpgradeabilityProxy {
    function proxyOwner() external view returns (address owner);
    function pendingProxyOwner() external view returns (address pendingOwner);
    function transferProxyOwnership(address newOwner) external;
    function claimProxyOwnership() external;
    function upgradeTo(address implementation) external;
    function implementation() external view returns (address impl);
}

/** @title TokenController
 * @dev This contract allows us to split ownership of the TrueCurrency contract
 * into two addresses. One, called the "owner" address, has unfettered control of the TrueCurrency contract -
 * it can mint new tokens, transfer ownership of the contract, etc. However to make
 * extra sure that TrueCurrency is never compromised, this owner key will not be used in
 * day-to-day operations, allowing it to be stored at a heightened level of security.
 * Instead, the owner appoints an various "admin" address.
 * There are 3 different types of admin addresses;  MintKey, MintRatifier, and MintPauser.
 * MintKey can request and revoke mints one at a time.
 * MintPausers can pause individual mints or pause all mints.
 * MintRatifiers can approve and finalize mints with enough approval.

 * There are three levels of mints: instant mint, ratified mint, and multiSig mint. Each have a different threshold
 * and deduct from a different pool.
 * Instant mint has the lowest threshold and finalizes instantly without any ratifiers. Deduct from instant mint pool,
 * which can be refilled by one ratifier.
 * Ratify mint has the second lowest threshold and finalizes with one ratifier approval. Deduct from ratify mint pool,
 * which can be refilled by three ratifiers.
 * MultiSig mint has the highest threshold and finalizes with three ratifier approvals. Deduct from multiSig mint pool,
 * which can only be refilled by the owner.
*/

contract TokenController {
    using SafeMath for uint256;

    struct MintOperation {
        address to;
        uint256 value;
        uint256 requestedBlock;
        uint256 numberOfApproval;
        bool paused;
        mapping(address => bool) approved;
    }

    address payable public owner;
    address payable public pendingOwner;

    bool public initialized;

    uint256 public instantMintThreshold;
    uint256 public ratifiedMintThreshold;
    uint256 public multiSigMintThreshold;

    uint256 public instantMintLimit;
    uint256 public ratifiedMintLimit;
    uint256 public multiSigMintLimit;

    uint256 public instantMintPool;
    uint256 public ratifiedMintPool;
    uint256 public multiSigMintPool;
    address[2] public ratifiedPoolRefillApprovals;

    uint8 public constant RATIFY_MINT_SIGS = 1; //number of approvals needed to finalize a Ratified Mint
    uint8 public constant MULTISIG_MINT_SIGS = 3; //number of approvals needed to finalize a MultiSig Mint

    bool public mintPaused;
    uint256 public mintReqInvalidBeforeThisBlock; //all mint request before this block are invalid
    address public mintKey;
    MintOperation[] public mintOperations; //list of a mint requests

<<<<<<< HEAD
    ITrueCurrency public token;
    IRegistry public registry;
=======
    TrueCurrency public token;
    Registry public registry;
>>>>>>> 8cd4c440
    address public registryAdmin;
    address public gasRefunder;

    // Registry attributes for admin keys
    bytes32 public constant IS_MINT_PAUSER = "isTUSDMintPausers";
    bytes32 public constant IS_MINT_RATIFIER = "isTUSDMintRatifier";
    bytes32 public constant IS_REDEMPTION_ADMIN = "isTUSDRedemptionAdmin";

    // paused version of TrueCurrency in Production
    // pausing the contract upgrades the proxy to this implementation
    address public constant PAUSED_IMPLEMENTATION = 0x3c8984DCE8f68FCDEEEafD9E0eca3598562eD291;

    modifier onlyMintKeyOrOwner() {
        require(msg.sender == mintKey || msg.sender == owner, "must be mintKey or owner");
        _;
    }

    modifier onlyMintPauserOrOwner() {
        require(registry.hasAttribute(msg.sender, IS_MINT_PAUSER) || msg.sender == owner, "must be pauser or owner");
        _;
    }

    modifier onlyMintRatifierOrOwner() {
        require(registry.hasAttribute(msg.sender, IS_MINT_RATIFIER) || msg.sender == owner, "must be ratifier or owner");
        _;
    }

    modifier onlyOwnerOrRedemptionAdmin() {
        require(registry.hasAttribute(msg.sender, IS_REDEMPTION_ADMIN) || msg.sender == owner, "must be Redemption admin or owner");
        _;
    }

    modifier onlyGasRefunder() {
        require(msg.sender == gasRefunder || msg.sender == owner, "must be gas refunder or owner");
        _;
    }

    modifier onlyRegistryAdmin() {
        require(msg.sender == registryAdmin || msg.sender == owner, "must be registry admin or owner");
        _;
    }

    //mint operations by the mintkey cannot be processed on when mints are paused
    modifier mintNotPaused() {
        if (msg.sender != owner) {
            require(!mintPaused, "minting is paused");
        }
        _;
    }
    /// @dev Emitted when ownership of controller was transferred
    event OwnershipTransferred(address indexed previousOwner, address indexed newOwner);
    /// @dev Emitted when ownership of controller transfer procedure was started
    event NewOwnerPending(address indexed currentOwner, address indexed pendingOwner);
    /// @dev Emitted when new registry was set
    event SetRegistry(address indexed registry);
    /// @dev Emitted when owner was transferred for child contract
    event TransferChild(address indexed child, address indexed newOwner);
    /// @dev Emitted when child ownership was claimed
    event RequestReclaimContract(address indexed other);
    /// @dev Emitted when child token was changed
<<<<<<< HEAD
    event SetToken(ITrueCurrency newContract);
=======
    event SetToken(TrueCurrency newContract);
>>>>>>> 8cd4c440
    /// @dev Emitted when canBurn status of the `burner` was changed to `canBurn`
    event CanBurn(address burner, bool canBurn);

    /// @dev Emitted when mint was requested
    event RequestMint(address indexed to, uint256 indexed value, uint256 opIndex, address mintKey);
    /// @dev Emitted when mint was finalized
    event FinalizeMint(address indexed to, uint256 indexed value, uint256 opIndex, address mintKey);
    /// @dev Emitted on instant mint
    event InstantMint(address indexed to, uint256 indexed value, address indexed mintKey);

    /// @dev Emitted when mint key was replaced
    event TransferMintKey(address indexed previousMintKey, address indexed newMintKey);
    /// @dev Emitted when mint was ratified
    event MintRatified(uint256 indexed opIndex, address indexed ratifier);
    /// @dev Emitted when mint is revoked
    event RevokeMint(uint256 opIndex);
    /// @dev Emitted when all mining is paused (status=true) or unpaused (status=false)
    event AllMintsPaused(bool status);
    /// @dev Emitted when opIndex mint is paused (status=true) or unpaused (status=false)
    event MintPaused(uint256 opIndex, bool status);
    /// @dev Emitted when mint is approved
    event MintApproved(address approver, uint256 opIndex);
    /// @dev Emitted when fast pause contract is changed
    event FastPauseSet(address _newFastPause);

    /// @dev Emitted when mint threshold changes
    event MintThresholdChanged(uint256 instant, uint256 ratified, uint256 multiSig);
    /// @dev Emitted when mint limits change
    event MintLimitsChanged(uint256 instant, uint256 ratified, uint256 multiSig);
    /// @dev Emitted when instant mint pool is refilled
    event InstantPoolRefilled();
    /// @dev Emitted when instant mint pool is ratified
    event RatifyPoolRefilled();
    /// @dev Emitted when multisig mint pool is ratified
    event MultiSigPoolRefilled();

    /*
    ========================================
    Ownership functions
    ========================================
    */

    /**
     * @dev Throws if called by any account other than the owner.
     */
    modifier onlyOwner() {
        require(msg.sender == owner, "only Owner");
        _;
    }

    /**
     * @dev Modifier throws if called by any account other than the pendingOwner.
     */
    modifier onlyPendingOwner() {
        require(msg.sender == pendingOwner);
        _;
    }

    /**
     * @dev Allows the current owner to set the pendingOwner address.
     * @param newOwner The address to transfer ownership to.
     */
    function transferOwnership(address payable newOwner) external onlyOwner {
        pendingOwner = newOwner;
        emit NewOwnerPending(address(owner), address(pendingOwner));
    }

    /**
     * @dev Allows the pendingOwner address to finalize the transfer.
     */
    function claimOwnership() external onlyPendingOwner {
        emit OwnershipTransferred(address(owner), address(pendingOwner));
        owner = pendingOwner;
        pendingOwner = address(0);
    }

    /*
    ========================================
    proxy functions
    ========================================
    */

    function transferTrueCurrencyProxyOwnership(address _newOwner) external onlyOwner {
        OwnedUpgradeabilityProxy(address(uint160(address(token)))).transferProxyOwnership(_newOwner);
    }

    function claimTrueCurrencyProxyOwnership() external onlyOwner {
        OwnedUpgradeabilityProxy(address(uint160(address(token)))).claimProxyOwnership();
    }

    function upgradeTrueCurrencyProxyImplTo(address _implementation) external onlyOwner {
        OwnedUpgradeabilityProxy(address(uint160(address(token)))).upgradeTo(_implementation);
    }

    /*
    ========================================
    Minting functions
    ========================================
    */

    /**
     * @dev set the threshold for a mint to be considered an instant mint,
     * ratify mint and multiSig mint. Instant mint requires no approval,
     * ratify mint requires 1 approval and multiSig mint requires 3 approvals
     */
    function setMintThresholds(
        uint256 _instant,
        uint256 _ratified,
        uint256 _multiSig
    ) external onlyOwner {
        require(_instant <= _ratified && _ratified <= _multiSig);
        instantMintThreshold = _instant;
        ratifiedMintThreshold = _ratified;
        multiSigMintThreshold = _multiSig;
        emit MintThresholdChanged(_instant, _ratified, _multiSig);
    }

    /**
     * @dev set the limit of each mint pool. For example can only instant mint up to the instant mint pool limit
     * before needing to refill
     */
    function setMintLimits(
        uint256 _instant,
        uint256 _ratified,
        uint256 _multiSig
    ) external onlyOwner {
        require(_instant <= _ratified && _ratified <= _multiSig);
        instantMintLimit = _instant;
        if (instantMintPool > instantMintLimit) {
            instantMintPool = instantMintLimit;
        }
        ratifiedMintLimit = _ratified;
        if (ratifiedMintPool > ratifiedMintLimit) {
            ratifiedMintPool = ratifiedMintLimit;
        }
        multiSigMintLimit = _multiSig;
        if (multiSigMintPool > multiSigMintLimit) {
            multiSigMintPool = multiSigMintLimit;
        }
        emit MintLimitsChanged(_instant, _ratified, _multiSig);
    }

    /**
     * @dev Ratifier can refill instant mint pool
     */
    function refillInstantMintPool() external onlyMintRatifierOrOwner {
        ratifiedMintPool = ratifiedMintPool.sub(instantMintLimit.sub(instantMintPool));
        instantMintPool = instantMintLimit;
        emit InstantPoolRefilled();
    }

    /**
     * @dev Owner or 3 ratifiers can refill Ratified Mint Pool
     */
    function refillRatifiedMintPool() external onlyMintRatifierOrOwner {
        if (msg.sender != owner) {
            address[2] memory refillApprovals = ratifiedPoolRefillApprovals;
            require(msg.sender != refillApprovals[0] && msg.sender != refillApprovals[1]);
            if (refillApprovals[0] == address(0)) {
                ratifiedPoolRefillApprovals[0] = msg.sender;
                return;
            }
            if (refillApprovals[1] == address(0)) {
                ratifiedPoolRefillApprovals[1] = msg.sender;
                return;
            }
        }
        delete ratifiedPoolRefillApprovals; // clears the whole array
        multiSigMintPool = multiSigMintPool.sub(ratifiedMintLimit.sub(ratifiedMintPool));
        ratifiedMintPool = ratifiedMintLimit;
        emit RatifyPoolRefilled();
    }

    /**
     * @dev Owner can refill MultiSig Mint Pool
     */
    function refillMultiSigMintPool() external onlyOwner {
        multiSigMintPool = multiSigMintLimit;
        emit MultiSigPoolRefilled();
    }

    /**
     * @dev mintKey initiates a request to mint _value for account _to
     * @param _to the address to mint to
     * @param _value the amount requested
     */
    function requestMint(address _to, uint256 _value) external mintNotPaused onlyMintKeyOrOwner {
        MintOperation memory op = MintOperation(_to, _value, block.number, 0, false);
        emit RequestMint(_to, _value, mintOperations.length, msg.sender);
        mintOperations.push(op);
    }

    /**
     * @dev Instant mint without ratification if the amount is less
     * than instantMintThreshold and instantMintPool
     * @param _to the address to mint to
     * @param _value the amount minted
     */
    function instantMint(address _to, uint256 _value) external mintNotPaused onlyMintKeyOrOwner {
        require(_value <= instantMintThreshold, "over the instant mint threshold");
        require(_value <= instantMintPool, "instant mint pool is dry");
        instantMintPool = instantMintPool.sub(_value);
        emit InstantMint(_to, _value, msg.sender);
        token.mint(_to, _value);
    }

    /**
     * @dev ratifier ratifies a request mint. If the number of
     * ratifiers that signed off is greater than the number of
     * approvals required, the request is finalized
     * @param _index the index of the requestMint to ratify
     * @param _to the address to mint to
     * @param _value the amount requested
     */
    function ratifyMint(
        uint256 _index,
        address _to,
        uint256 _value
    ) external mintNotPaused onlyMintRatifierOrOwner {
        MintOperation memory op = mintOperations[_index];
        require(op.to == _to, "to address does not match");
        require(op.value == _value, "amount does not match");
        require(!mintOperations[_index].approved[msg.sender], "already approved");
        mintOperations[_index].approved[msg.sender] = true;
        mintOperations[_index].numberOfApproval = mintOperations[_index].numberOfApproval.add(1);
        emit MintRatified(_index, msg.sender);
        if (hasEnoughApproval(mintOperations[_index].numberOfApproval, _value)) {
            finalizeMint(_index);
        }
    }

    /**
     * @dev finalize a mint request, mint the amount requested to the specified address
     * @param _index of the request (visible in the RequestMint event accompanying the original request)
     */
    function finalizeMint(uint256 _index) public mintNotPaused {
        MintOperation memory op = mintOperations[_index];
        address to = op.to;
        uint256 value = op.value;
        if (msg.sender != owner) {
            require(canFinalize(_index));
            _subtractFromMintPool(value);
        }
        delete mintOperations[_index];
        token.mint(to, value);
        emit FinalizeMint(to, value, _index, msg.sender);
    }

    /**
     * assumption: only invoked when canFinalize
     */
    function _subtractFromMintPool(uint256 _value) internal {
        if (_value <= ratifiedMintPool && _value <= ratifiedMintThreshold) {
            ratifiedMintPool = ratifiedMintPool.sub(_value);
        } else {
            multiSigMintPool = multiSigMintPool.sub(_value);
        }
    }

    /**
     * @dev compute if the number of approvals is enough for a given mint amount
     */
    function hasEnoughApproval(uint256 _numberOfApproval, uint256 _value) public view returns (bool) {
        if (_value <= ratifiedMintPool && _value <= ratifiedMintThreshold) {
            if (_numberOfApproval >= RATIFY_MINT_SIGS) {
                return true;
            }
        }
        if (_value <= multiSigMintPool && _value <= multiSigMintThreshold) {
            if (_numberOfApproval >= MULTISIG_MINT_SIGS) {
                return true;
            }
        }
        if (msg.sender == owner) {
            return true;
        }
        return false;
    }

    /**
     * @dev compute if a mint request meets all the requirements to be finalized
     * utility function for a front end
     */
    function canFinalize(uint256 _index) public view returns (bool) {
        MintOperation memory op = mintOperations[_index];
        require(op.requestedBlock > mintReqInvalidBeforeThisBlock, "this mint is invalid"); //also checks if request still exists
        require(!op.paused, "this mint is paused");
        require(hasEnoughApproval(op.numberOfApproval, op.value), "not enough approvals");
        return true;
    }

    /**
     * @dev revoke a mint request, Delete the mintOperation
     * @param _index of the request (visible in the RequestMint event accompanying the original request)
     */
    function revokeMint(uint256 _index) external onlyMintKeyOrOwner {
        delete mintOperations[_index];
        emit RevokeMint(_index);
    }

    /**
     * @dev get mint operatino count
     * @return mint operation count
     */
    function mintOperationCount() public view returns (uint256) {
        return mintOperations.length;
    }

    /*
    ========================================
    Key management
    ========================================
    */

    /**
     * @dev Replace the current mintkey with new mintkey
     * @param _newMintKey address of the new mintKey
     */
    function transferMintKey(address _newMintKey) external onlyOwner {
        require(_newMintKey != address(0), "new mint key cannot be 0x0");
        emit TransferMintKey(mintKey, _newMintKey);
        mintKey = _newMintKey;
    }

    function setGasRefunder(address refunder) external onlyOwner {
        gasRefunder = refunder;
    }

    function setRegistryAdmin(address admin) external onlyOwner {
        registryAdmin = admin;
    }

    /*
    ========================================
    Mint Pausing
    ========================================
    */

    /**
     * @dev invalidates all mint request initiated before the current block
     */
    function invalidateAllPendingMints() external onlyOwner {
        mintReqInvalidBeforeThisBlock = block.number;
    }

    /**
     * @dev pause any further mint request and mint finalizations
     */
    function pauseMints() external onlyMintPauserOrOwner {
        mintPaused = true;
        emit AllMintsPaused(true);
    }

    /**
     * @dev unpause any further mint request and mint finalizations
     */
    function unpauseMints() external onlyOwner {
        mintPaused = false;
        emit AllMintsPaused(false);
    }

    /**
     * @dev pause a specific mint request
     * @param  _opIndex the index of the mint request the caller wants to pause
     */
    function pauseMint(uint256 _opIndex) external onlyMintPauserOrOwner {
        mintOperations[_opIndex].paused = true;
        emit MintPaused(_opIndex, true);
    }

    /**
     * @dev unpause a specific mint request
     * @param  _opIndex the index of the mint request the caller wants to unpause
     */
    function unpauseMint(uint256 _opIndex) external onlyOwner {
        mintOperations[_opIndex].paused = false;
        emit MintPaused(_opIndex, false);
    }

    /*
    ========================================
    set and claim contracts, administrative
    ========================================
    */

    /**
     * @dev Update this contract's token pointer to newContract (e.g. if the
     * contract is upgraded)
     */
<<<<<<< HEAD
    function setToken(ITrueCurrency _newContract) external onlyOwner {
=======
    function setToken(TrueCurrency _newContract) external onlyOwner {
>>>>>>> 8cd4c440
        token = _newContract;
        emit SetToken(_newContract);
    }

    /**
     * @dev Update this contract's registry pointer to _registry
     */
    function setRegistry(IRegistry _registry) external onlyOwner {
        registry = _registry;
        emit SetRegistry(address(registry));
    }

    /**
     * @dev Claim ownership of an arbitrary HasOwner contract
     */
    function issueClaimOwnership(address _other) public onlyOwner {
        HasOwner other = HasOwner(_other);
        other.claimOwnership();
    }

    /**
     * @dev Transfer ownership of _child to _newOwner.
     * Can be used e.g. to upgrade this TokenController contract.
     * @param _child contract that tokenController currently Owns
     * @param _newOwner new owner/pending owner of _child
     */
    function transferChild(HasOwner _child, address _newOwner) external onlyOwner {
        _child.transferOwnership(_newOwner);
        emit TransferChild(address(_child), _newOwner);
    }

    /**
     * @dev send all ether in token address to the owner of tokenController
     */
    function requestReclaimEther() external onlyOwner {
        token.reclaimEther(owner);
    }

    /**
     * @dev transfer all tokens of a particular type in token address to the
     * owner of tokenController
     * @param _token token address of the token to transfer
     */
    function requestReclaimToken(IERC20 _token) external onlyOwner {
        token.reclaimToken(_token, owner);
    }

    /**
     * @dev pause all pausable actions on TrueCurrency, mints/burn/transfer/approve
     */
    function pauseToken() external virtual onlyOwner {
        OwnedUpgradeabilityProxy(address(uint160(address(token)))).upgradeTo(PAUSED_IMPLEMENTATION);
    }

    /**
     * @dev Change the minimum and maximum amounts that TrueCurrency users can
     * burn to newMin and newMax
     * @param _min minimum amount user can burn at a time
     * @param _max maximum amount user can burn at a time
     */
    function setBurnBounds(uint256 _min, uint256 _max) external onlyOwner {
        token.setBurnBounds(_min, _max);
    }

    /**
     * @dev Owner can send ether balance in contract address
     * @param _to address to which the funds will be send to
     */
    function reclaimEther(address payable _to) external onlyOwner {
        _to.transfer(address(this).balance);
    }

    /**
     * @dev Owner can send erc20 token balance in contract address
     * @param _token address of the token to send
     * @param _to address to which the funds will be send to
     */
    function reclaimToken(IERC20 _token, address _to) external onlyOwner {
        uint256 balance = _token.balanceOf(address(this));
        _token.transfer(_to, balance);
    }

    /**
     * @dev Owner can allow address to burn tokens
     * @param burner address of the token that can burn
     * @param canBurn true if account is allowed to burn, false otherwise
     */
    function setCanBurn(address burner, bool canBurn) external onlyRegistryAdmin {
        token.setCanBurn(burner, canBurn);
        emit CanBurn(burner, canBurn);
    }

    /**
     * @dev Set blacklisted status for the account.
     * @param account address to set blacklist flag for
     * @param isBlacklisted blacklist flag value
     */
    function setBlacklisted(address account, bool isBlacklisted) external onlyRegistryAdmin {
        token.setBlacklisted(account, isBlacklisted);
    }

    /**
     * Call hook in `hookContract` with gas refund
     */
    function refundGasWithHook(Hook hookContract) external onlyGasRefunder {
        // calculate start gas amount
        uint256 startGas = gasleft();
        // call hook
        hookContract.hook();
        // calculate gas used
        uint256 gasUsed = startGas.sub(gasleft());
        // 1 refund = 15,000 gas. EVM refunds maximum half of used gas, so divide by 2.
        // Add 20% to compensate inter contract communication
        // (x + 20%) / 2 / 15000 = x / 25000
        token.refundGas(gasUsed.div(25000));
    }
}<|MERGE_RESOLUTION|>--- conflicted
+++ resolved
@@ -6,21 +6,6 @@
 
 import {IOwnedUpgradeabilityProxy as OwnedUpgradeabilityProxy} from "../proxy/interface/IOwnedUpgradeabilityProxy.sol";
 
-<<<<<<< HEAD
-import {TrueCurrencyWithGasRefund} from "./TrueCurrencyWithGasRefund.sol";
-
-/// Contract that can be called with a gas refund
-interface IHook {
-    function hook() external;
-}
-
-/// HasOwner
-// prettier-ignore
-interface IHasOwner {
-    function claimOwnership() external;
-    function transferOwnership(address newOwner) external;
-}
-=======
 import {IRegistry as Registry} from "../registry/interface/IRegistry.sol";
 import {IRegistryClone as RegistryClone} from "../registry/interface/IRegistryClone.sol";
 
@@ -29,7 +14,6 @@
 import {ITrueCurrency as TrueCurrency} from "./interface/ITrueCurrency.sol";
 
 import {TrueCurrencyWithGasRefund} from "./TrueCurrencyWithGasRefund.sol";
->>>>>>> 8cd4c440
 
 /// Reclaim Token
 // prettier-ignore
@@ -141,13 +125,8 @@
     address public mintKey;
     MintOperation[] public mintOperations; //list of a mint requests
 
-<<<<<<< HEAD
-    ITrueCurrency public token;
-    IRegistry public registry;
-=======
     TrueCurrency public token;
     Registry public registry;
->>>>>>> 8cd4c440
     address public registryAdmin;
     address public gasRefunder;
 
@@ -208,11 +187,7 @@
     /// @dev Emitted when child ownership was claimed
     event RequestReclaimContract(address indexed other);
     /// @dev Emitted when child token was changed
-<<<<<<< HEAD
-    event SetToken(ITrueCurrency newContract);
-=======
     event SetToken(TrueCurrency newContract);
->>>>>>> 8cd4c440
     /// @dev Emitted when canBurn status of the `burner` was changed to `canBurn`
     event CanBurn(address burner, bool canBurn);
 
@@ -602,11 +577,7 @@
      * @dev Update this contract's token pointer to newContract (e.g. if the
      * contract is upgraded)
      */
-<<<<<<< HEAD
-    function setToken(ITrueCurrency _newContract) external onlyOwner {
-=======
     function setToken(TrueCurrency _newContract) external onlyOwner {
->>>>>>> 8cd4c440
         token = _newContract;
         emit SetToken(_newContract);
     }
