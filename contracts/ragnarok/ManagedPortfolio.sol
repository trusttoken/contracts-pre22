// SPDX-License-Identifier: MIT
pragma solidity 0.8.10;

import {ECDSA} from "@openzeppelin/contracts4/utils/cryptography/ECDSA.sol";
import {IERC20} from "@openzeppelin/contracts4/token/ERC20/IERC20.sol";
import {ERC20} from "@openzeppelin/contracts4/token/ERC20/ERC20.sol";
import {IERC721Receiver} from "@openzeppelin/contracts4/token/ERC721/IERC721Receiver.sol";
import {Manageable} from "./Manageable.sol";
<<<<<<< HEAD
import {BulletLoans, LoanStatus, GRACE_PERIOD} from "./BulletLoans.sol";
=======
import {BulletLoans, GRACE_PERIOD} from "./BulletLoans.sol";
import {PortfolioConfig} from "./PortfolioConfig.sol";
>>>>>>> 587b8ca2
import {BP, BPMath} from "./types/BP.sol";

interface IERC20WithDecimals is IERC20 {
    function decimals() external view returns (uint256);
}

contract ManagedPortfolio is IERC721Receiver, ERC20, Manageable {
    using BPMath for BP;
    using ECDSA for bytes32;

    IERC20WithDecimals public underlyingToken;
    BulletLoans public bulletLoans;
    PortfolioConfig public portfolioConfig;
    uint256 public endDate;
    uint256 public maxSize;
    uint256 public totalDeposited;
    BP public managerFee;
<<<<<<< HEAD
    mapping(uint256 => LoanStatus) public loanStatus;
=======
    bytes32 public hashedDepositMessage;
>>>>>>> 587b8ca2

    event BulletLoanCreated(uint256 id);

    event ManagerFeeChanged(BP newManagerFee);

    event LoanStatusChanged(uint256 id, LoanStatus newStatus);

    constructor(
        IERC20WithDecimals _underlyingToken,
        BulletLoans _bulletLoans,
        PortfolioConfig _portfolioConfig,
        uint256 _duration,
        uint256 _maxSize,
        BP _managerFee,
        string memory _depositMessage
    ) ERC20("ManagerPortfolio", "MPS") {
        underlyingToken = _underlyingToken;
        bulletLoans = _bulletLoans;
        portfolioConfig = _portfolioConfig;
        endDate = block.timestamp + _duration;
        maxSize = _maxSize;
        managerFee = _managerFee;
        hashedDepositMessage = keccak256(bytes(_depositMessage));
    }

    function deposit(uint256 depositAmount, bytes memory metadata) external {
        totalDeposited += depositAmount;
        require(totalDeposited <= maxSize, "ManagedPortfolio: Portfolio is full");
        require(block.timestamp < endDate, "ManagedPortfolio: Cannot deposit after portfolio end date");
        require(isSignatureValid(msg.sender, metadata), "ManagedPortfolio: Signature is invalid");

        _mint(msg.sender, getAmountToMint(depositAmount));
        underlyingToken.transferFrom(msg.sender, address(this), depositAmount);
    }

    function setManagerFee(BP _managerFee) external onlyManager {
        managerFee = _managerFee;
        emit ManagerFeeChanged(_managerFee);
    }

    function getAmountToMint(uint256 amount) public view returns (uint256) {
        uint256 _totalSupply = totalSupply();
        if (_totalSupply == 0) {
            return (amount * 10**decimals()) / (10**underlyingToken.decimals());
        } else {
            return (amount * _totalSupply) / value();
        }
    }

    function value() public view returns (uint256) {
        return underlyingToken.balanceOf(address(this));
    }

    function withdraw(uint256 sharesAmount) external returns (uint256) {
        require(isClosed(), "ManagedPortfolio: Cannot withdraw when Portfolio is not closed");
        uint256 liquidFunds = underlyingToken.balanceOf(address(this));
        uint256 amountToWithdraw = (sharesAmount * liquidFunds) / totalSupply();
        _burn(msg.sender, sharesAmount);
        underlyingToken.transfer(msg.sender, amountToWithdraw);
        return amountToWithdraw;
    }

    function createBulletLoan(
        uint256 loanDuration,
        address borrower,
        uint256 principalAmount,
        uint256 // repaymentAmount
    ) public onlyManager {
        require(block.timestamp < endDate, "ManagedPortfolio: Portfolio end date is in the past");
        require(
            block.timestamp + loanDuration + GRACE_PERIOD <= endDate,
            "ManagedPortfolio: Loan end date is greater than Portfolio end date"
        );
        uint256 managersPart = managerFee.mul(principalAmount).normalize();
        uint256 protocolsPart = portfolioConfig.protocolFee().mul(principalAmount).normalize();
        underlyingToken.transfer(borrower, principalAmount);
        underlyingToken.transfer(manager, managersPart);
        underlyingToken.transfer(portfolioConfig.protocolAddress(), protocolsPart);
        uint256 loanId = bulletLoans.createLoan(underlyingToken);
        emit BulletLoanCreated(loanId);
    }

    function isClosed() public view returns (bool) {
        return block.timestamp > endDate;
    }

    function onERC721Received(
        address,
        address,
        uint256,
        bytes calldata
    ) external pure override returns (bytes4) {
        return IERC721Receiver.onERC721Received.selector;
    }

    function setMaxSize(uint256 _maxSize) external onlyManager {
        maxSize = _maxSize;
    }

<<<<<<< HEAD
    function markLoanAsDefaulted(uint256 id) public onlyManager {
        require(loanStatus[id] != LoanStatus.Defaulted, "ManagedPortfolio: Loan is already defaulted");
        _changeLoanStatus(id, LoanStatus.Defaulted);
    }

    function markLoanAsActive(uint256 id) public onlyManager {
        require(loanStatus[id] != LoanStatus.Active, "ManagedPortfolio: Loan is already active");
        _changeLoanStatus(id, LoanStatus.Active);
    }

    function _changeLoanStatus(uint256 id, LoanStatus status) private {
        loanStatus[id] = status;
        emit LoanStatusChanged(id, status);
=======
    function isSignatureValid(address signer, bytes memory signature) public view returns (bool) {
        address recovered = hashedDepositMessage.toEthSignedMessageHash().recover(signature);
        return recovered == signer;
>>>>>>> 587b8ca2
    }
}<|MERGE_RESOLUTION|>--- conflicted
+++ resolved
@@ -6,12 +6,8 @@
 import {ERC20} from "@openzeppelin/contracts4/token/ERC20/ERC20.sol";
 import {IERC721Receiver} from "@openzeppelin/contracts4/token/ERC721/IERC721Receiver.sol";
 import {Manageable} from "./Manageable.sol";
-<<<<<<< HEAD
 import {BulletLoans, LoanStatus, GRACE_PERIOD} from "./BulletLoans.sol";
-=======
-import {BulletLoans, GRACE_PERIOD} from "./BulletLoans.sol";
 import {PortfolioConfig} from "./PortfolioConfig.sol";
->>>>>>> 587b8ca2
 import {BP, BPMath} from "./types/BP.sol";
 
 interface IERC20WithDecimals is IERC20 {
@@ -29,11 +25,8 @@
     uint256 public maxSize;
     uint256 public totalDeposited;
     BP public managerFee;
-<<<<<<< HEAD
+    bytes32 public hashedDepositMessage;
     mapping(uint256 => LoanStatus) public loanStatus;
-=======
-    bytes32 public hashedDepositMessage;
->>>>>>> 587b8ca2
 
     event BulletLoanCreated(uint256 id);
 
@@ -133,7 +126,11 @@
         maxSize = _maxSize;
     }
 
-<<<<<<< HEAD
+    function isSignatureValid(address signer, bytes memory signature) public view returns (bool) {
+        address recovered = hashedDepositMessage.toEthSignedMessageHash().recover(signature);
+        return recovered == signer;
+    }
+
     function markLoanAsDefaulted(uint256 id) public onlyManager {
         require(loanStatus[id] != LoanStatus.Defaulted, "ManagedPortfolio: Loan is already defaulted");
         _changeLoanStatus(id, LoanStatus.Defaulted);
@@ -147,10 +144,5 @@
     function _changeLoanStatus(uint256 id, LoanStatus status) private {
         loanStatus[id] = status;
         emit LoanStatusChanged(id, status);
-=======
-    function isSignatureValid(address signer, bytes memory signature) public view returns (bool) {
-        address recovered = hashedDepositMessage.toEthSignedMessageHash().recover(signature);
-        return recovered == signer;
->>>>>>> 587b8ca2
     }
 }