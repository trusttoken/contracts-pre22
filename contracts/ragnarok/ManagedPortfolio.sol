// SPDX-License-Identifier: MIT
pragma solidity 0.8.10;

import {IERC20} from "@openzeppelin/contracts4/token/ERC20/IERC20.sol";
import {ERC20} from "@openzeppelin/contracts4/token/ERC20/ERC20.sol";
import {IERC721} from "@openzeppelin/contracts4/token/ERC721/IERC721.sol";
import {IERC721Receiver} from "@openzeppelin/contracts4/token/ERC721/IERC721Receiver.sol";
import {Ownable} from "@openzeppelin/contracts4/access/Ownable.sol";
import {BulletLoans, GRACE_PERIOD} from "./BulletLoans.sol";

interface IERC20WithDecimals is IERC20 {
    function decimals() external view returns (uint256);
}

contract ManagedPortfolio is IERC721Receiver, ERC20, Ownable {
    IERC20WithDecimals public underlyingToken;
    BulletLoans public bulletLoans;
    uint256 public endDate;
    uint256 public maxSize;
    uint256 public totalDeposited;

    event BulletLoanCreated(uint256 id);

    constructor(
        IERC20WithDecimals _underlyingToken,
        BulletLoans _bulletLoans,
<<<<<<< HEAD
        uint256 _duration,
        uint256 _maxSize
    ) ERC20("ManagerPortfolio", "MPS") Ownable() {
=======
        uint256 _duration
    ) ERC20("ManagerPortfolio", "MPS") {
>>>>>>> 72ec48ab
        underlyingToken = _underlyingToken;
        bulletLoans = _bulletLoans;
        endDate = block.timestamp + _duration;
        maxSize = _maxSize;
    }

    function deposit(uint256 depositAmount) external {
        totalDeposited += depositAmount;
        require(totalDeposited <= maxSize, "ManagedPortfolio: Portfolio is full");
        require(block.timestamp < endDate, "ManagedPortfolio: Cannot deposit after portfolio end date");

        _mint(msg.sender, getAmountToMint(depositAmount));
        underlyingToken.transferFrom(msg.sender, address(this), depositAmount);
    }

    function getAmountToMint(uint256 amount) public view returns (uint256) {
        uint256 _totalSupply = totalSupply();
        if (_totalSupply == 0) {
            return (amount * 10**decimals()) / (10**underlyingToken.decimals());
        } else {
            return (amount * _totalSupply) / value();
        }
    }

    function value() public view returns (uint256) {
        return underlyingToken.balanceOf(address(this));
    }

    function withdraw(uint256 sharesAmount) external returns (uint256) {
        require(isClosed(), "ManagedPortfolio: Cannot withdraw when Portfolio is not closed");
        uint256 liquidFunds = underlyingToken.balanceOf(address(this));
        uint256 amountToWithdraw = (sharesAmount * liquidFunds) / totalSupply();
        _burn(msg.sender, sharesAmount);
        underlyingToken.transfer(msg.sender, amountToWithdraw);
        return amountToWithdraw;
    }

    function createBulletLoan(
        uint256 loanDuration,
        address borrower,
        uint256 principalAmount,
        uint256 // repaymentAmount
    ) public onlyOwner {
        require(block.timestamp < endDate, "ManagedPortfolio: Portfolio end date is in the past");
        require(
            block.timestamp + loanDuration + GRACE_PERIOD <= endDate,
            "ManagedPortfolio: Loan end date is greater than Portfolio end date"
        );

        underlyingToken.transfer(borrower, principalAmount);
        uint256 loanId = bulletLoans.createLoan(underlyingToken);
        emit BulletLoanCreated(loanId);
    }

    function isClosed() public view returns (bool) {
        return block.timestamp > endDate;
    }

    function onERC721Received(
        address,
        address,
        uint256,
        bytes calldata
    ) external pure override returns (bytes4) {
        return IERC721Receiver.onERC721Received.selector;
    }

    function setMaxSize(uint256 _maxSize) external onlyOwner {
        maxSize = _maxSize;
    }
}<|MERGE_RESOLUTION|>--- conflicted
+++ resolved
@@ -24,14 +24,9 @@
     constructor(
         IERC20WithDecimals _underlyingToken,
         BulletLoans _bulletLoans,
-<<<<<<< HEAD
         uint256 _duration,
         uint256 _maxSize
     ) ERC20("ManagerPortfolio", "MPS") Ownable() {
-=======
-        uint256 _duration
-    ) ERC20("ManagerPortfolio", "MPS") {
->>>>>>> 72ec48ab
         underlyingToken = _underlyingToken;
         bulletLoans = _bulletLoans;
         endDate = block.timestamp + _duration;
