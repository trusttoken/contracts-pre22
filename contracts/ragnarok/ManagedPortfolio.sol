// SPDX-License-Identifier: MIT
pragma solidity 0.8.10;

import "@openzeppelin/contracts4/utils/cryptography/ECDSA.sol";
import {IERC20} from "@openzeppelin/contracts4/token/ERC20/IERC20.sol";
import {ERC20} from "@openzeppelin/contracts4/token/ERC20/ERC20.sol";
import {IERC721} from "@openzeppelin/contracts4/token/ERC721/IERC721.sol";
import {IERC721Receiver} from "@openzeppelin/contracts4/token/ERC721/IERC721Receiver.sol";
import {Manageable} from "./Manageable.sol";
import {BulletLoans, GRACE_PERIOD} from "./BulletLoans.sol";
import {BP, BPMath} from "./types/BP.sol";

interface IERC20WithDecimals is IERC20 {
    function decimals() external view returns (uint256);
}

contract ManagedPortfolio is IERC721Receiver, ERC20, Manageable {
    using BPMath for BP;
    using ECDSA for bytes32;

    IERC20WithDecimals public underlyingToken;
    BulletLoans public bulletLoans;
    uint256 public endDate;
    uint256 public maxSize;
    uint256 public totalDeposited;
    BP public managerFee;
<<<<<<< HEAD
    address public manager;
    bytes32 public hashedDepositMessage;
=======
>>>>>>> ff71da48

    event BulletLoanCreated(uint256 id);

    event ManagerFeeChanged(BP newManagerFee);

    constructor(
        IERC20WithDecimals _underlyingToken,
        BulletLoans _bulletLoans,
        uint256 _duration,
        uint256 _maxSize,
<<<<<<< HEAD
        BP _managerFee,
        address _manager,
        string memory _depositMessage
=======
        BP _managerFee
>>>>>>> ff71da48
    ) ERC20("ManagerPortfolio", "MPS") {
        underlyingToken = _underlyingToken;
        bulletLoans = _bulletLoans;
        endDate = block.timestamp + _duration;
        maxSize = _maxSize;
        managerFee = _managerFee;
<<<<<<< HEAD
        manager = _manager;
        hashedDepositMessage = keccak256(bytes(_depositMessage));
=======
>>>>>>> ff71da48
    }

    function deposit(uint256 depositAmount, bytes memory metadata) external {
        totalDeposited += depositAmount;
        require(totalDeposited <= maxSize, "ManagedPortfolio: Portfolio is full");
        require(block.timestamp < endDate, "ManagedPortfolio: Cannot deposit after portfolio end date");
        require(isSignatureValid(msg.sender, metadata), "ManagedPortfolio: Signature is invalid");

        _mint(msg.sender, getAmountToMint(depositAmount));
        underlyingToken.transferFrom(msg.sender, address(this), depositAmount);
    }

    function setManagerFee(BP _managerFee) external onlyManager {
        managerFee = _managerFee;
        emit ManagerFeeChanged(_managerFee);
    }

    function getAmountToMint(uint256 amount) public view returns (uint256) {
        uint256 _totalSupply = totalSupply();
        if (_totalSupply == 0) {
            return (amount * 10**decimals()) / (10**underlyingToken.decimals());
        } else {
            return (amount * _totalSupply) / value();
        }
    }

    function value() public view returns (uint256) {
        return underlyingToken.balanceOf(address(this));
    }

    function withdraw(uint256 sharesAmount) external returns (uint256) {
        require(isClosed(), "ManagedPortfolio: Cannot withdraw when Portfolio is not closed");
        uint256 liquidFunds = underlyingToken.balanceOf(address(this));
        uint256 amountToWithdraw = (sharesAmount * liquidFunds) / totalSupply();
        _burn(msg.sender, sharesAmount);
        underlyingToken.transfer(msg.sender, amountToWithdraw);
        return amountToWithdraw;
    }

    function createBulletLoan(
        uint256 loanDuration,
        address borrower,
        uint256 principalAmount,
        uint256 // repaymentAmount
    ) public onlyManager {
        require(block.timestamp < endDate, "ManagedPortfolio: Portfolio end date is in the past");
        require(
            block.timestamp + loanDuration + GRACE_PERIOD <= endDate,
            "ManagedPortfolio: Loan end date is greater than Portfolio end date"
        );
        uint256 managersPart = managerFee.mul(principalAmount).normalize();
        underlyingToken.transfer(borrower, principalAmount);
        underlyingToken.transfer(manager, managersPart);
        uint256 loanId = bulletLoans.createLoan(underlyingToken);
        emit BulletLoanCreated(loanId);
    }

    function isClosed() public view returns (bool) {
        return block.timestamp > endDate;
    }

    function onERC721Received(
        address,
        address,
        uint256,
        bytes calldata
    ) external pure override returns (bytes4) {
        return IERC721Receiver.onERC721Received.selector;
    }

    function setMaxSize(uint256 _maxSize) external onlyManager {
        maxSize = _maxSize;
    }

    function isSignatureValid(address signer, bytes memory signature) public view returns (bool) {
        address recovered = hashedDepositMessage.toEthSignedMessageHash().recover(signature);
        return recovered == signer;
    }
}<|MERGE_RESOLUTION|>--- conflicted
+++ resolved
@@ -24,11 +24,7 @@
     uint256 public maxSize;
     uint256 public totalDeposited;
     BP public managerFee;
-<<<<<<< HEAD
-    address public manager;
     bytes32 public hashedDepositMessage;
-=======
->>>>>>> ff71da48
 
     event BulletLoanCreated(uint256 id);
 
@@ -39,24 +35,15 @@
         BulletLoans _bulletLoans,
         uint256 _duration,
         uint256 _maxSize,
-<<<<<<< HEAD
         BP _managerFee,
-        address _manager,
         string memory _depositMessage
-=======
-        BP _managerFee
->>>>>>> ff71da48
     ) ERC20("ManagerPortfolio", "MPS") {
         underlyingToken = _underlyingToken;
         bulletLoans = _bulletLoans;
         endDate = block.timestamp + _duration;
         maxSize = _maxSize;
         managerFee = _managerFee;
-<<<<<<< HEAD
-        manager = _manager;
         hashedDepositMessage = keccak256(bytes(_depositMessage));
-=======
->>>>>>> ff71da48
     }
 
     function deposit(uint256 depositAmount, bytes memory metadata) external {
