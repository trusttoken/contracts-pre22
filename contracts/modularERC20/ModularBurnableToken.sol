--- conflicted
+++ resolved
@@ -13,14 +13,8 @@
      * @dev Burns a specific amount of tokens.
      * @param _value The amount of token to be burned.
      */
-<<<<<<< HEAD
-    function burn(uint256 _value) public returns(bool) {
+    function burn(uint256 _value) public {
         _burnAllArgs(msg.sender, _value);
-        return true;
-=======
-    function burn(uint256 _value) public {
-        burnAllArgs(msg.sender, _value);
->>>>>>> e5ff5220
     }
 
     function _burnAllArgs(address _burner, uint256 _value) internal {
