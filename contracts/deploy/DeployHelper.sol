pragma solidity ^0.5.13;

import { Registry } from "@trusttoken/registry/contracts/Registry.sol";
import { TrueUSD } from "../TrueCurrencies/TrueUSD.sol";
import { RegistryImplementation } from "../mocks/RegistryImplementation.sol";
import { OwnedUpgradeabilityProxy } from "../TrueCurrencies/Proxy/OwnedUpgradeabilityProxy.sol";
import { TokenController } from "../TrueCurrencies/Admin/TokenController.sol";
import { AssuredFinancialOpportunity } from "../TrueReward/AssuredFinancialOpportunity.sol";
import { AaveFinancialOpportunity } from "../TrueReward/AaveFinancialOpportunity.sol";
import { IAToken } from "../TrueReward/IAToken.sol";
import { ILendingPool } from "../TrueReward/ILendingPool.sol";
import { TrueRewardBackedToken } from "../TrueCurrencies/TrueRewardBackedToken.sol";
import { IExponentContract } from "../TrueReward/utilities/IExponentContract.sol";
import { StakedToken } from "@trusttoken/trusttokens/contracts/StakedToken.sol";
import { Liquidator } from "@trusttoken/trusttokens/contracts/Liquidator.sol";

/**
 * @title DeployHelper
 * @dev Use this contract to deploy from scratch
 * Deploy contracts using a script and pass addresses into setUp
 * Deployer of DeployHelper will be final owner of proxy contracts
 *
 * Use UpgradeHelper to upgrade existing contracts
 */
contract DeployHelper {
    address payable public owner;

    OwnedUpgradeabilityProxy public trueUSDProxy;
    OwnedUpgradeabilityProxy public tokenControllerProxy;
    OwnedUpgradeabilityProxy public assuredFinancialOpportunityProxy;
    OwnedUpgradeabilityProxy public aaveFinancialOpportunityProxy;
    OwnedUpgradeabilityProxy public liquidatorProxy;

    RegistryImplementation registry;
    IExponentContract exponentContract;
    StakedToken assurancePool;

    TrueUSD trueUSD;
    TokenController tokenController;
    AssuredFinancialOpportunity assuredFinancialOpportunity;
    AaveFinancialOpportunity aaveFinancialOpportunity;
    Liquidator liquidator;

    constructor(
        address payable trueUSDProxyAddress,
        address payable tokenControllerProxyAddress,
        address payable assuredFinancialOpportunityProxyAddress,
        address payable aaveFinancialOpportunityProxyAddress,
        address payable liquidatorProxyAddress,
        address registryAddress,
        address exponentContractAddress,
        address assurancePoolAddress
    ) public {
        require(trueUSDProxyAddress != address(0), "trueUSDProxyAddress cannot be address(0)");
        require(tokenControllerProxyAddress != address(0), "tokenControllerProxyAddress cannot be address(0)");
        require(assuredFinancialOpportunityProxyAddress != address(0), "assuredFinancialOpportunityProxyAddress cannot be address(0)");
        require(aaveFinancialOpportunityProxyAddress != address(0), "aaveFinancialOpportunityProxyAddress cannot be address(0)");
        require(liquidatorProxyAddress != address(0), "liquidatorProxyAddress cannot be address(0)");

        require(registryAddress != address(0), "registryAddress cannot be address(0)");
        require(exponentContractAddress != address(0), "exponentContractAddress cannot be address(0)");
        require(assurancePoolAddress != address(0), "assurancePoolAddress cannot be address(0)");

        owner = msg.sender;

        trueUSDProxy = OwnedUpgradeabilityProxy(trueUSDProxyAddress);
        tokenControllerProxy = OwnedUpgradeabilityProxy(tokenControllerProxyAddress);
        assuredFinancialOpportunityProxy = OwnedUpgradeabilityProxy(assuredFinancialOpportunityProxyAddress);
        aaveFinancialOpportunityProxy = OwnedUpgradeabilityProxy(aaveFinancialOpportunityProxyAddress);
        liquidatorProxy = OwnedUpgradeabilityProxy(liquidatorProxyAddress);

        registry = RegistryImplementation(registryAddress);
        exponentContract = IExponentContract(exponentContractAddress);
        assurancePool = StakedToken(assurancePoolAddress);
    }

    modifier onlyOwner() {
        require(msg.sender == owner);
        _;
    }

    /**
     * @dev Setup TrueUSD
     * msg.sender needs to own all the deployed contracts
     * msg.sender needs to transfer ownership to this contract for:
     * trueUSD, trueUSDProxy, tokenController, tokenControllerProxy,
     * liquidator, assurancePool
     */
    function setup(
        address trueUSDImplAddress,
        address payable tokenControllerImplAddress,
        address payable assuredFinancialOpportunityImplAddress,
        address payable aaveFinancialOpportunityImplAddress,
        address payable liquidatorImplAddress,
        address aTokenAddress,
        address lendingPoolAddress,
        address trustTokenAddress,
        address outputUniswapAddress,
        address stakeUniswapAddress
    ) public onlyOwner {
        require(trueUSDImplAddress != address(0), "trueUSDImplAddress cannot be address(0)");
        require(tokenControllerImplAddress != address(0), "tokenControllerImplAddress cannot be address(0)");
        require(assuredFinancialOpportunityImplAddress != address(0), "assuredFinancialOpportunityImplAddress cannot be address(0)");
        require(aaveFinancialOpportunityImplAddress != address(0), "aaveFinancialOpportunityImplAddress cannot be address(0)");
        require(liquidatorImplAddress != address(0), "liquidatorImplAddress cannot be address(0)");


        initTrueUSD(
            trueUSDImplAddress,
            tokenControllerImplAddress
        );

        initAssurance(
            assuredFinancialOpportunityImplAddress,
            aaveFinancialOpportunityImplAddress,
            liquidatorImplAddress,
            aTokenAddress,
            lendingPoolAddress,
            trustTokenAddress,
            outputUniswapAddress,
            stakeUniswapAddress
        );
    }

    // @dev Init TrueUSD & TokenController
    function initTrueUSD(
        address trueUSDImplAddress,
        address tokenControllerImplAddress
    ) internal {
        require(trueUSDProxy.pendingProxyOwner() == address(this), "not token proxy owner");
        require(tokenControllerProxy.pendingProxyOwner() == address(this), "not controller proxy owner");

        trueUSDProxy.claimProxyOwnership(); //pass
        trueUSDProxy.upgradeTo(trueUSDImplAddress);
        trueUSD = TrueUSD(address(trueUSDProxy));
        trueUSD.initialize();

        tokenControllerProxy.claimProxyOwnership();
        tokenControllerProxy.upgradeTo(tokenControllerImplAddress);
        tokenController = TokenController(address(tokenControllerProxy));
        tokenController.initialize();

<<<<<<< HEAD
        registry.claimOwnership();
        registry.initialize();
=======
        // try to initialize contracts for ownership
        // ignore errors if contracts were initialized beforehand
        address(registry).call(abi.encodeWithSignature("initialize()"));
        address(tokenController).call(abi.encodeWithSignature("initialize()"));
        address(trueUSD).call(abi.encodeWithSignature("initialize()"));
>>>>>>> a1d9dd14

        trueUSD.transferOwnership(address(tokenController));
        tokenController.issueClaimOwnership(address(trueUSD));

        tokenController.setToken(trueUSD);
        tokenController.setTokenRegistry(registry);
        tokenController.setRegistry(registry);
        tokenController.setOpportunityAddress(address(assuredFinancialOpportunityProxy));

        trueUSDProxy.transferProxyOwnership(owner);
        tokenController.transferOwnership(address(owner));
        tokenControllerProxy.transferProxyOwnership(owner);
        registry.transferOwnership(owner);
    }

    /// @dev Initialize Assurance
    function initAssurance(
        address assuredFinancialOpportunityImplAddress,
        address aaveFinancialOpportunityImplAddress,
        address liquidatorImplAddress,
        address aTokenAddress,
        address lendingPoolAddress,
        address trustTokenAddress,
        address outputUniswapAddress,
        address stakeUniswapAddress
    ) internal {
        assuredFinancialOpportunityProxy.claimProxyOwnership();
        assuredFinancialOpportunityProxy.upgradeTo(assuredFinancialOpportunityImplAddress);
        assuredFinancialOpportunity = AssuredFinancialOpportunity(address(assuredFinancialOpportunityProxy));

        aaveFinancialOpportunityProxy.claimProxyOwnership();
        aaveFinancialOpportunityProxy.upgradeTo(aaveFinancialOpportunityImplAddress);
        aaveFinancialOpportunity = AaveFinancialOpportunity(address(aaveFinancialOpportunityProxy));

        liquidatorProxy.claimProxyOwnership();
        liquidatorProxy.upgradeTo(liquidatorImplAddress);
        liquidator = Liquidator(address(liquidatorProxy));

        liquidator.configure(
            address(registry),
            address(trueUSDProxy),
            trustTokenAddress,
            outputUniswapAddress,
            stakeUniswapAddress
        );
        liquidator.setPool(address(assurancePool));

        aaveFinancialOpportunity.configure(
            IAToken(aTokenAddress),
            ILendingPool(lendingPoolAddress),
            TrueRewardBackedToken(trueUSD),
            address(assuredFinancialOpportunity)
        );

        assuredFinancialOpportunity.configure(
            address(aaveFinancialOpportunity),
            address(assurancePool),
            address(liquidator),
            address(exponentContract),
            address(trueUSD),
            address(trueUSD)
        );

        liquidator.transferOwnership(address(assuredFinancialOpportunity));

        assuredFinancialOpportunity.claimLiquidatorOwnership();
        assuredFinancialOpportunity.transferOwnership(owner);

        liquidatorProxy.transferProxyOwnership(owner);
        assuredFinancialOpportunityProxy.transferProxyOwnership(owner);
        aaveFinancialOpportunityProxy.transferProxyOwnership(owner);
    }
}
<|MERGE_RESOLUTION|>--- conflicted
+++ resolved
@@ -140,16 +140,11 @@
         tokenController = TokenController(address(tokenControllerProxy));
         tokenController.initialize();
 
-<<<<<<< HEAD
-        registry.claimOwnership();
-        registry.initialize();
-=======
         // try to initialize contracts for ownership
         // ignore errors if contracts were initialized beforehand
         address(registry).call(abi.encodeWithSignature("initialize()"));
         address(tokenController).call(abi.encodeWithSignature("initialize()"));
         address(trueUSD).call(abi.encodeWithSignature("initialize()"));
->>>>>>> a1d9dd14
 
         trueUSD.transferOwnership(address(tokenController));
         tokenController.issueClaimOwnership(address(trueUSD));
