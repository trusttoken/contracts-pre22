// SPDX-License-Identifier: MIT
pragma solidity 0.6.10;

import {IERC20} from "@openzeppelin/contracts/token/ERC20/IERC20.sol";
import {ReentrancyGuard} from "@openzeppelin/contracts/utils/ReentrancyGuard.sol";
import {SafeMath} from "@openzeppelin/contracts/math/SafeMath.sol";

import {ITrueFiPool} from "./interface/ITrueFiPool.sol";
import {IUniswapRouter} from "./interface/IUniswapRouter.sol";
import {ICurveGauge, ICurveMinter, ICurvePool} from "./interface/ICurve.sol";
import {ITrueLender} from "./interface/ITrueLender.sol";
import {ERC20} from "./upgradeability/UpgradeableERC20.sol";
import {Ownable} from "./upgradeability/UpgradeableOwnable.sol";

/**
 * @title TrueFi Pool
 * @dev Lending pool which uses curve.fi to store idle funds
 * Earn high interest rates on currency deposits through uncollateralized loans
 *
 * Funds deposited in this pool are NOT LIQUID!
 * Exiting the pool will withdraw a basket of LoanTokens backing the pool
 * After exiting, an account will need to wait for LoanTokens to expire and burn them
 * It is recommended to perform a zap or swap tokens on Uniswap for liquidity
 *
 * Funds are managed through an external function to save gas on deposits
 */
contract TrueFiPool is ITrueFiPool, ERC20, ReentrancyGuard, Ownable {
    using SafeMath for uint256;

    ICurvePool public _curvePool;
    ICurveGauge public _curveGauge;
    IERC20 public _currencyToken;
    ITrueLender public _lender;
    ICurveMinter public _minter;
    IUniswapRouter public _uniRouter;

<<<<<<< HEAD
    // 0.25% for deposits
    uint256 public ownerFee = 25;
=======
    uint256 public joiningFee = 25;
>>>>>>> 6da09982
    uint256 public claimableFees;

    // curve.fi
    uint8 constant N_TOKENS = 4;
    uint8 constant TUSD_INDEX = 3;

<<<<<<< HEAD
    /**
     * @dev Emitted when fee is changed
     * @param newFee New fee
     */
    event FeeChanged(uint256 newFee);

    /**
     * @dev Emitted when someone joins the pool
     * @param staker Account staking
     * @param deposited Amount deposited
     * @param minted Amount of pool tokens minted
     */
=======
    event JoiningFeeChanged(uint256 newFee);
>>>>>>> 6da09982
    event Joined(address indexed staker, uint256 deposited, uint256 minted);

    /**
     * @dev Emitted when someone exits the pool
     * @param staker Account exiting
     * @param amount Amount unstaking
     */
    event Exited(address indexed staker, uint256 amount);

    /**
     * @dev Emitted when funds are flushed into curve.fi
     * @param currencyAmount Amount of tokens deposited
     */
    event Flushed(uint256 currencyAmount);
<<<<<<< HEAD

    /**
     * @dev Emitted when funds are pulled from curve.fi
     * @param crvAmount Amount
     */
    event Pulled(uint256 yAmount);

    /**
     * @dev Emitted when funds are borrowed from pool
     * @param Amount of funds borrowed from pool
     */
    event Borrow(uint256 amount);

    /**
     * @dev Emitted when borrower repays the pool
     * @param payer Address of borrower
     * @param amount Amount repaid
     */
=======
    event Pulled(uint256 crvAmount);
    event Borrow(uint256 amount, uint256 fee);
>>>>>>> 6da09982
    event Repaid(address indexed payer, uint256 amount);

    /**
     * @dev Emitted when fees are collected
     * @param beneficiary Account to receive fees
     * @param amount Amount of fees collected
     */
    event Collected(address indexed beneficiary, uint256 amount);

    /**
     * @dev Initialize pool
     * @param __curvePool curve pool address
     * @param __curveGauge curve gauge address
     * @param __currencyToken curve pool underlying token
     * @param __lender TrueLender address
     * @param __uniRouter Uniswap router
     */
    function initialize(
        ICurvePool __curvePool,
        ICurveGauge __curveGauge,
        IERC20 __currencyToken,
        ITrueLender __lender,
        IUniswapRouter __uniRouter
    ) public initializer {
        ERC20.__ERC20_initialize("CurveTUSDPool", "crvTUSD");
        Ownable.initialize();

        _curvePool = __curvePool;
        _curveGauge = __curveGauge;
        _currencyToken = __currencyToken;
        _lender = __lender;
        _minter = _curveGauge.minter();
        _uniRouter = __uniRouter;

        _currencyToken.approve(address(_curvePool), uint256(-1));
        _curvePool.token().approve(address(_curvePool), uint256(-1));
    }

    /**
     * @dev get currency token address
     * @return currency token address
     */
    function currencyToken() public override view returns (IERC20) {
        return _currencyToken;
    }

    /**
     * @dev Get total balance of curve.fi pool tokens
     */
    function totalLiquidityTokenBalance() public view returns (uint256) {
        return _curvePool.token().balanceOf(address(this)).add(_curveGauge.balanceOf(address(this)));
    }

    /**
     * @dev Calculate pool value in TUSD
     * "virtual price" of entire pool - LoanTokens, TUSD, curve y pool tokens
     * @return pool value in TUSD
     */
    function poolValue() public view returns (uint256) {
        return
            currencyBalance().add(_lender.value()).add(
                totalLiquidityTokenBalance().mul(_curvePool.curve().get_virtual_price()).div(1 ether)
            );
    }

    /**
     * @dev ensure enough curve.fi pool tokens are available
     * Check if current available amount of TUSD is enough and 
     * withdraw remainder from gauge
     * @param neededAmount amount required
     */
    function ensureEnoughTokensAreAvailable(uint256 neededAmount) internal {
        uint256 currentlyAvailableAmount = _curvePool.token().balanceOf(address(this));
        if (currentlyAvailableAmount < neededAmount) {
            _curveGauge.withdraw(neededAmount.sub(currentlyAvailableAmount));
        }
    }

    /**
     * @dev set pool join fee
     * @param fee new fee
     */
    function setJoiningFee(uint256 fee) external onlyOwner {
        joiningFee = fee;
        emit JoiningFeeChanged(fee);
    }

    /**
     * @dev Join the pool by depositing currency tokens
     * @param amount amount of currency token to deposit
     */
    function join(uint256 amount) external override {
<<<<<<< HEAD
        // calculate join fee
        uint256 fee = amount.mul(ownerFee).div(10000);
=======
        uint256 fee = amount.mul(joiningFee).div(10000);
>>>>>>> 6da09982
        uint256 amountToDeposit = amount.sub(fee);

        uint256 amountToMint = amountToDeposit;

        // first staker mints same amount deposited
        if (totalSupply() > 0) {
            amountToMint = totalSupply().mul(amountToDeposit).div(poolValue());
        }
        // mint pool tokens
        _mint(msg.sender, amountToMint);
        claimableFees = claimableFees.add(fee);

        require(_currencyToken.transferFrom(msg.sender, address(this), amount));

        emit Joined(msg.sender, amount, amountToMint);
    }

    /**
     * @dev Exit pool
     * This function will withdraw a basket of currencies backing the pool value
     * @param amount amount of pool tokens to redeem for underlying tokens
     */
    function exit(uint256 amount) external override nonReentrant {
        require(amount <= balanceOf(msg.sender), "CurvePool: insufficient funds");

        uint256 _totalSupply = totalSupply();

        // get share of currency tokens kept in the pool
        uint256 currencyAmountToTransfer = amount.mul(currencyBalance()).div(_totalSupply);

        // calculate amount of curve.fi pool tokens
        uint256 curveLiquidityAmountToTransfer = amount.mul(
            totalLiquidityTokenBalance()).div(_totalSupply);

        // burn tokens sent
        _burn(msg.sender, amount);

        // withdraw basket of loan tokens
        _lender.distribute(msg.sender, amount, _totalSupply);

        // if currency remaining, transfer
        if (currencyAmountToTransfer > 0) {
            require(_currencyToken.transfer(msg.sender, currencyAmountToTransfer));
        }
        // if curve tokens remaining, transfer
        if (curveLiquidityAmountToTransfer > 0) {
            ensureEnoughTokensAreAvailable(curveLiquidityAmountToTransfer);
            require(_curvePool.token().transfer(msg.sender, curveLiquidityAmountToTransfer));
        }

        emit Exited(msg.sender, amount);
    }

    /**
     * @dev Deposit idle funds into curve.fi pool and stake in gauge
     * Called by owner to help manage funds in pool and save on gas for deposits
     * @param currencyAmount Amount of funds to deposit into curve
     * @param minMintAmount Minimum amount to mint
     */
    function flush(uint256 currencyAmount, uint256 minMintAmount) external onlyOwner {
        require(currencyAmount <= currencyBalance(), "CurvePool: Insufficient currency balance");

        uint256[N_TOKENS] memory amounts = [0, 0, 0, currencyAmount];

        // add TUSD to curve
        _curvePool.add_liquidity(amounts, minMintAmount);

        // stake yCurve tokens in gauge
        _curveGauge.deposit(_curvePool.token().balanceOf(address(this)));

        emit Flushed(currencyAmount);
    }

    /**
     * @dev Remove liquidity from curve
     * @param crvAmount amount of curve pool tokens
     * @param minCurrencyAmount minimum amount of tokens to withdraw
     */
    function pull(uint256 yAmount, uint256 minCurrencyAmount) external onlyOwner {
        require(yAmount <= totalLiquidityTokenBalance(), "CurvePool: Insufficient Curve liquidity balance");

        // unstake in gauge
        ensureEnoughTokensAreAvailable(yAmount);

        // remove TUSD from curve
        _curvePool.remove_liquidity_one_coin(yAmount, TUSD_INDEX, minCurrencyAmount, false);

        emit Pulled(yAmount);
    }

    /**
     * @dev Remove liquidity from curve and transfer to borrower
     * @param expectedAmount expected amount to borrow
     */
<<<<<<< HEAD
    function borrow(uint256 expectedAmount) external override nonReentrant {
        // TODO: create modifier
=======
    function borrow(uint256 expectedAmount, uint256 amountWithoutFee) external override nonReentrant {
        require(expectedAmount >= amountWithoutFee, "CurvePool: Fee cannot be negative");
>>>>>>> 6da09982
        require(msg.sender == address(_lender), "CurvePool: Only lender can borrow");

        // if there is not enough TUSD, withdraw from curve
        if (expectedAmount > currencyBalance()) {
            // get rough estimate of how much TUSD we'll get back from curve
            uint256 amountToWithdraw = expectedAmount.sub(currencyBalance());
            uint256 roughCurveTokenAmount = calcTokenAmount(amountToWithdraw).mul(1005).div(1000);
            require(
                roughCurveTokenAmount <= totalLiquidityTokenBalance(),
                "CurvePool: Not enough Curve liquidity tokens in pool to cover borrow"
            );
            // pull tokens from gauge
            ensureEnoughTokensAreAvailable(roughCurveTokenAmount);
            // remove TUSD from curve
            _curvePool.remove_liquidity_one_coin(roughCurveTokenAmount, TUSD_INDEX, 0, false);
            require(expectedAmount <= currencyBalance(), "CurvePool: Not enough funds in pool to cover borrow");
        }

<<<<<<< HEAD
        // trasfer 
        require(_currencyToken.transfer(msg.sender, expectedAmount));
=======
        uint256 fee = expectedAmount.sub(amountWithoutFee);
        claimableFees = claimableFees.add(fee);

        require(_currencyToken.transfer(msg.sender, amountWithoutFee));
>>>>>>> 6da09982

        emit Borrow(expectedAmount, fee);
    }

    /**
     * @dev repay debt by transferring tokens to the contract
     * @param currencyAmount amount to repay
     */
    function repay(uint256 currencyAmount) external override {
        require(_currencyToken.transferFrom(msg.sender, address(this), currencyAmount));

        emit Repaid(msg.sender, currencyAmount);
    }

    /**
     * @dev Collect CRV tokens minted by staking at gauge and sell them on Uniswap
     * - Selling CRV is managed by the contract owner
     * - Calculations can be made off-chain and called based on market conditions
     * - Need to pass path of exact pairs to go through while executing exchange
     * For example, CRV -> WETH -> TUSD
     *
     * @param amountOutMin see https://uniswap.org/docs/v2/smart-contracts/router02/#swapexacttokensfortokens
     * @param path see https://uniswap.org/docs/v2/smart-contracts/router02/#swapexacttokensfortokens
     */
    function collectCrv(uint256 amountOutMin, address[] calldata path) external onlyOwner {
        _minter.mint(address(_curveGauge));
        _uniRouter.swapExactTokensForTokens(
            _minter.token().balanceOf(address(this)),
            amountOutMin,
            path,
            address(this),
            block.timestamp + 1 days
        );
    }

    /**
     * @dev Claim fees from the pool
     * @param beneficiary account to send funds to
     */
    function collectFees(address beneficiary) external onlyOwner {
        uint256 amount = claimableFees;
        claimableFees = 0;

        if (amount > 0) {
            require(_currencyToken.transfer(beneficiary, amount));
        }

        emit Collected(beneficiary, amount);
    }

    /**
     * @notice Expected amount of minted Curve.fi yDAI/yUSDC/yUSDT/yTUSD tokens.
     * Can be used to control slippage
     * Called in flush() function
     * @param currencyAmount amount to calculate for
     */
    function calcTokenAmount(uint256 currencyAmount) public view returns (uint256) {
        uint256 yTokenAmount = currencyAmount.mul(1e18).div(
            _curvePool.coins(TUSD_INDEX).getPricePerFullShare());
        uint256[N_TOKENS] memory yAmounts = [0, 0, 0, yTokenAmount];
        return _curvePool.curve().calc_token_amount(yAmounts, true);
    }

    /**
     * @dev Converts the value of a single yCRV into an underlying asset
     * @param yAmount amount of curve pool tokens to calculate for
     * @return Value of one y pool token
     */
    function calcWithdrawOneCoin(uint256 yAmount) public view returns (uint256) {
        return _curvePool.calc_withdraw_one_coin(yAmount, TUSD_INDEX);
    }

    /**
     * @dev Currency token balance
     * @return currency token balance
     */
    function currencyBalance() internal view returns (uint256) {
        return _currencyToken.balanceOf(address(this)).sub(claimableFees);
    }
}<|MERGE_RESOLUTION|>--- conflicted
+++ resolved
@@ -34,24 +34,19 @@
     ICurveMinter public _minter;
     IUniswapRouter public _uniRouter;
 
-<<<<<<< HEAD
     // 0.25% for deposits
-    uint256 public ownerFee = 25;
-=======
     uint256 public joiningFee = 25;
->>>>>>> 6da09982
     uint256 public claimableFees;
 
     // curve.fi
     uint8 constant N_TOKENS = 4;
     uint8 constant TUSD_INDEX = 3;
 
-<<<<<<< HEAD
     /**
      * @dev Emitted when fee is changed
      * @param newFee New fee
      */
-    event FeeChanged(uint256 newFee);
+    event JoiningFeeChanged(uint256 newFee);
 
     /**
      * @dev Emitted when someone joins the pool
@@ -59,9 +54,6 @@
      * @param deposited Amount deposited
      * @param minted Amount of pool tokens minted
      */
-=======
-    event JoiningFeeChanged(uint256 newFee);
->>>>>>> 6da09982
     event Joined(address indexed staker, uint256 deposited, uint256 minted);
 
     /**
@@ -76,7 +68,6 @@
      * @param currencyAmount Amount of tokens deposited
      */
     event Flushed(uint256 currencyAmount);
-<<<<<<< HEAD
 
     /**
      * @dev Emitted when funds are pulled from curve.fi
@@ -95,10 +86,6 @@
      * @param payer Address of borrower
      * @param amount Amount repaid
      */
-=======
-    event Pulled(uint256 crvAmount);
-    event Borrow(uint256 amount, uint256 fee);
->>>>>>> 6da09982
     event Repaid(address indexed payer, uint256 amount);
 
     /**
@@ -191,14 +178,8 @@
      * @param amount amount of currency token to deposit
      */
     function join(uint256 amount) external override {
-<<<<<<< HEAD
-        // calculate join fee
-        uint256 fee = amount.mul(ownerFee).div(10000);
-=======
         uint256 fee = amount.mul(joiningFee).div(10000);
->>>>>>> 6da09982
         uint256 amountToDeposit = amount.sub(fee);
-
         uint256 amountToMint = amountToDeposit;
 
         // first staker mints same amount deposited
@@ -291,13 +272,9 @@
      * @dev Remove liquidity from curve and transfer to borrower
      * @param expectedAmount expected amount to borrow
      */
-<<<<<<< HEAD
-    function borrow(uint256 expectedAmount) external override nonReentrant {
-        // TODO: create modifier
-=======
     function borrow(uint256 expectedAmount, uint256 amountWithoutFee) external override nonReentrant {
         require(expectedAmount >= amountWithoutFee, "CurvePool: Fee cannot be negative");
->>>>>>> 6da09982
+        // TODO: create modifier for onlyLender
         require(msg.sender == address(_lender), "CurvePool: Only lender can borrow");
 
         // if there is not enough TUSD, withdraw from curve
@@ -316,15 +293,10 @@
             require(expectedAmount <= currencyBalance(), "CurvePool: Not enough funds in pool to cover borrow");
         }
 
-<<<<<<< HEAD
-        // trasfer 
-        require(_currencyToken.transfer(msg.sender, expectedAmount));
-=======
+        // calculate fees and transfer remainder
         uint256 fee = expectedAmount.sub(amountWithoutFee);
         claimableFees = claimableFees.add(fee);
-
         require(_currencyToken.transfer(msg.sender, amountWithoutFee));
->>>>>>> 6da09982
 
         emit Borrow(expectedAmount, fee);
     }
