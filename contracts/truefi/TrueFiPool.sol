--- conflicted
+++ resolved
@@ -58,15 +58,16 @@
     uint256 private yTokenValueCache;
     uint256 private loansValueCache;
 
+    // TRU price oracle
     ITruPriceOracle public _oracle;
 
+    // fund manager can call functions to help manage pool funds
+    // fund manager can be set to 0 or governance
     address public fundsManager;
 
-<<<<<<< HEAD
-=======
+    // allow pausing of deposits
     bool public isJoiningPaused;
 
->>>>>>> 65e527eb
     // ======= STORAGE DECLARATION END ============
 
     // curve.fi data
@@ -267,6 +268,10 @@
         emit OracleChanged(newOracle);
     }
 
+    /**
+     * @dev Allow pausing of deposits in case of emergency
+     * @param status New deposit status
+     */
     function changeJoiningPauseStatus(bool status) external onlyOwnerOrManager {
         isJoiningPaused = status;
         emit JoiningPauseStatusChanged(status);
@@ -274,6 +279,7 @@
 
     /**
      * @dev Get total balance of stake tokens
+     * @return Balance of stake tokens in this contract
      */
     function stakeTokenBalance() public view returns (uint256) {
         return _stakeToken.balanceOf(address(this));
@@ -281,6 +287,7 @@
 
     /**
      * @dev Get total balance of curve.fi pool tokens
+     * @return Balance of y pool tokens in this contract
      */
     function yTokenBalance() public view returns (uint256) {
         return _curvePool.token().balanceOf(address(this)).add(_curveGauge.balanceOf(address(this)));
@@ -300,6 +307,7 @@
 
     /**
      * @dev Price of TRU in USD
+     * @return Oracle price of TRU in USD
      */
     function truValue() public view returns (uint256) {
         uint256 balance = stakeTokenBalance();
@@ -311,6 +319,7 @@
 
     /**
      * @dev Virtual value of liquid assets in the pool
+     * @return Virtual liquid value of pool assets
      */
     function liquidValue() public view returns (uint256) {
         return currencyBalance().add(yTokenValue());
@@ -319,7 +328,7 @@
     /**
      * @dev Calculate pool value in TUSD
      * "virtual price" of entire pool - LoanTokens, TUSD, curve y pool tokens
-     * @return pool value in TUSD
+     * @return pool value in USD
      */
     function poolValue() public view returns (uint256) {
         // this assumes defaulted loans are worth their full value
@@ -692,6 +701,9 @@
         return mintedAmount;
     }
 
+    /**
+     * @dev Update name and symbol of this contract
+     */
     function updateNameAndSymbol() public {
         super.updateNameAndSymbol("TrueFi TrueUSD", "tfTUSD");
     }
