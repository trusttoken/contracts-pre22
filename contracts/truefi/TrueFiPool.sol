// SPDX-License-Identifier: MIT
pragma solidity 0.6.10;

import {IERC20} from "@openzeppelin/contracts/token/ERC20/IERC20.sol";
import {ReentrancyGuard} from "@openzeppelin/contracts/utils/ReentrancyGuard.sol";
import {SafeMath} from "@openzeppelin/contracts/math/SafeMath.sol";

import {ERC20} from "./common/UpgradeableERC20.sol";
import {Ownable} from "./common/UpgradeableOwnable.sol";
import {ICurveGauge, ICurveMinter, ICurvePool} from "./interface/ICurve.sol";
import {ITrueFiPool} from "./interface/ITrueFiPool.sol";
import {ITrueLender} from "./interface/ITrueLender.sol";
import {IUniswapRouter} from "./interface/IUniswapRouter.sol";
import {ABDKMath64x64} from "./Log.sol";
import {ITruPriceOracle} from "./interface/ITruPriceOracle.sol";

/**
 * @title TrueFi Pool
 * @dev Lending pool which uses curve.fi to store idle funds
 * Earn high interest rates on currency deposits through uncollateralized loans
 *
 * Funds deposited in this pool are not fully liquid. Luqidity
 * Exiting the pool has 2 options:
 * - withdraw a basket of LoanTokens backing the pool
 * - take an exit penallty depending on pool liquidity
 * After exiting, an account will need to wait for LoanTokens to expire and burn them
 * It is recommended to perform a zap or swap tokens on Uniswap for increased liquidity
 *
 * Funds are managed through an external function to save gas on deposits
 */
contract TrueFiPool is ITrueFiPool, ERC20, ReentrancyGuard, Ownable {
    using SafeMath for uint256;

    // ================ WARNING ==================
    // ===== THIS CONTRACT IS INITIALIZABLE ======
    // === STORAGE VARIABLES ARE DECLARED BELOW ==
    // REMOVAL OR REORDER OF VARIABLES WILL RESULT
    // ========= IN STORAGE CORRUPTION ===========

    ICurvePool public _curvePool;
    ICurveGauge public _curveGauge;
    IERC20 public _currencyToken;
    ITrueLender public _lender;
    ICurveMinter public _minter;
    IUniswapRouter public _uniRouter;

    // fee for deposits
    uint256 public joiningFee;
    // track claimable fees
    uint256 public claimableFees;

    mapping(address => uint256) latestJoinBlock;

    IERC20 public _stakeToken;

    // cache values during sync for gas optimization
    bool private inSync;
    uint256 private yTokenValueCache;
    uint256 private loansValueCache;

    ITruPriceOracle public _oracle;
<<<<<<< HEAD

=======
    address public fundsManager;
>>>>>>> 80a2e410
    // ======= STORAGE DECLARATION END ============

    // curve.fi data
    uint8 constant N_TOKENS = 4;
    uint8 constant TUSD_INDEX = 3;

    /**
     * @dev Emitted when stake token address
     * @param token New stake token address
     */
    event StakeTokenChanged(IERC20 token);

    /**
     * @dev Emitted oracle was changed
     * @param newOracle New oracle address
     */
    event OracleChanged(ITruPriceOracle newOracle);

    /**
<<<<<<< HEAD
=======
     * @dev Emitted when funds manager is changed
     * @param newManager New manager address
     */
    event FundsManagerChanged(address newManager);

    /**
>>>>>>> 80a2e410
     * @dev Emitted when fee is changed
     * @param newFee New fee
     */
    event JoiningFeeChanged(uint256 newFee);

    /**
     * @dev Emitted when someone joins the pool
     * @param staker Account staking
     * @param deposited Amount deposited
     * @param minted Amount of pool tokens minted
     */
    event Joined(address indexed staker, uint256 deposited, uint256 minted);

    /**
     * @dev Emitted when someone exits the pool
     * @param staker Account exiting
     * @param amount Amount unstaking
     */
    event Exited(address indexed staker, uint256 amount);

    /**
     * @dev Emitted when funds are flushed into curve.fi
     * @param currencyAmount Amount of tokens deposited
     */
    event Flushed(uint256 currencyAmount);

    /**
     * @dev Emitted when funds are pulled from curve.fi
     * @param yAmount Amount of pool tokens
     */
    event Pulled(uint256 yAmount);

    /**
     * @dev Emitted when funds are borrowed from pool
     * @param borrower Borrower address
     * @param amount Amount of funds borrowed from pool
     * @param fee Fees collected from this transaction
     */
    event Borrow(address borrower, uint256 amount, uint256 fee);

    /**
     * @dev Emitted when borrower repays the pool
     * @param payer Address of borrower
     * @param amount Amount repaid
     */
    event Repaid(address indexed payer, uint256 amount);

    /**
     * @dev Emitted when fees are collected
     * @param beneficiary Account to receive fees
     * @param amount Amount of fees collected
     */
    event Collected(address indexed beneficiary, uint256 amount);

    /**
     * @dev Initialize pool
     * @param __curvePool curve pool address
     * @param __curveGauge curve gauge address
     * @param __currencyToken curve pool underlying token
     * @param __lender TrueLender address
     * @param __uniRouter Uniswap router
     */
    function initialize(
        ICurvePool __curvePool,
        ICurveGauge __curveGauge,
        IERC20 __currencyToken,
        ITrueLender __lender,
        IUniswapRouter __uniRouter,
        IERC20 __stakeToken,
        ITruPriceOracle __oracle
    ) public initializer {
        ERC20.__ERC20_initialize("TrueFi LP", "TFI-LP");
        Ownable.initialize();

        _curvePool = __curvePool;
        _curveGauge = __curveGauge;
        _currencyToken = __currencyToken;
        _lender = __lender;
        _minter = _curveGauge.minter();
        _uniRouter = __uniRouter;
        _stakeToken = __stakeToken;
        _oracle = __oracle;

        joiningFee = 25;
    }

    /**
     * @dev only lender can perform borrowing or repaying
     */
    modifier onlyLender() {
        require(msg.sender == address(_lender), "TrueFiPool: Caller is not the lender");
        _;
    }

    /**
     * @dev only lender can perform borrowing or repaying
     */
    modifier onlyOwnerOrManager() {
        require(msg.sender == owner() || msg.sender == fundsManager, "TrueFiPool: Caller is neither owner nor funds manager");
        _;
    }

    /**
     * Sync values to avoid making expensive calls multiple times
     * Will set inSync to true, allowing getter functions to return cached values
     * Wipes cached values to save gas
     */
    modifier sync() {
        // sync
        yTokenValueCache = yTokenValue();
        loansValueCache = loansValue();
        inSync = true;
        _;
        // wipe
        inSync = false;
        yTokenValueCache = 0;
        loansValueCache = 0;
    }

    /**
     * @dev get currency token address
     * @return currency token address
     */
    function currencyToken() public override view returns (IERC20) {
        return _currencyToken;
    }

    /**
     * @dev get stake token address
     * @return stake token address
     */
    function stakeToken() public override view returns (IERC20) {
        return _stakeToken;
    }

    /**
     * @dev set stake token address
     * @param token stake token address
     */
    function setStakeToken(IERC20 token) public onlyOwner {
        _stakeToken = token;
        emit StakeTokenChanged(token);
    }

    /**
<<<<<<< HEAD
=======
     * @dev set funds manager address
     */
    function setFundsManager(address newFundsManager) public onlyOwner {
        fundsManager = newFundsManager;
        emit FundsManagerChanged(newFundsManager);
    }

    /**
>>>>>>> 80a2e410
     * @dev set oracle token address
     * @param newOracle new oracle address
     */
    function setOracle(ITruPriceOracle newOracle) public onlyOwner {
        _oracle = newOracle;
        emit OracleChanged(newOracle);
    }

    /**
     * @dev Get total balance of stake tokens
     */
    function stakeTokenBalance() public view returns (uint256) {
        return _stakeToken.balanceOf(address(this));
    }

    /**
     * @dev Get total balance of curve.fi pool tokens
     */
    function yTokenBalance() public view returns (uint256) {
        return _curvePool.token().balanceOf(address(this)).add(_curveGauge.balanceOf(address(this)));
    }

    /**
     * @dev Virtual value of yCRV tokens in the pool
     * Will return sync value if inSync
     * @return yTokenValue in USD.
     */
    function yTokenValue() public view returns (uint256) {
        if (inSync) {
            return yTokenValueCache;
        }
        return yTokenBalance().mul(_curvePool.curve().get_virtual_price()).div(1 ether);
    }

    /**
     * @dev Price of TRU in USD
     */
    function truValue() public view returns (uint256) {
        uint256 balance = stakeTokenBalance();
        if (balance == 0) {
            return 0;
        }
        return _oracle.truToUsd(balance);
    }

    /**
     * @dev Virtual value of liquid assets in the pool
     */
    function liquidValue() public view returns (uint256) {
        return currencyBalance().add(yTokenValue());
    }

    /**
     * @dev Calculate pool value in TUSD
     * "virtual price" of entire pool - LoanTokens, TUSD, curve y pool tokens
     * @return pool value in TUSD
     */
    function poolValue() public view returns (uint256) {
        return liquidValue().add(loansValue()).add(truValue());
    }

    /**
     * @dev Virtual value of loan assets in the pool
     * Will return cached value if inSync
     * @return Value of loans in pool
     */
    function loansValue() public view returns (uint256) {
        if (inSync) {
            return loansValueCache;
        }
        return _lender.value();
    }

    /**
     * @dev ensure enough curve.fi pool tokens are available
     * Check if current available amount of TUSD is enough and
     * withdraw remainder from gauge
     * @param neededAmount amount required
     */
    function ensureEnoughTokensAreAvailable(uint256 neededAmount) internal {
        uint256 currentlyAvailableAmount = _curvePool.token().balanceOf(address(this));
        if (currentlyAvailableAmount < neededAmount) {
            _curveGauge.withdraw(neededAmount.sub(currentlyAvailableAmount));
        }
    }

    /**
     * @dev set pool join fee
     * @param fee new fee
     */
    function setJoiningFee(uint256 fee) external onlyOwner {
        require(fee <= 10000, "TrueFiPool: Fee cannot exceed transaction value");
        joiningFee = fee;
        emit JoiningFeeChanged(fee);
    }

    /**
     * @dev sets all token allowances used to 0
     */
    function resetApprovals() external onlyOwner {
        _currencyToken.approve(address(_curvePool), 0);
        _curvePool.token().approve(address(_curvePool), 0);
        _curvePool.token().approve(address(_curveGauge), 0);
    }

    /**
     * @dev Join the pool by depositing currency tokens
     * @param amount amount of currency token to deposit
     */
    function join(uint256 amount) external override {
        uint256 fee = amount.mul(joiningFee).div(10000);
        uint256 mintedAmount = mint(amount.sub(fee));
        claimableFees = claimableFees.add(fee);

        latestJoinBlock[tx.origin] = block.number;
        require(_currencyToken.transferFrom(msg.sender, address(this), amount));

        emit Joined(msg.sender, amount, mintedAmount);
    }

    // prettier-ignore
    /**
     * @dev Exit pool
     * This function will withdraw a basket of currencies backing the pool value
     * @param amount amount of pool tokens to redeem for underlying tokens
     */
    function exit(uint256 amount) external override nonReentrant {
        require(block.number != latestJoinBlock[tx.origin], "TrueFiPool: Cannot join and exit in same block");
        require(amount <= balanceOf(msg.sender), "TrueFiPool: insufficient funds");

        uint256 _totalSupply = totalSupply();

        // get share of currency tokens kept in the pool
        uint256 currencyAmountToTransfer = amount.mul(
            currencyBalance()).div(_totalSupply);

        // calculate amount of curve.fi pool tokens
        uint256 curveLiquidityAmountToTransfer = amount.mul(
            yTokenBalance()).div(_totalSupply);

        // calculate amount of stake tokens
        uint256 stakeTokenAmountToTransfer = amount.mul(
            stakeTokenBalance()).div(_totalSupply);

        // burn tokens sent
        _burn(msg.sender, amount);

        // withdraw basket of loan tokens
        _lender.distribute(msg.sender, amount, _totalSupply);

        // if currency remaining, transfer
        if (currencyAmountToTransfer > 0) {
            require(_currencyToken.transfer(msg.sender, currencyAmountToTransfer));
        }
        // if curve tokens remaining, transfer
        if (curveLiquidityAmountToTransfer > 0) {
            ensureEnoughTokensAreAvailable(curveLiquidityAmountToTransfer);
            require(_curvePool.token().transfer(msg.sender, curveLiquidityAmountToTransfer));
        }

        // if stake token remaining, transfer
        if (stakeTokenAmountToTransfer > 0) {
            require(_stakeToken.transfer(msg.sender, stakeTokenAmountToTransfer));
        }

        emit Exited(msg.sender, amount);
    }

    /**
     * @dev Exit pool only with liquid tokens
     * This function will withdraw TUSD but with a small penalty
     * Uses the sync() modifier to reduce gas costs of using curve
     * @param amount amount of pool tokens to redeem for underlying tokens
     */
    function liquidExit(uint256 amount) external nonReentrant sync {
        require(block.number != latestJoinBlock[tx.origin], "TrueFiPool: Cannot join and exit in same block");
        require(amount <= balanceOf(msg.sender), "TrueFiPool: Insufficient funds");

        uint256 amountToWithdraw = poolValue().mul(amount).div(totalSupply());
        amountToWithdraw = amountToWithdraw.mul(liquidExitPenalty(amountToWithdraw)).div(10000);
        require(amountToWithdraw <= liquidValue(), "TrueFiPool: Not enough liquidity in pool");

        // burn tokens sent
        _burn(msg.sender, amount);

        if (amountToWithdraw > currencyBalance()) {
            removeLiquidityFromCurve(amountToWithdraw.sub(currencyBalance()));
            require(amountToWithdraw <= currencyBalance(), "TrueFiPool: Not enough funds were withdrawn from Curve");
        }

        require(_currencyToken.transfer(msg.sender, amountToWithdraw));

        emit Exited(msg.sender, amountToWithdraw);
    }

    /**
     * @dev Penalty (in % * 100) applied if liquid exit is performed with this amount
     * returns 10000 if no penalty
     */
    function liquidExitPenalty(uint256 amount) public view returns (uint256) {
        uint256 lv = liquidValue();
        uint256 pv = poolValue();
        if (amount == pv) {
            return 10000;
        }
        uint256 liquidRatioBefore = lv.mul(10000).div(pv);
        uint256 liquidRatioAfter = lv.sub(amount).mul(10000).div(pv.sub(amount));
        return uint256(10000).sub(averageExitPenalty(liquidRatioAfter, liquidRatioBefore));
    }

    /**
     * @dev Calculates integral of 5/(x+50)dx times 10000
     */
    function integrateAtPoint(uint256 x) public pure returns (uint256) {
        return uint256(ABDKMath64x64.ln(ABDKMath64x64.fromUInt(x.add(50)))).mul(50000).div(2**64);
    }

    /**
     * @dev Calculates average penalty on interval [from; to]
     * @return average exit penalty
     */
    function averageExitPenalty(uint256 from, uint256 to) public pure returns (uint256) {
        require(from <= to, "TrueFiPool: To precedes from");
        if (from == 10000) {
            // When all liquid, dont penalize
            return 0;
        }
        if (from == to) {
            return uint256(50000).div(from.add(50));
        }
        return integrateAtPoint(to).sub(integrateAtPoint(from)).div(to.sub(from));
    }

    /**
     * @dev Deposit idle funds into curve.fi pool and stake in gauge
     * Called by owner to help manage funds in pool and save on gas for deposits
     * @param currencyAmount Amount of funds to deposit into curve
     * @param minMintAmount Minimum amount to mint
     */
    function flush(uint256 currencyAmount, uint256 minMintAmount) external onlyOwnerOrManager {
        require(currencyAmount <= currencyBalance(), "TrueFiPool: Insufficient currency balance");

        uint256[N_TOKENS] memory amounts = [0, 0, 0, currencyAmount];

        // add TUSD to curve
        _currencyToken.approve(address(_curvePool), currencyAmount);
        _curvePool.add_liquidity(amounts, minMintAmount);

        // stake yCurve tokens in gauge
        uint256 yBalance = _curvePool.token().balanceOf(address(this));
        _curvePool.token().approve(address(_curveGauge), yBalance);
        _curveGauge.deposit(yBalance);

        emit Flushed(currencyAmount);
    }

    /**
     * @dev Remove liquidity from curve
     * @param yAmount amount of curve pool tokens
     * @param minCurrencyAmount minimum amount of tokens to withdraw
     */
    function pull(uint256 yAmount, uint256 minCurrencyAmount) external onlyOwnerOrManager {
        require(yAmount <= yTokenBalance(), "TrueFiPool: Insufficient Curve liquidity balance");

        // unstake in gauge
        ensureEnoughTokensAreAvailable(yAmount);

        // remove TUSD from curve
        _curvePool.token().approve(address(_curvePool), yAmount);
        _curvePool.remove_liquidity_one_coin(yAmount, TUSD_INDEX, minCurrencyAmount, false);

        emit Pulled(yAmount);
    }

    // prettier-ignore
    /**
     * @dev Remove liquidity from curve if necessary and transfer to lender
     * @param amount amount for lender to withdraw
     */
    function borrow(uint256 amount, uint256 fee) external override nonReentrant onlyLender {
        // if there is not enough TUSD, withdraw from curve
        if (amount > currencyBalance()) {
            removeLiquidityFromCurve(amount.sub(currencyBalance()));
            require(amount <= currencyBalance(), "TrueFiPool: Not enough funds in pool to cover borrow");
        }

        mint(fee);
        require(_currencyToken.transfer(msg.sender, amount.sub(fee)));

        emit Borrow(msg.sender, amount, fee);
    }

    function removeLiquidityFromCurve(uint256 amountToWithdraw) internal {
        // get rough estimate of how much yCRV we should sell
        uint256 roughCurveTokenAmount = calcTokenAmount(amountToWithdraw).mul(1005).div(1000);
        require(roughCurveTokenAmount <= yTokenBalance(), "TrueFiPool: Not enough Curve liquidity tokens in pool to cover borrow");
        // pull tokens from gauge
        ensureEnoughTokensAreAvailable(roughCurveTokenAmount);
        // remove TUSD from curve
        _curvePool.token().approve(address(_curvePool), roughCurveTokenAmount);
        uint256 minAmount = roughCurveTokenAmount.mul(_curvePool.curve().get_virtual_price()).mul(999).div(1000).div(1 ether);
        _curvePool.remove_liquidity_one_coin(roughCurveTokenAmount, TUSD_INDEX, minAmount, false);
    }

    /**
     * @dev repay debt by transferring tokens to the contract
     * @param currencyAmount amount to repay
     */
    function repay(uint256 currencyAmount) external override onlyLender {
        require(_currencyToken.transferFrom(msg.sender, address(this), currencyAmount));
        emit Repaid(msg.sender, currencyAmount);
    }

    /**
     * @dev Collect CRV tokens minted by staking at gauge
     */
    function collectCrv() external onlyOwnerOrManager {
        _minter.mint(address(_curveGauge));
    }

    /**
     * @dev Sell collected CRV on Uniswap
     * - Selling CRV is managed by the contract owner
     * - Calculations can be made off-chain and called based on market conditions
     * - Need to pass path of exact pairs to go through while executing exchange
     * For example, CRV -> WETH -> TUSD
     *
     * @param amountIn see https://uniswap.org/docs/v2/smart-contracts/router02/#swapexacttokensfortokens
     * @param amountOutMin see https://uniswap.org/docs/v2/smart-contracts/router02/#swapexacttokensfortokens
     * @param path see https://uniswap.org/docs/v2/smart-contracts/router02/#swapexacttokensfortokens
     */
    function sellCrv(
        uint256 amountIn,
        uint256 amountOutMin,
        address[] calldata path
    ) public onlyOwnerOrManager {
        _minter.token().approve(address(_uniRouter), amountIn);
        _uniRouter.swapExactTokensForTokens(amountIn, amountOutMin, path, address(this), block.timestamp + 1 hours);
    }

    /**
     * @dev Sell collected TRU on Uniswap
     * - Selling TRU is managed by the contract owner
     * - Calculations can be made off-chain and called based on market conditions
     * - Need to pass path of exact pairs to go through while executing exchange
     * For example, CRV -> WETH -> TUSD
     *
     * @param amountIn see https://uniswap.org/docs/v2/smart-contracts/router02/#swapexacttokensfortokens
     * @param amountOutMin see https://uniswap.org/docs/v2/smart-contracts/router02/#swapexacttokensfortokens
     * @param path see https://uniswap.org/docs/v2/smart-contracts/router02/#swapexacttokensfortokens
     */
    function sellStakeToken(
        uint256 amountIn,
        uint256 amountOutMin,
        address[] calldata path
<<<<<<< HEAD
    ) public onlyOwner {
=======
    ) public onlyOwnerOrManager {
>>>>>>> 80a2e410
        _stakeToken.approve(address(_uniRouter), amountIn);
        _uniRouter.swapExactTokensForTokens(amountIn, amountOutMin, path, address(this), block.timestamp + 1 hours);
    }

    /**
     * @dev Claim fees from the pool
     * @param beneficiary account to send funds to
     */
    function collectFees(address beneficiary) external onlyOwnerOrManager {
        uint256 amount = claimableFees;
        claimableFees = 0;

        if (amount > 0) {
            require(_currencyToken.transfer(beneficiary, amount));
        }

        emit Collected(beneficiary, amount);
    }

    /**
     * @notice Expected amount of minted Curve.fi yDAI/yUSDC/yUSDT/yTUSD tokens.
     * Can be used to control slippage
     * Called in flush() function
     * @param currencyAmount amount to calculate for
     * @return expected amount minted given currency amount
     */
    function calcTokenAmount(uint256 currencyAmount) public view returns (uint256) {
        // prettier-ignore
        uint256 yTokenAmount = currencyAmount.mul(1e18).div(
            _curvePool.coins(TUSD_INDEX).getPricePerFullShare());
        uint256[N_TOKENS] memory yAmounts = [0, 0, 0, yTokenAmount];
        return _curvePool.curve().calc_token_amount(yAmounts, true);
    }

    /**
     * @dev Converts the value of a single yCRV into an underlying asset
     * @param yAmount amount of curve pool tokens to calculate for
     * @return Value of one y pool token
     */
    function calcWithdrawOneCoin(uint256 yAmount) public view returns (uint256) {
        return _curvePool.calc_withdraw_one_coin(yAmount, TUSD_INDEX);
    }

    /**
     * @dev Currency token balance
     * @return Currency token balance
     */
    function currencyBalance() internal view returns (uint256) {
        return _currencyToken.balanceOf(address(this)).sub(claimableFees);
    }

    /**
     * @param depositedAmount Amount of currency deposited
     * @return amount minted from this transaction
     */
    function mint(uint256 depositedAmount) internal returns (uint256) {
        uint256 mintedAmount = depositedAmount;
        if (mintedAmount == 0) {
            return mintedAmount;
        }

        // first staker mints same amount deposited
        if (totalSupply() > 0) {
            mintedAmount = totalSupply().mul(depositedAmount).div(poolValue());
        }
        // mint pool tokens
        _mint(msg.sender, mintedAmount);

        return mintedAmount;
    }

    function updateNameAndSymbol() public {
        super.updateNameAndSymbol("TrueFi TrueUSD", "tfTUSD");
    }
}<|MERGE_RESOLUTION|>--- conflicted
+++ resolved
@@ -59,11 +59,9 @@
     uint256 private loansValueCache;
 
     ITruPriceOracle public _oracle;
-<<<<<<< HEAD
-
-=======
+
     address public fundsManager;
->>>>>>> 80a2e410
+
     // ======= STORAGE DECLARATION END ============
 
     // curve.fi data
@@ -83,15 +81,12 @@
     event OracleChanged(ITruPriceOracle newOracle);
 
     /**
-<<<<<<< HEAD
-=======
      * @dev Emitted when funds manager is changed
      * @param newManager New manager address
      */
     event FundsManagerChanged(address newManager);
 
     /**
->>>>>>> 80a2e410
      * @dev Emitted when fee is changed
      * @param newFee New fee
      */
@@ -237,8 +232,6 @@
     }
 
     /**
-<<<<<<< HEAD
-=======
      * @dev set funds manager address
      */
     function setFundsManager(address newFundsManager) public onlyOwner {
@@ -247,7 +240,6 @@
     }
 
     /**
->>>>>>> 80a2e410
      * @dev set oracle token address
      * @param newOracle new oracle address
      */
@@ -603,11 +595,7 @@
         uint256 amountIn,
         uint256 amountOutMin,
         address[] calldata path
-<<<<<<< HEAD
-    ) public onlyOwner {
-=======
     ) public onlyOwnerOrManager {
->>>>>>> 80a2e410
         _stakeToken.approve(address(_uniRouter), amountIn);
         _uniRouter.swapExactTokensForTokens(amountIn, amountOutMin, path, address(this), block.timestamp + 1 hours);
     }
