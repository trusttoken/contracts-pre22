--- conflicted
+++ resolved
@@ -62,54 +62,54 @@
         require(stakingToken.transferFrom(msg.sender, address(this), amount));
     }
 
-<<<<<<< HEAD
     /**
-     * @dev Remove staked tokens
+     * @dev Internal unstake function
      * @param amount Amount of tokens to unstake
      */
-    function unstake(uint256 amount) external override update {
-=======
     function _unstake(uint256 amount) internal {
->>>>>>> e1e332b2
         require(amount <= staked[msg.sender], "TrueFarm: Cannot withdraw amount bigger than available balance");
         staked[msg.sender] = staked[msg.sender].sub(amount);
         totalStaked = totalStaked.sub(amount);
         require(stakingToken.transfer(msg.sender, amount));
     }
 
-<<<<<<< HEAD
     /**
-     * @dev Claim TRU Rewards
+     * @dev Internal claim function
      */
-    function claim() external override update {
-=======
     function _claim() internal {
->>>>>>> e1e332b2
         totalClaimedRewards = totalClaimedRewards.add(claimableReward[msg.sender]);
         uint256 rewardToClaim = claimableReward[msg.sender];
         claimableReward[msg.sender] = 0;
         require(trustToken.transfer(msg.sender, rewardToClaim));
     }
 
-<<<<<<< HEAD
     /**
-     * @dev Update state and get TRU from distributor
+     * @dev Remove staked tokens
+     * @param amount Amount of tokens to unstake
      */
-=======
     function unstake(uint256 amount) external override update {
         _unstake(amount);
     }
 
+    /**
+     * @dev Claim TRU rewards
+     */
     function claim() external override update {
         _claim();
     }
 
+    /**
+     * @dev Unstake amount and claim rewards
+     * @param amount Amount of tokens to unstake
+     */
     function exit(uint256 amount) external override update {
         _unstake(amount);
         _claim();
     }
 
->>>>>>> e1e332b2
+    /**
+     * @dev Update state and get TRU from distributor
+     */
     modifier update() {
         trueDistributor.distribute(address(this));
         uint256 newTotalFarmRewards = trustToken.balanceOf(address(this)).add(totalClaimedRewards).mul(PRECISION);
