// SPDX-License-Identifier: MIT
pragma solidity 0.6.10;

import {Ownable} from "@openzeppelin/contracts/access/Ownable.sol";
import {SafeMath} from "@openzeppelin/contracts/math/SafeMath.sol";
import {IERC20} from "@openzeppelin/contracts/token/ERC20/IERC20.sol";

import {ITruePool} from "./interface/ITruePool.sol";
import {ITrueRatingAgency} from "./interface/ITrueRatingAgency.sol";

contract TrueRatingAgency is ITrueRatingAgency, Ownable {
    using SafeMath for uint256;

    enum LoanStatus {Void, Pending, Retracted, Running, Settled, Defaulted}

    struct Loan {
        address creator;
        uint256 timestamp;
        mapping(bool => uint256) prediction;
        mapping(address => mapping(bool => uint256)) votes;
    }

    mapping(address => Loan) public loans;

    IERC20 public trustToken;

    event LoanSubmitted(address id);
    event LoanRetracted(address id);

<<<<<<< HEAD
    modifier onlyBorrower(address id) {
        require(loans[id].borrower == msg.sender, "TrueRatingAgency: Not sender's loan");
=======
    modifier onlyCreator(address id) {
        require(loans[id].creator == msg.sender, "TrueRatingAgency: not sender's loan");
>>>>>>> f5f4ea15
        _;
    }

    modifier onlyNotExistingLoans(address id) {
        require(status(id) == LoanStatus.Void, "TrueRatingAgency: Loan was already created");
        _;
    }

    modifier onlyPendingLoans(address id) {
        require(status(id) == LoanStatus.Pending, "TrueRatingAgency: Loan is not currently pending");
        _;
    }

    modifier onlyNotRunningLoans(address id) {
        require(status(id) != LoanStatus.Running, "TrueRatingAgency: Loan is currently running");
        _;
    }

    constructor(IERC20 _trustToken) public {
        trustToken = _trustToken;
    }

    function getNoVote(address id, address voter) public view returns (uint256) {
        return loans[id].votes[voter][false];
    }

    function getYesVote(address id, address voter) public view returns (uint256) {
        return loans[id].votes[voter][true];
    }

    function getTotalNoVotes(address id) public view returns (uint256) {
        return loans[id].prediction[false];
    }

    function getTotalYesVotes(address id) public view returns (uint256) {
        return loans[id].prediction[true];
    }

    function getVotingStart(address id) public view returns (uint256) {
        return loans[id].timestamp;
    }

    function getResults(address id)
        external
        override
        view
        returns (
            uint256,
            uint256,
            uint256
        )
    {
        return (getVotingStart(id), getTotalNoVotes(id), getTotalYesVotes(id));
    }

    function submit(address id) external override onlyNotExistingLoans(id) {
        loans[id] = Loan({creator: msg.sender, timestamp: block.timestamp});
        emit LoanSubmitted(id);
    }

    function retract(address id) external override onlyPendingLoans(id) onlyCreator(id) {
        loans[id].creator = address(0);
        loans[id].prediction[true] = 0;
        loans[id].prediction[false] = 0;

        emit LoanRetracted(id);
    }

    function vote(
        address id,
        uint256 stake,
        bool choice
    ) internal {
        require(loans[id].votes[msg.sender][!choice] == 0, "TrueRatingAgency: Can't vote both yes and no");
        loans[id].prediction[choice] = loans[id].prediction[choice].add(stake);
        loans[id].votes[msg.sender][choice] = loans[id].votes[msg.sender][choice].add(stake);
        require(trustToken.transferFrom(msg.sender, address(this), stake));
    }

    function yes(address id, uint256 stake) external override onlyPendingLoans(id) {
        vote(id, stake, true);
    }

    function no(address id, uint256 stake) external override onlyPendingLoans(id) {
        vote(id, stake, false);
    }

    function withdraw(address id, uint256 stake) external override onlyNotRunningLoans(id) {
        bool choice = loans[id].votes[msg.sender][true] > 0;
        require(loans[id].votes[msg.sender][choice] >= stake, "TrueRatingAgency: Can't withdraw more than was staked");
        loans[id].votes[msg.sender][choice] = loans[id].votes[msg.sender][choice].sub(stake);
        if (status(id) == LoanStatus.Pending) {
            loans[id].prediction[choice] = loans[id].prediction[choice].sub(stake);
        }
        uint256 amountToTransfer = stake;
        // if (status(id) == LoanStatus.Settled) {
        //     add bonus/penalty to payout amount depending on yes/no choice
        // }
        // if (status(id) == LoanStatus.Defaulted) {
        //     add bonus/penalty to payout amount depending on no/yes choice
        // }
        require(trustToken.transfer(msg.sender, amountToTransfer));
    }

    function status(address id) public view returns (LoanStatus) {
        Loan storage loan = loans[id];
        if (loan.creator == address(0) && loan.timestamp == 0) {
            return LoanStatus.Void;
        }
        if (loan.creator == address(0) && loan.timestamp != 0) {
            return LoanStatus.Retracted;
        }
        // if(loan was funded and it is still ongoing) {
        //     return LoanStatus.Running; <- will block all voting-related actions
        // }
        // if(loan was funded and successfully repaid) {
        //     return LoanStatus.Settled; <- will allow withdrawing stake, but with losers/winners modifiers
        // }
        // if(loan was funded and defaulted) {
        //     return LoanStatus.Defaulted; <- will allow withdrawing stake, but with losers/winners modifiers
        // }
        return LoanStatus.Pending;
    }
}<|MERGE_RESOLUTION|>--- conflicted
+++ resolved
@@ -27,13 +27,8 @@
     event LoanSubmitted(address id);
     event LoanRetracted(address id);
 
-<<<<<<< HEAD
-    modifier onlyBorrower(address id) {
-        require(loans[id].borrower == msg.sender, "TrueRatingAgency: Not sender's loan");
-=======
     modifier onlyCreator(address id) {
-        require(loans[id].creator == msg.sender, "TrueRatingAgency: not sender's loan");
->>>>>>> f5f4ea15
+        require(loans[id].creator == msg.sender, "TrueRatingAgency: Not sender's loan");
         _;
     }
 
