--- conflicted
+++ resolved
@@ -19,13 +19,8 @@
  * Funds deposited in this pool are NOT LIQUID!
  * Exiting the pool will withdraw a basket of LoanTokens backing the pool
  * After exiting, an account will need to wait for LoanTokens to expire and burn them
-<<<<<<< HEAD
- * It is reccomended to perform a zap or swap tokens on Uniswap for liquidity
- * 
-=======
  * It is recommended to perform a zap or swap tokens on Uniswap for liquidity
  *
->>>>>>> be2831e6
  * Funds are managed through an external function to save gas on deposits
  */
 contract CurvePool is ITruePool, ERC20, ReentrancyGuard, Ownable {
@@ -56,13 +51,8 @@
      * @dev Initialize pool
      * @param __curvePool curve pool address
      * @param __curveGauge curve gauge address
-<<<<<<< HEAD
-     * @param __currencyToken
-     * @param __lender
-=======
      * @param __currencyToken curve pool underlying token
      * @param __lender TrueLender address
->>>>>>> be2831e6
      */
     function initialize(
         ICurvePool __curvePool,
@@ -238,9 +228,6 @@
     }
 
     /**
-<<<<<<< HEAD
-     * @dev Claim fees from the pool 
-=======
      * @dev Collect CRV tokens minted by staking at gauge
      */
     function collectCrv() external {
@@ -249,7 +236,6 @@
 
     /**
      * @dev Claim fees from the pool
->>>>>>> be2831e6
      * @param beneficiary account to send funds to
      */
     function collectFees(address beneficiary) external onlyOwner {
