--- conflicted
+++ resolved
@@ -2,30 +2,18 @@
 pragma solidity 0.6.10;
 
 import {SafeMath} from "@openzeppelin/contracts/math/SafeMath.sol";
-<<<<<<< HEAD
 import {TruePool, IERC20} from "./TruePool.sol";
 import {ICurvePool} from "./interface/ICurvePool.sol";
 
 contract CurvePool is TruePool {
     using SafeMath for uint256;
 
-=======
-import {TrueFiPool, IERC20} from "./TrueFiPool.sol";
-import {ICurvePool} from "./ICurvePool.sol";
+    ICurvePool public curvePool;
 
-contract CurvePool is TrueFiPool {
-    using SafeMath for uint256;
-
->>>>>>> 72d2ebc6
-    ICurvePool public curvePool;
     uint8 constant N_TOKENS = 4;
     uint8 constant TUSD_INDEX = 3;
 
-<<<<<<< HEAD
     constructor(ICurvePool _curve, IERC20 _token) public TruePool(_token, "CurveTUSDPool", "CurTUSD") {
-=======
-    constructor(ICurvePool _curve, IERC20 _token) public TrueFiPool(_token, "CurveTUSDPool", "CurTUSD") {
->>>>>>> 72d2ebc6
         curvePool = _curve;
         token().approve(address(curvePool), uint256(-1));
         curvePool.token().approve(address(curvePool), uint256(-1));
