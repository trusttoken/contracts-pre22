// SPDX-License-Identifier: MIT
pragma solidity 0.6.10;

import {Ownable} from "@openzeppelin/contracts/access/Ownable.sol";
import {SafeMath} from "@openzeppelin/contracts/math/SafeMath.sol";
import {IERC20} from "@openzeppelin/contracts/token/ERC20/IERC20.sol";

import {ITruePool} from "./interface/ITruePool.sol";
import {ILoanToken} from "./interface/ILoanToken.sol";
import {ITrueRatingAgency} from "./interface/ITrueRatingAgency.sol";

contract TrueLender is Ownable {
    using SafeMath for uint256;

    mapping(address => bool) public allowedBorrowers;

    ITruePool public pool;
    IERC20 public currencyToken;
    ITrueRatingAgency public ratingAgency;

    uint256 private constant TOKEN_PRECISION_DIFFERENCE = 10**10;

    // ===== Pool parameters =====
    /**
     * @dev % multiplied by 100. e.g. 10.5% = 1050
     */
    uint256 public minApy = 1000;
    uint256 public participationFactor = 10000;
    uint256 public riskAversion = 15000;

    uint256 public minSize = 1000000 ether;
    uint256 public maxSize = 10000000 ether;
    uint256 public minDuration = 180 days;
    uint256 public maxDuration = 3600 days;
    uint256 public votingPeriod = 7 days;

    event Allowed(address indexed who, bool status);
    event MinApyChanged(uint256 minApy);
    event ParticipationFactorChanged(uint256 participationFactor);
    event RiskAversionChanged(uint256 participationFactor);
    event VotingPeriodChanged(uint256 votingPeriod);
    event SizeLimitsChanged(uint256 minSize, uint256 maxSize);
    event DurationLimitsChanged(uint256 minDuration, uint256 maxDuration);
<<<<<<< HEAD
    event ApplicationSubmitted(bytes8 id, address borrower, address beneficiary, uint256 amount, uint256 apy, uint256 duration);
    event ApplicationRetracted(bytes8 id);

    modifier onlyAllowed() {
        require(borrowers[msg.sender], "TrueLender: Sender not allowed borrower");
        _;
    }

    modifier applicationExists(bytes8 id) {
        require(applications[id].creationBlock != 0, "TrueLender: Application doesn't exist");
        _;
    }

    modifier onlyDuringVoting(bytes8 id) {
        require(status(id) == ApplicationStatus.Pending, "TrueLender: Can't vote outside the voting period");
=======
    event Funded(address indexed loanToken, uint256 amount);

    modifier onlyAllowedBorrowers() {
        require(allowedBorrowers[msg.sender], "TrueLender: Sender is not allowed to borrow");
>>>>>>> f5f4ea15
        _;
    }

    constructor(ITruePool _pool, ITrueRatingAgency _ratingAgency) public {
        pool = _pool;
        currencyToken = _pool.currencyToken();
        currencyToken.approve(address(_pool), uint256(-1));
        ratingAgency = _ratingAgency;
    }

    function setSizeLimits(uint256 min, uint256 max) external onlyOwner {
        require(max >= min, "TrueLender: Maximal loan size is smaller than minimal");
        minSize = min;
        maxSize = max;
        emit SizeLimitsChanged(min, max);
    }

    function setDurationLimits(uint256 min, uint256 max) external onlyOwner {
        require(max >= min, "TrueLender: Maximal loan duration is smaller than minimal");
        minDuration = min;
        maxDuration = max;
        emit DurationLimitsChanged(min, max);
    }

    function setMinApy(uint256 newMinApy) external onlyOwner {
        minApy = newMinApy;
        emit MinApyChanged(newMinApy);
    }

    function setVotingPeriod(uint256 newVotingPeriod) external onlyOwner {
        votingPeriod = newVotingPeriod;
        emit VotingPeriodChanged(newVotingPeriod);
    }

    function setParticipationFactor(uint256 newParticipationFactor) external onlyOwner {
        participationFactor = newParticipationFactor;
        emit ParticipationFactorChanged(newParticipationFactor);
    }

    function setRiskAversion(uint256 newRiskAversion) external onlyOwner {
        riskAversion = newRiskAversion;
        emit RiskAversionChanged(newRiskAversion);
    }

    function allow(address who, bool status) external onlyOwner {
        allowedBorrowers[who] = status;
        emit Allowed(who, status);
    }

    function fund(ILoanToken loanToken) external onlyAllowedBorrowers {
        require(loanToken.isLoanToken(), "TrueLender: Only LoanTokens can be funded");

        (uint256 amount, uint256 apy, uint256 duration) = loanToken.getParameters();
        (uint256 start, uint256 no, uint256 yes) = ratingAgency.getResults(address(loanToken));

        require(loanSizeWithinBounds(amount), "TrueLender: Loan size is out of bounds");
        require(loanDurationWithinBounds(duration), "TrueLender: Loan duration is out of bounds");
        require(loanIsAttractiveEnough(apy), "TrueLender: APY is below minimum");
        require(votingLastedLongEnough(start), "TrueLender: Voting time is below minimum");
        require(votesThresholdReached(amount, yes), "TrueLender: Not enough votes given for the loan");
        require(loanIsCredible(apy, duration, yes, no), "TrueLender: Loan risk is too high");

        pool.borrow(amount);
        currencyToken.approve(address(loanToken), amount);
        loanToken.fund();
        emit Funded(address(loanToken), amount);
    }

    function loanIsAttractiveEnough(uint256 apy) public view returns (bool) {
        return apy >= minApy;
    }

    function votingLastedLongEnough(uint256 start) public view returns (bool) {
        return start.add(votingPeriod) <= block.timestamp;
    }

    function loanSizeWithinBounds(uint256 amount) public view returns (bool) {
        return amount >= minSize && amount <= maxSize;
    }

    function loanDurationWithinBounds(uint256 duration) public view returns (bool) {
        return duration >= minDuration && duration <= maxDuration;
    }

    function votesThresholdReached(uint256 amount, uint256 yesVotes) public view returns (bool) {
        return amount.mul(participationFactor) <= yesVotes.mul(10000).mul(TOKEN_PRECISION_DIFFERENCE);
    }

    function loanIsCredible(
        uint256 apy,
<<<<<<< HEAD
        uint256 duration
    ) external onlyAllowed {
        bytes8 id = bytes8(uint64(uint256(keccak256(abi.encodePacked(msg.sender, beneficiary, block.number, amount, apy, duration)))));
        require(applications[id].creationBlock == 0, "TrueLender: Cannot create two same applications in a single block");
        require(amount >= minSize && amount <= maxSize, "TrueLender: Loan size is out of bounds");
        require(duration >= minDuration && duration <= maxDuration, "TrueLender: Loan duration is out of bounds");
        require(apy >= minApy, "TrueLender: APY is below minimum");

        applications[id] = Application({
            creationBlock: block.number,
            timestamp: block.timestamp,
            borrower: msg.sender,
            beneficiary: beneficiary,
            amount: amount,
            apy: apy,
            duration: duration,
            yeah: 0,
            nah: 0
        });

        emit ApplicationSubmitted(id, msg.sender, beneficiary, amount, apy, duration);
    }

    function retract(bytes8 id) external applicationExists(id) {
        require(applications[id].borrower == msg.sender, "TrueLender: Not retractor's application");
        delete applications[id];

        emit ApplicationRetracted(id);
    }

    function vote(
        bytes8 id,
        uint256 stake,
        bool choice
    ) internal {
        require(applications[id].votes[msg.sender][!choice] == 0, "TrueLender: Can't vote both yeah and nah");
        applications[id].votes[msg.sender][choice] = applications[id].votes[msg.sender][choice].add(stake);
        require(trustToken.transferFrom(msg.sender, address(this), stake));
    }

    function yeah(bytes8 id, uint256 stake) external applicationExists(id) onlyDuringVoting(id) {
        applications[id].yeah = applications[id].yeah.add(stake);
        vote(id, stake, true);
    }

    function nah(bytes8 id, uint256 stake) external applicationExists(id) onlyDuringVoting(id) {
        applications[id].nah = applications[id].nah.add(stake);
        vote(id, stake, false);
    }

    function status(bytes8 id) public view applicationExists(id) returns (ApplicationStatus) {
        Application storage loan = applications[id];
        if (loan.timestamp.add(votingPeriod) >= block.timestamp) {
            return ApplicationStatus.Pending;
        }
        if (loan.amount.mul(participationFactor) > loan.yeah.mul(10000).mul(TOKEN_PRECISION_DIFFERENCE)) {
            return ApplicationStatus.Rejected;
        }
        if (loan.apy.mul(loan.duration).mul(loan.yeah).div(360 days) < loan.nah.mul(riskAversion)) {
            return ApplicationStatus.Rejected;
        }
        return ApplicationStatus.Approved;
=======
        uint256 duration,
        uint256 yesVotes,
        uint256 noVotes
    ) public view returns (bool) {
        return apy.mul(duration).mul(yesVotes).div(360 days) >= noVotes.mul(riskAversion);
>>>>>>> f5f4ea15
    }
}<|MERGE_RESOLUTION|>--- conflicted
+++ resolved
@@ -41,28 +41,10 @@
     event VotingPeriodChanged(uint256 votingPeriod);
     event SizeLimitsChanged(uint256 minSize, uint256 maxSize);
     event DurationLimitsChanged(uint256 minDuration, uint256 maxDuration);
-<<<<<<< HEAD
-    event ApplicationSubmitted(bytes8 id, address borrower, address beneficiary, uint256 amount, uint256 apy, uint256 duration);
-    event ApplicationRetracted(bytes8 id);
-
-    modifier onlyAllowed() {
-        require(borrowers[msg.sender], "TrueLender: Sender not allowed borrower");
-        _;
-    }
-
-    modifier applicationExists(bytes8 id) {
-        require(applications[id].creationBlock != 0, "TrueLender: Application doesn't exist");
-        _;
-    }
-
-    modifier onlyDuringVoting(bytes8 id) {
-        require(status(id) == ApplicationStatus.Pending, "TrueLender: Can't vote outside the voting period");
-=======
     event Funded(address indexed loanToken, uint256 amount);
 
     modifier onlyAllowedBorrowers() {
         require(allowedBorrowers[msg.sender], "TrueLender: Sender is not allowed to borrow");
->>>>>>> f5f4ea15
         _;
     }
 
@@ -153,75 +135,10 @@
 
     function loanIsCredible(
         uint256 apy,
-<<<<<<< HEAD
-        uint256 duration
-    ) external onlyAllowed {
-        bytes8 id = bytes8(uint64(uint256(keccak256(abi.encodePacked(msg.sender, beneficiary, block.number, amount, apy, duration)))));
-        require(applications[id].creationBlock == 0, "TrueLender: Cannot create two same applications in a single block");
-        require(amount >= minSize && amount <= maxSize, "TrueLender: Loan size is out of bounds");
-        require(duration >= minDuration && duration <= maxDuration, "TrueLender: Loan duration is out of bounds");
-        require(apy >= minApy, "TrueLender: APY is below minimum");
-
-        applications[id] = Application({
-            creationBlock: block.number,
-            timestamp: block.timestamp,
-            borrower: msg.sender,
-            beneficiary: beneficiary,
-            amount: amount,
-            apy: apy,
-            duration: duration,
-            yeah: 0,
-            nah: 0
-        });
-
-        emit ApplicationSubmitted(id, msg.sender, beneficiary, amount, apy, duration);
-    }
-
-    function retract(bytes8 id) external applicationExists(id) {
-        require(applications[id].borrower == msg.sender, "TrueLender: Not retractor's application");
-        delete applications[id];
-
-        emit ApplicationRetracted(id);
-    }
-
-    function vote(
-        bytes8 id,
-        uint256 stake,
-        bool choice
-    ) internal {
-        require(applications[id].votes[msg.sender][!choice] == 0, "TrueLender: Can't vote both yeah and nah");
-        applications[id].votes[msg.sender][choice] = applications[id].votes[msg.sender][choice].add(stake);
-        require(trustToken.transferFrom(msg.sender, address(this), stake));
-    }
-
-    function yeah(bytes8 id, uint256 stake) external applicationExists(id) onlyDuringVoting(id) {
-        applications[id].yeah = applications[id].yeah.add(stake);
-        vote(id, stake, true);
-    }
-
-    function nah(bytes8 id, uint256 stake) external applicationExists(id) onlyDuringVoting(id) {
-        applications[id].nah = applications[id].nah.add(stake);
-        vote(id, stake, false);
-    }
-
-    function status(bytes8 id) public view applicationExists(id) returns (ApplicationStatus) {
-        Application storage loan = applications[id];
-        if (loan.timestamp.add(votingPeriod) >= block.timestamp) {
-            return ApplicationStatus.Pending;
-        }
-        if (loan.amount.mul(participationFactor) > loan.yeah.mul(10000).mul(TOKEN_PRECISION_DIFFERENCE)) {
-            return ApplicationStatus.Rejected;
-        }
-        if (loan.apy.mul(loan.duration).mul(loan.yeah).div(360 days) < loan.nah.mul(riskAversion)) {
-            return ApplicationStatus.Rejected;
-        }
-        return ApplicationStatus.Approved;
-=======
         uint256 duration,
         uint256 yesVotes,
         uint256 noVotes
     ) public view returns (bool) {
         return apy.mul(duration).mul(yesVotes).div(360 days) >= noVotes.mul(riskAversion);
->>>>>>> f5f4ea15
     }
 }