--- conflicted
+++ resolved
@@ -234,19 +234,20 @@
         return _amount.add(_amount.mul(apy).mul(duration).div(360 days).div(10000));
     }
 
-<<<<<<< HEAD
+    /**
+     * @dev get profit for this loan
+     * @return profit for this loan
+     */
+    function profit() external override view returns (uint256) {
+        return debt.sub(amount);
+    }
+
     /**
      * @dev Override ERC20 _transfer so only whitelisted addresses can transfer
      * @param sender sender of the transaction
      * @param recipient recipient of the transaction
      * @param _amount amount to send
      */
-=======
-    function profit() external override view returns (uint256) {
-        return debt.sub(amount);
-    }
-
->>>>>>> 01c1ead9
     function _transfer(
         address sender,
         address recipient,
