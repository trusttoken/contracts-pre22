// SPDX-License-Identifier: MIT
pragma solidity 0.6.10;

import {ERC20} from "@openzeppelin/contracts/token/ERC20/ERC20.sol";
import {IERC20} from "@openzeppelin/contracts/token/ERC20/IERC20.sol";
import {SafeMath} from "@openzeppelin/contracts/math/SafeMath.sol";
import {SafeERC20} from "@openzeppelin/contracts/token/ERC20/SafeERC20.sol";

import {ILoanToken} from "./interface/ILoanToken.sol";

/**
 * @title LoanToken
 * @dev A token which represents share of a debt obligation
 *
 * Each LoanToken has:
 * - borrower address
 * - borrow amount
 * - loan term
 * - loan APY
 *
 * Loan progresses through the following states:
 * Awaiting:    Waiting for funding to meet capital requirements
 * Funded:      Capital requirements met, borrower can withdraw
 * Withdrawn:   Borrower withdraws money, loan waiting to be repaid
 * Settled:     Loan has been paid back in full with interest
 * Defaulted:   Loan has not been paid back in full
 * Liquidated:  Loan has Defaulted and stakers have been Liquidated
 *
 * - LoanTokens are non-transferable except for whitelisted addresses
 * - This version of LoanToken only supports a single funder
 */
contract LoanToken is ILoanToken, ERC20 {
    using SafeMath for uint256;
    using SafeERC20 for IERC20;

    uint128 public constant lastMinutePaybackDuration = 1 days;

    address public override borrower;
    address public liquidator;
    uint256 public override amount;
    uint256 public override term;
    uint256 public override apy;

    uint256 public override start;
    address public override lender;
    uint256 public override debt;

    uint256 public redeemed;

    // borrow fee -> 25 = 0.25%
    uint256 public override borrowerFee = 25;

    // whitelist for transfers
    mapping(address => bool) public canTransfer;

    Status public override status;

    IERC20 public override currencyToken;

    /**
     * @dev Emitted when the loan is funded
     * @param lender Address which funded the loan
     */
    event Funded(address lender);

    /**
     * @dev Emitted when transfer whitelist is updated
     * @param account Account to whitelist for transfers
     * @param status New whitelist status
     */
    event TransferAllowanceChanged(address account, bool status);

    /**
     * @dev Emitted when borrower withdraws funds
     * @param beneficiary Account which will receive funds
     */
    event Withdrawn(address beneficiary);

    /**
     * @dev Emitted when loan has been fully repaid
     * @param returnedAmount Amount that was returned
     */
    event Settled(uint256 returnedAmount);

    /**
     * @dev Emitted when term is over without full repayment
     * @param returnedAmount Amount that was returned before expiry
     */
    event Defaulted(uint256 returnedAmount);

    /**
     * @dev Emitted when a LoanToken is redeemed for underlying currencyTokens
     * @param receiver Receiver of currencyTokens
     * @param burnedAmount Amount of LoanTokens burned
     * @param redeemedAmount Amount of currencyToken received
     */
    event Redeemed(address receiver, uint256 burnedAmount, uint256 redeemedAmount);

    /**
     * @dev Emitted when a LoanToken is repaid by the borrower in underlying currencyTokens
     * @param repayer Sender of currencyTokens
     * @param repaidAmount Amount of currencyToken repaid
     */
    event Repaid(address repayer, uint256 repaidAmount);

    /**
     * @dev Emitted when borrower reclaims remaining currencyTokens
     * @param borrower Receiver of remaining currencyTokens
     * @param reclaimedAmount Amount of currencyTokens repaid
     */
    event Reclaimed(address borrower, uint256 reclaimedAmount);

    /**
     * @dev Emitted when loan gets liquidated
     * @param status Final loan status
     */
    event Liquidated(Status status);

    /**
     * @dev Create a Loan
     * @param _currencyToken Token to lend
     * @param _borrower Borrower address
     * @param _amount Borrow amount of currency tokens
     * @param _term Loan length
     * @param _apy Loan APY
     */
    constructor(
        IERC20 _currencyToken,
        address _borrower,
        address _lender,
        address _liquidator,
        uint256 _amount,
        uint256 _term,
        uint256 _apy
    ) public ERC20("Loan Token", "LOAN") {
        require(_lender != address(0), "LoanToken: Lender is not set");

        currencyToken = _currencyToken;
        borrower = _borrower;
        liquidator = _liquidator;
        amount = _amount;
        term = _term;
        apy = _apy;
        lender = _lender;
        debt = interest(amount);
    }

    /**
     * @dev Only borrower can withdraw & repay loan
     */
    modifier onlyBorrower() {
        require(msg.sender == borrower, "LoanToken: Caller is not the borrower");
        _;
    }

    /**
     * @dev Only liquidator can liquidate
     */
    modifier onlyLiquidator() {
        require(msg.sender == liquidator, "LoanToken: Caller is not the liquidator");
        _;
    }

    /**
     * @dev Only after loan has been closed: Settled, Defaulted, or Liquidated
     */
    modifier onlyAfterClose() {
        require(status >= Status.Settled, "LoanToken: Only after loan has been closed");
        _;
    }

    /**
     * @dev Only when loan is Funded
     */
    modifier onlyOngoing() {
        require(status == Status.Funded || status == Status.Withdrawn, "LoanToken: Current status should be Funded or Withdrawn");
        _;
    }

    /**
     * @dev Only when loan is Funded
     */
    modifier onlyFunded() {
        require(status == Status.Funded, "LoanToken: Current status should be Funded");
        _;
    }

    /**
     * @dev Only when loan is Withdrawn
     */
    modifier onlyAfterWithdraw() {
        require(status >= Status.Withdrawn, "LoanToken: Only after loan has been withdrawn");
        _;
    }

    /**
     * @dev Only when loan is Awaiting
     */
    modifier onlyAwaiting() {
        require(status == Status.Awaiting, "LoanToken: Current status should be Awaiting");
        _;
    }

    /**
     * @dev Only when loan is Defaulted
     */
    modifier onlyDefaulted() {
        require(status == Status.Defaulted, "LoanToken: Current status should be Defaulted");
        _;
    }

    /**
     * @dev Only whitelisted accounts or lender
     */
    modifier onlyWhoCanTransfer(address sender) {
        require(
            sender == lender || canTransfer[sender],
            "LoanToken: This can be performed only by lender or accounts allowed to transfer"
        );
        _;
    }

    /**
     * @dev Only lender can perform certain actions
     */
    modifier onlyLender() {
        require(msg.sender == lender, "LoanToken: This can be performed only by lender");
        _;
    }

    /**
     * @dev Return true if this contract is a LoanToken
     * @return True if this contract is a LoanToken
     */
    function isLoanToken() external override pure returns (bool) {
        return true;
    }

    /**
     * @dev Get loan parameters
     * @return amount, term, apy
     */
    function getParameters()
        external
        override
        view
        returns (
            uint256,
            uint256,
            uint256
        )
    {
        return (amount, apy, term);
    }

    /**
     * @dev Get coupon value of this loan token in currencyToken
     * This assumes the loan will be paid back on time, with interest
     * @param _balance number of LoanTokens to get value for
     * @return coupon value of _balance LoanTokens in currencyTokens
     */
    function value(uint256 _balance) external override view returns (uint256) {
        if (_balance == 0) {
            return 0;
        }

        uint256 passed = block.timestamp.sub(start);
        if (passed > term || status == Status.Settled) {
            passed = term;
        }

        // assume year is 365 days
        uint256 interest = amount.mul(apy).mul(passed).div(365 days).div(10000);

        return amount.add(interest).mul(_balance).div(debt);
    }

    /**
     * @dev Fund a loan
     * Set status, start time, lender
     */
    function fund() external override onlyAwaiting onlyLender {
        status = Status.Funded;
        start = block.timestamp;
        _mint(msg.sender, debt);
        currencyToken.safeTransferFrom(msg.sender, address(this), receivedAmount());

        emit Funded(msg.sender);
    }

    /**
     * @dev Whitelist accounts to transfer
     * @param account address to allow transfers for
     * @param _status true allows transfers, false disables transfers
     */
    function allowTransfer(address account, bool _status) external override onlyLender {
        canTransfer[account] = _status;
        emit TransferAllowanceChanged(account, _status);
    }

    /**
     * @dev Borrower calls this function to withdraw funds
     * Sets the status of the loan to Withdrawn
     * @param _beneficiary address to send funds to
     */
    function withdraw(address _beneficiary) external override onlyBorrower onlyFunded {
        status = Status.Withdrawn;
        currencyToken.safeTransfer(_beneficiary, receivedAmount());

        emit Withdrawn(_beneficiary);
    }

    /**
     * @dev Settle the loan after checking it has been repaid
     */
    function settle() external override onlyOngoing {
        require(isRepaid(), "LoanToken: loan must be repaid to settle");
        status = Status.Settled;
        emit Settled(_balance());
    }

    /**
     * @dev Default the loan if it has not been repaid by the end of term
     */
    function enterDefault() external override onlyOngoing {
        require(!isRepaid(), "LoanToken: cannot default a repaid loan");
        require(start.add(term).add(lastMinutePaybackDuration) <= block.timestamp, "LoanToken: Loan cannot be defaulted yet");
        status = Status.Defaulted;
        emit Defaulted(_balance());
    }

    /**
     * @dev Liquidate the loan if it has defaulted
     */
    function liquidate() external override onlyDefaulted onlyLiquidator {
        status = Status.Liquidated;

        emit Liquidated(status);
    }

    /**
     * @dev Redeem LoanToken balances for underlying currencyToken
     * Can only call this function after the loan is Closed
     * @param _amount amount to redeem
     */
    function redeem(uint256 _amount) external override onlyAfterClose {
        uint256 amountToReturn = _amount.mul(_balance()).div(totalSupply());
        redeemed = redeemed.add(amountToReturn);
        _burn(msg.sender, _amount);
        currencyToken.safeTransfer(msg.sender, amountToReturn);

        emit Redeemed(msg.sender, _amount, amountToReturn);
    }

    /**
     * @dev Function for borrower to repay the loan
     * Borrower can repay at any time
     * @param _sender account sending currencyToken to repay
     * @param _amount amount of currencyToken to repay
     */
    function repay(address _sender, uint256 _amount) external override {
        _repay(_sender, _amount);
    }

    /**
     * @dev Function for borrower to repay all of the remaining loan balance
     * Borrower should use this to ensure full repayment
     * @param _sender account sending currencyToken to repay
     */
    function repayInFull(address _sender) external override {
        _repay(_sender, debt.sub(_balance()));
    }

    /**
     * @dev Internal function for loan repayment
     * If _amount is sufficient, then this also settles the loan
     * @param _sender account sending currencyToken to repay
     * @param _amount amount of currencyToken to repay
     */
    function _repay(address _sender, uint256 _amount) internal onlyAfterWithdraw {
        uint256 outstandingDebt = debt.sub(_balance());
        require(_amount <= outstandingDebt, "LoanToken: Cannot repay over the debt");
        emit Repaid(_sender, _amount);
<<<<<<< HEAD
        if (_amount >= outstandingDebt) {
            status = Status.Settled;
            emit Closed(status, _balance().add(_amount));
        }

        require(currencyToken.transferFrom(_sender, address(this), _amount));
=======
        currencyToken.safeTransferFrom(_sender, address(this), _amount);
>>>>>>> 2d0c0426
    }

    /**
     * @dev Function for borrower to reclaim stuck currencyToken
     * Can only call this function after the loan is Closed
     * and all of LoanToken holders have been burnt
     */
    function reclaim() external override onlyAfterClose onlyBorrower {
        require(totalSupply() == 0, "LoanToken: Cannot reclaim when LoanTokens are in circulation");
        uint256 balanceRemaining = _balance();
        require(balanceRemaining > 0, "LoanToken: Cannot reclaim when balance 0");

        currencyToken.safeTransfer(borrower, balanceRemaining);
        emit Reclaimed(borrower, balanceRemaining);
    }

    /**
     * @dev Check how much was already repaid
     * Funds stored on the contract's address plus funds already redeemed by lenders
     * @return Uint256 representing what value was already repaid
     */
    function repaid() external override view onlyAfterWithdraw returns (uint256) {
        return _balance().add(redeemed);
    }

    /**
     * @dev Check whether an ongoing loan has been repaid in full
     * @return true if and only if this loan has been repaid
     */
    function isRepaid() public override view onlyOngoing returns (bool) {
        return _balance() >= debt;
    }

    /**
     * @dev Public currency token balance function
     * @return currencyToken balance of this contract
     */
    function balance() external override view returns (uint256) {
        return _balance();
    }

    /**
     * @dev Get currency token balance for this contract
     * @return currencyToken balance of this contract
     */
    function _balance() internal view returns (uint256) {
        return currencyToken.balanceOf(address(this));
    }

    /**
     * @dev Calculate amount borrowed minus fee
     * @return Amount minus fees
     */
    function receivedAmount() public override view returns (uint256) {
        return amount.sub(amount.mul(borrowerFee).div(10000));
    }

    /**
     * @dev Calculate interest that will be paid by this loan for an amount (returned funds included)
     * amount + ((amount * apy * term) / (365 days / precision))
     * @param _amount amount
     * @return uint256 Amount of interest paid for _amount
     */
    function interest(uint256 _amount) internal view returns (uint256) {
        return _amount.add(_amount.mul(apy).mul(term).div(365 days).div(10000));
    }

    /**
     * @dev get profit for this loan
     * @return profit for this loan
     */
    function profit() external override view returns (uint256) {
        return debt.sub(amount);
    }

    /**
     * @dev Override ERC20 _transfer so only whitelisted addresses can transfer
     * @param sender sender of the transaction
     * @param recipient recipient of the transaction
     * @param _amount amount to send
     */
    function _transfer(
        address sender,
        address recipient,
        uint256 _amount
    ) internal override onlyWhoCanTransfer(sender) {
        return super._transfer(sender, recipient, _amount);
    }

    function version() external virtual override pure returns (uint8) {
        return 3;
    }
}<|MERGE_RESOLUTION|>--- conflicted
+++ resolved
@@ -381,16 +381,12 @@
         uint256 outstandingDebt = debt.sub(_balance());
         require(_amount <= outstandingDebt, "LoanToken: Cannot repay over the debt");
         emit Repaid(_sender, _amount);
-<<<<<<< HEAD
         if (_amount >= outstandingDebt) {
             status = Status.Settled;
-            emit Closed(status, _balance().add(_amount));
+            emit Settled(_balance().add(_amount));
         }
 
-        require(currencyToken.transferFrom(_sender, address(this), _amount));
-=======
         currencyToken.safeTransferFrom(_sender, address(this), _amount);
->>>>>>> 2d0c0426
     }
 
     /**
