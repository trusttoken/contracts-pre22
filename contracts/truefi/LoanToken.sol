--- conflicted
+++ resolved
@@ -127,12 +127,6 @@
         return (amount, apy, duration);
     }
 
-<<<<<<< HEAD
-    /**
-     * @dev Fund a loan
-     * Set status, start time, lender
-     */
-=======
     function value(uint256 _balance) external override view returns (uint256) {
         if (_balance == 0) {
             return 0;
@@ -149,7 +143,10 @@
         return amount.add(interest);
     }
 
->>>>>>> 4078f4cf
+    /**
+     * @dev Fund a loan
+     * Set status, start time, lender
+     */
     function fund() external override onlyAwaiting {
         status = Status.Funded;
         start = block.timestamp;
