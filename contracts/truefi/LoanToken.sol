--- conflicted
+++ resolved
@@ -10,11 +10,7 @@
 /**
  * @title LoanToken
  * @dev A token which represents share of a debt obligation
-<<<<<<< HEAD
- * Each LoanToken has: 
-=======
  * Each LoanToken has:
->>>>>>> be2831e6
  * - borrower address
  * - borrow amount
  * - loan duration
@@ -131,8 +127,12 @@
         return (amount, apy, duration);
     }
 
-<<<<<<< HEAD
-=======
+    /**
+     * @dev Get coupon value of this loan token in currencyToken
+     * This assumes the loan will be paid back on time, with interest
+     * @value number of LoanTokens to get value for
+     * @return coupon value of _balance LoanTokens in currencyTokens
+     */
     function value(uint256 _balance) external override view returns (uint256) {
         if (_balance == 0) {
             return 0;
@@ -149,7 +149,6 @@
         return amount.add(interest);
     }
 
->>>>>>> be2831e6
     /**
      * @dev Fund a loan
      * Set status, start time, lender
