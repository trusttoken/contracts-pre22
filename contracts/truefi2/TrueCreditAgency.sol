// SPDX-License-Identifier: MIT
pragma solidity 0.6.10;

import {SafeERC20} from "@openzeppelin/contracts/token/ERC20/SafeERC20.sol";
import {ERC20, IERC20, SafeMath} from "../common/UpgradeableERC20.sol";
import {UpgradeableClaimable} from "../common/UpgradeableClaimable.sol";

import {ITrueFiPool2} from "./interface/ITrueFiPool2.sol";
import {ITrueCreditAgency} from "./interface/ITrueCreditAgency.sol";
import {ITrueFiCreditOracle} from "./interface/ITrueFiCreditOracle.sol";
import {TrueFiFixed64x64} from "./libraries/TrueFiFixed64x64.sol";

interface ITrueFiPool2WithDecimals is ITrueFiPool2 {
    function decimals() external view returns (uint8);
}

contract TrueCreditAgency is UpgradeableClaimable, ITrueCreditAgency {
    using SafeERC20 for ERC20;
    using SafeMath for uint256;
    using TrueFiFixed64x64 for int128;
    using TrueFiFixed64x64 for uint256;

    enum Status {Ineligible, OnHold, Eligible}

    uint8 constant MAX_CREDIT_SCORE = 255;
    uint256 constant MAX_RATE_CAP = 50000;

    struct SavedInterest {
        uint256 total;
        uint256 perShare;
    }

    struct CreditScoreBucket {
        uint16 borrowersCount;
        uint128 timestamp;
        uint256 rate;
        uint256 cumulativeInterestPerShare; // How much interest was gathered by 1 wei times 10^27
        uint256 totalBorrowed;
        mapping(address => SavedInterest) savedInterest;
    }

    struct BorrowLimitConfig {
        uint8 scoreFloor;
        uint16 limitAdjustmentPower; // times 10000
        uint16 tvlLimitCoefficient; // times 10000
        uint16 poolValueLimitCoefficient; // times 10000
    }

    // ================ WARNING ==================
    // ===== THIS CONTRACT IS INITIALIZABLE ======
    // === STORAGE VARIABLES ARE DECLARED BELOW ==
    // REMOVAL OR REORDER OF VARIABLES WILL RESULT
    // ========= IN STORAGE CORRUPTION ===========

    mapping(ITrueFiPool2 => CreditScoreBucket[256]) public buckets;

    mapping(ITrueFiPool2 => mapping(address => uint8)) public creditScore;
    mapping(ITrueFiPool2 => mapping(address => uint256)) public borrowed;
    mapping(ITrueFiPool2 => mapping(address => uint256)) public borrowerTotalPaidInterest;
    mapping(ITrueFiPool2 => uint256) public poolTotalPaidInterest;
    mapping(ITrueFiPool2 => uint256) public poolTotalInterest;
    mapping(ITrueFiPool2 => mapping(address => uint256)) public nextInterestRepayTime;

    mapping(ITrueFiPool2 => bool) public isPoolAllowed;
    ITrueFiPool2[] public pools;

    mapping(address => uint256) public borrowerAllowedUntilTime;

    uint256 public interestRepaymentPeriod;

    uint256 public gracePeriod;

    // basis precision: 10000 = 100%
    uint256 public riskPremium;

    // basis precision: 10000 = 100%
    uint256 public creditAdjustmentCoefficient;

    BorrowLimitConfig public borrowLimitConfig;

    ITrueFiCreditOracle public creditOracle;

    /**
     * This bitmap is used to non-empty buckets.
     * If at least one borrower with a score n has an opened credit line, the n-th bit of the bitmap is set
     * Profiling result of calling poke() with one borrower:
     * - 650k gas used without using bitmap
     * - 120k gas used using bitmap
     */
    uint256 public usedBucketsBitmap;

    // basis precision: 10000 = 100%
    uint256 public utilizationAdjustmentCoefficient;

    uint256 public utilizationAdjustmentPower;

    uint256 public minCreditScore;

    // ======= STORAGE DECLARATION END ============

    event RiskPremiumChanged(uint256 newRate);

    event CreditAdjustmentCoefficientChanged(uint256 newCoefficient);

    event UtilizationAdjustmentCoefficientChanged(uint256 newCoefficient);

    event UtilizationAdjustmentPowerChanged(uint256 newValue);

    event BorrowerAllowed(address indexed who, uint256 timePeriod);

    event PoolAllowed(ITrueFiPool2 pool, bool isAllowed);

    event InterestRepaymentPeriodChanged(uint256 newPeriod);

    event GracePeriodChanged(uint256 newGracePeriod);

    event InterestPaid(ITrueFiPool2 pool, address borrower, uint256 amount);

    event PrincipalRepaid(ITrueFiPool2 pool, address borrower, uint256 amount);

    event MinCreditScoreChanged(uint256 newValue);

    event BorrowLimitConfigChanged(
        uint8 scoreFloor,
        uint16 limitAdjustmentPower,
        uint16 tvlLimitCoefficient,
        uint16 poolValueLimitCoefficient
    );

    function initialize(ITrueFiCreditOracle _creditOracle, uint256 _riskPremium) public initializer {
        UpgradeableClaimable.initialize(msg.sender);
        creditOracle = _creditOracle;
        riskPremium = _riskPremium;
        creditAdjustmentCoefficient = 1000;
        borrowLimitConfig = BorrowLimitConfig(40, 7500, 1500, 1500);
        utilizationAdjustmentCoefficient = 50;
        utilizationAdjustmentPower = 2;
        interestRepaymentPeriod = 31 days;
        gracePeriod = 3 days;
    }

    modifier onlyAllowedBorrowers() {
        require(borrowerAllowedUntilTime[msg.sender] >= block.timestamp, "TrueCreditAgency: Sender is not allowed to borrow");
        _;
    }

    function setRiskPremium(uint256 newRate) external onlyOwner {
        riskPremium = newRate;
        for (uint256 i = 0; i < pools.length; i++) {
            poke(pools[i]);
        }
        emit RiskPremiumChanged(newRate);
    }

    function setInterestRepaymentPeriod(uint256 newPeriod) external onlyOwner {
        interestRepaymentPeriod = newPeriod;
        emit InterestRepaymentPeriodChanged(newPeriod);
    }

    function setGracePeriod(uint256 newGracePeriod) external onlyOwner {
        gracePeriod = newGracePeriod;
        emit GracePeriodChanged(newGracePeriod);
    }

    function setBorrowLimitConfig(
        uint8 scoreFloor,
        uint16 limitAdjustmentPower,
        uint16 tvlLimitCoefficient,
        uint16 poolValueLimitCoefficient
    ) external onlyOwner {
        borrowLimitConfig = BorrowLimitConfig(scoreFloor, limitAdjustmentPower, tvlLimitCoefficient, poolValueLimitCoefficient);
        emit BorrowLimitConfigChanged(scoreFloor, limitAdjustmentPower, tvlLimitCoefficient, poolValueLimitCoefficient);
    }

    function setCreditAdjustmentCoefficient(uint256 newCoefficient) external onlyOwner {
        creditAdjustmentCoefficient = newCoefficient;
        emit CreditAdjustmentCoefficientChanged(newCoefficient);
    }

    function setUtilizationAdjustmentCoefficient(uint256 newCoefficient) external onlyOwner {
        utilizationAdjustmentCoefficient = newCoefficient;
        emit UtilizationAdjustmentCoefficientChanged(newCoefficient);
    }

    function setUtilizationAdjustmentPower(uint256 newValue) external onlyOwner {
        utilizationAdjustmentPower = newValue;
        emit UtilizationAdjustmentPowerChanged(newValue);
    }

    function setMinCreditScore(uint256 newValue) external onlyOwner {
        minCreditScore = newValue;
        emit MinCreditScoreChanged(newValue);
    }

    function allowBorrower(address who, uint256 timePeriod) external onlyOwner {
        borrowerAllowedUntilTime[who] = block.timestamp.add(timePeriod);
        emit BorrowerAllowed(who, timePeriod);
    }

    function allowPool(ITrueFiPool2 pool, bool isAllowed) external onlyOwner {
        if (!isPoolAllowed[pool] && isAllowed) {
            pools.push(pool);
        }
        if (isPoolAllowed[pool] && !isAllowed) {
            for (uint256 i = 0; i < pools.length; i++) {
                if (pools[i] == pool) {
                    pools[i] = pools[pools.length - 1];
                    pools.pop();
                    break;
                }
            }
        }
        isPoolAllowed[pool] = isAllowed;
        emit PoolAllowed(pool, isAllowed);
    }

    function updateCreditScore(ITrueFiPool2 pool, address borrower) external {
        (uint8 oldScore, uint8 newScore) = _updateCreditScore(pool, borrower);
        if (oldScore == newScore) {
            return;
        }

        _rebucket(pool, borrower, oldScore, newScore, borrowed[pool][borrower]);
    }

    function _updateCreditScore(ITrueFiPool2 pool, address borrower) internal returns (uint8, uint8) {
        uint8 oldScore = creditScore[pool][borrower];
        uint8 newScore = creditOracle.getScore(borrower);
        creditScore[pool][borrower] = newScore;
        return (oldScore, newScore);
    }

    function creditScoreAdjustmentRate(ITrueFiPool2 pool, address borrower) public view returns (uint256) {
        return _creditScoreAdjustmentRate(creditScore[pool][borrower]);
    }

    function _creditScoreAdjustmentRate(uint8 score) internal view returns (uint256) {
        if (score == 0) {
            return MAX_RATE_CAP; // Cap rate by 500%
        }
        return min(creditAdjustmentCoefficient.mul(MAX_CREDIT_SCORE - score).div(score), MAX_RATE_CAP);
    }

    function utilizationAdjustmentRate(ITrueFiPool2 pool) public view returns (uint256) {
        uint256 liquidRatio = pool.liquidRatio();
        if (liquidRatio == 0) {
            // if utilization is at 100 %
            return MAX_RATE_CAP; // Cap rate by 500%
        }
        return
            min(
                utilizationAdjustmentCoefficient.mul(1e4**utilizationAdjustmentPower).div(liquidRatio**utilizationAdjustmentPower).sub(
                    utilizationAdjustmentCoefficient
                ),
                MAX_RATE_CAP
            );
    }

    function totalTVL(uint8 decimals) public view returns (uint256) {
        uint256 tvl = 0;
        uint256 resultPrecision = uint256(10)**decimals;
        for (uint8 i = 0; i < pools.length; i++) {
            tvl = tvl.add(
                pools[i].poolValue().mul(resultPrecision).div(uint256(10)**(ITrueFiPool2WithDecimals(address(pools[i])).decimals()))
            );
        }
        return tvl;
    }

    function totalBorrowed(address borrower, uint8 decimals) public view returns (uint256) {
        uint256 borrowSum = 0;
        uint256 resultPrecision = uint256(10)**decimals;
        for (uint8 i = 0; i < pools.length; i++) {
            borrowSum = borrowSum.add(
                borrowed[pools[i]][borrower].mul(resultPrecision).div(
                    uint256(10)**(ITrueFiPool2WithDecimals(address(pools[i])).decimals())
                )
            );
        }
        return borrowSum;
    }

    function borrowLimitAdjustment(uint256 score) public view returns (uint256) {
        return
            ((score.fromUInt() / MAX_CREDIT_SCORE).fixed64x64Pow(uint256(borrowLimitConfig.limitAdjustmentPower).fromUInt() / 10000) *
                10000)
                .toUInt();
    }

    function borrowLimit(ITrueFiPool2 pool, address borrower) public view returns (uint256) {
        uint256 score = uint256(creditOracle.getScore(borrower));
        if (score < borrowLimitConfig.scoreFloor) {
            return 0;
        }
        uint8 poolDecimals = ITrueFiPool2WithDecimals(address(pool)).decimals();
        uint256 maxBorrowerLimit = creditOracle.getMaxBorrowerLimit(borrower).mul(uint256(10)**poolDecimals).div(1 ether);
        uint256 maxTVLLimit = totalTVL(poolDecimals).mul(borrowLimitConfig.tvlLimitCoefficient).div(10000);
        uint256 adjustment = borrowLimitAdjustment(score);
        uint256 creditLimit = min(maxBorrowerLimit, maxTVLLimit).mul(adjustment).div(10000);
        uint256 poolBorrowMax = min(pool.poolValue().mul(borrowLimitConfig.poolValueLimitCoefficient).div(10000), creditLimit);
        return saturatingSub(poolBorrowMax, totalBorrowed(borrower, poolDecimals));
    }

    function currentRate(ITrueFiPool2 pool, address borrower) external view returns (uint256) {
        return _currentRate(riskPremium.add(utilizationAdjustmentRate(pool)), creditScoreAdjustmentRate(pool, borrower));
    }

    /**
     * @dev Helper function used by poke() to save gas by calculating partial terms of the total rate
     * @param partialRate risk premium + utilization adjustment rate
     * @param __creditScoreAdjustmentRate credit score adjustment
     * @return sum of addends capped by MAX_RATE_CAP
     */
    function _currentRate(uint256 partialRate, uint256 __creditScoreAdjustmentRate) internal pure returns (uint256) {
        return min(partialRate.add(__creditScoreAdjustmentRate), MAX_RATE_CAP);
    }

    function interest(ITrueFiPool2 pool, address borrower) public view returns (uint256) {
        CreditScoreBucket storage bucket = buckets[pool][creditScore[pool][borrower]];
        return _interest(pool, bucket, borrower);
    }

    function borrow(ITrueFiPool2 pool, uint256 amount) external onlyAllowedBorrowers {
        require(isPoolAllowed[pool], "TrueCreditAgency: The pool is not whitelisted for borrowing");
        require(status(pool, msg.sender) == Status.Eligible, "TrueCreditAgency: Sender not eligible to borrow");
        (uint8 oldScore, uint8 newScore) = _updateCreditScore(pool, msg.sender);
        require(newScore >= minCreditScore, "TrueCreditAgency: Borrower has credit score below minimum");
        require(amount <= borrowLimit(pool, msg.sender), "TrueCreditAgency: Borrow amount cannot exceed borrow limit");
        uint256 currentDebt = borrowed[pool][msg.sender];

        if (currentDebt == 0) {
            nextInterestRepayTime[pool][msg.sender] = block.timestamp.add(interestRepaymentPeriod);
        }

        _rebucket(pool, msg.sender, oldScore, newScore, currentDebt.add(amount));

        pool.borrow(amount);
        pool.token().safeTransfer(msg.sender, amount);
    }

    function payInterest(ITrueFiPool2 pool) external {
        repay(pool, interest(pool, msg.sender));
    }

    function repay(ITrueFiPool2 pool, uint256 amount) public {
        uint256 currentDebt = borrowed[pool][msg.sender];
        uint256 accruedInterest = interest(pool, msg.sender);
        require(currentDebt.add(accruedInterest) >= amount, "TrueCreditAgency: Cannot repay over the debt");

        if (amount < accruedInterest) {
            _payInterestWithoutTransfer(pool, amount);
        } else {
            nextInterestRepayTime[pool][msg.sender] = block.timestamp.add(interestRepaymentPeriod);
            _payInterestWithoutTransfer(pool, accruedInterest);
            _payPrincipalWithoutTransfer(pool, amount.sub(accruedInterest));
        }

        _repay(pool, amount);
    }

    function repayInFull(ITrueFiPool2 pool) external {
        repay(pool, interest(pool, msg.sender).add(borrowed[pool][msg.sender]));
    }

    function poke(ITrueFiPool2 pool) public {
        uint256 bitMap = usedBucketsBitmap;
        uint256 timeNow = block.timestamp;

        for (uint16 i = 0; i <= MAX_CREDIT_SCORE; (i++, bitMap >>= 1)) {
            if (bitMap & 1 == 0) {
                continue;
            }

            _pokeSingleBucket(pool, uint8(i), timeNow);
        }
    }

    function pokeSingleBucket(ITrueFiPool2 pool, uint8 bucketNumber) internal {
        uint256 timeNow = block.timestamp;

        _pokeSingleBucket(pool, bucketNumber, timeNow);
    }

    function _pokeSingleBucket(
        ITrueFiPool2 pool,
        uint8 bucketNumber,
        uint256 timeNow
    ) internal {
        CreditScoreBucket storage bucket = buckets[pool][bucketNumber];

        poolTotalInterest[pool] = poolTotalInterest[pool].add(
            bucket.rate.mul(1e23).mul(bucket.totalBorrowed).mul(timeNow.sub(bucket.timestamp)).div(365 days)
        );

        bucket.cumulativeInterestPerShare = bucket.cumulativeInterestPerShare.add(
            bucket.rate.mul(1e23).mul(timeNow.sub(bucket.timestamp)).div(365 days)
        );
        bucket.rate = _creditScoreAdjustmentRate(bucketNumber).add(riskPremium);
        bucket.timestamp = uint128(timeNow);
    }

    function poolCreditValue(ITrueFiPool2 pool) external override view returns (uint256) {
        uint256 bitMap = usedBucketsBitmap;
        CreditScoreBucket[256] storage creditScoreBuckets = buckets[pool];
        uint256 timeNow = block.timestamp;
<<<<<<< HEAD
        uint256 value = poolTotalInterest[pool].div(1e27);
=======
        uint256 partialRate = riskPremium.add(utilizationAdjustmentRate(pool));
>>>>>>> 8d56844c

        for (uint16 i = 0; i <= MAX_CREDIT_SCORE; (i++, bitMap >>= 1)) {
            if (bitMap & 1 == 0) {
                continue;
            }

            CreditScoreBucket storage bucket = creditScoreBuckets[i];

            value = value.add(bucket.totalBorrowed).add(
                bucket.rate.mul(1e23).mul(bucket.totalBorrowed).mul(timeNow.sub(bucket.timestamp)).div(365 days).div(1e27)
            );
<<<<<<< HEAD
=======
            bucket.rate = _currentRate(partialRate, _creditScoreAdjustmentRate(uint8(i)));
            bucket.timestamp = uint128(timeNow);
>>>>>>> 8d56844c
        }
        return value.sub(poolTotalPaidInterest[pool]);
    }

    function singleCreditValue(ITrueFiPool2 pool, address borrower) external view returns (uint256) {
        return borrowed[pool][borrower].add(interest(pool, borrower));
    }

    function status(ITrueFiPool2 pool, address borrower) public view returns (Status) {
        if (nextInterestRepayTime[pool][borrower] == 0) {
            return Status.Eligible;
        }
        if (nextInterestRepayTime[pool][borrower] < block.timestamp) {
            return Status.OnHold;
        }
        return Status.Eligible;
    }

    function _rebucket(
        ITrueFiPool2 pool,
        address borrower,
        uint8 oldScore,
        uint8 newScore,
        uint256 updatedBorrowAmount
    ) internal {
        uint256 totalBorrowerInterest = oldScore > 0 ? _takeOutOfBucket(pool, buckets[pool][oldScore], oldScore, borrower) : 0;
        borrowed[pool][borrower] = updatedBorrowAmount;
        CreditScoreBucket storage bucket = buckets[pool][newScore];
        _putIntoBucket(pool, bucket, newScore, borrower);
        bucket.savedInterest[borrower] = SavedInterest(totalBorrowerInterest, bucket.cumulativeInterestPerShare);
    }

    function _takeOutOfBucket(
        ITrueFiPool2 pool,
        CreditScoreBucket storage bucket,
        uint8 bucketNumber,
        address borrower
    ) internal returns (uint256 totalBorrowerInterest) {
        require(bucket.borrowersCount > 0, "TrueCreditAgency: bucket is empty");
        pokeSingleBucket(pool, bucketNumber);
        bucket.borrowersCount -= 1;
        if (bucket.borrowersCount == 0) {
            usedBucketsBitmap &= ~(uint256(1) << bucketNumber);
        }
        bucket.totalBorrowed = bucket.totalBorrowed.sub(borrowed[pool][borrower]);
        totalBorrowerInterest = _totalBorrowerInterest(pool, bucket, borrower);
        delete bucket.savedInterest[borrower];
    }

    function _putIntoBucket(
        ITrueFiPool2 pool,
        CreditScoreBucket storage bucket,
        uint8 bucketNumber,
        address borrower
    ) internal {
        pokeSingleBucket(pool, bucketNumber);
        bucket.borrowersCount = bucket.borrowersCount + 1;
        if (bucket.borrowersCount == 1) {
            usedBucketsBitmap |= uint256(1) << bucketNumber;
        }
        bucket.totalBorrowed = bucket.totalBorrowed.add(borrowed[pool][borrower]);
    }

    function _totalBorrowerInterest(
        ITrueFiPool2 pool,
        CreditScoreBucket storage bucket,
        address borrower
    ) internal view returns (uint256) {
        uint256 borrowedByBorrower = borrowed[pool][borrower];
        // prettier-ignore
        return
            bucket.savedInterest[borrower].total.add(
                bucket.cumulativeInterestPerShare
                    .sub(bucket.savedInterest[borrower].perShare)
                    .mul(borrowedByBorrower)
                    .div(1e27)
            ).add(
                block.timestamp.sub(bucket.timestamp)
                .mul(borrowedByBorrower)
                .mul(bucket.rate)
                .div(10000)
                .div(365 days)
            );
    }

    function _interest(
        ITrueFiPool2 pool,
        CreditScoreBucket storage bucket,
        address borrower
    ) internal view returns (uint256) {
        return _totalBorrowerInterest(pool, bucket, borrower).sub(borrowerTotalPaidInterest[pool][borrower]);
    }

    function _payInterestWithoutTransfer(ITrueFiPool2 pool, uint256 amount) internal {
        borrowerTotalPaidInterest[pool][msg.sender] = borrowerTotalPaidInterest[pool][msg.sender].add(amount);
        poolTotalPaidInterest[pool] = poolTotalPaidInterest[pool].add(amount);
        emit InterestPaid(pool, msg.sender, amount);
    }

    function _payPrincipalWithoutTransfer(ITrueFiPool2 pool, uint256 amount) internal {
        if (amount == 0) {
            return;
        }
        (uint8 oldScore, uint8 newScore) = _updateCreditScore(pool, msg.sender);
        _rebucket(pool, msg.sender, oldScore, newScore, borrowed[pool][msg.sender].sub(amount));

        emit PrincipalRepaid(pool, msg.sender, amount);
    }

    function _repay(ITrueFiPool2 pool, uint256 amount) internal {
        pool.token().safeTransferFrom(msg.sender, address(this), amount);
        pool.token().safeApprove(address(pool), amount);
        pool.repay(amount);
    }

    function saturatingSub(uint256 a, uint256 b) internal pure returns (uint256) {
        if (b > a) {
            return 0;
        }
        return a.sub(b);
    }

    function min(uint256 a, uint256 b) internal pure returns (uint256) {
        return a > b ? b : a;
    }
}<|MERGE_RESOLUTION|>--- conflicted
+++ resolved
@@ -365,26 +365,29 @@
     function poke(ITrueFiPool2 pool) public {
         uint256 bitMap = usedBucketsBitmap;
         uint256 timeNow = block.timestamp;
+        uint256 partialRate = riskPremium.add(utilizationAdjustmentRate(pool));
 
         for (uint16 i = 0; i <= MAX_CREDIT_SCORE; (i++, bitMap >>= 1)) {
             if (bitMap & 1 == 0) {
                 continue;
             }
 
-            _pokeSingleBucket(pool, uint8(i), timeNow);
+            _pokeSingleBucket(pool, uint8(i), timeNow, partialRate);
         }
     }
 
     function pokeSingleBucket(ITrueFiPool2 pool, uint8 bucketNumber) internal {
         uint256 timeNow = block.timestamp;
-
-        _pokeSingleBucket(pool, bucketNumber, timeNow);
+        uint256 partialRate = riskPremium.add(utilizationAdjustmentRate(pool));
+
+        _pokeSingleBucket(pool, bucketNumber, timeNow, partialRate);
     }
 
     function _pokeSingleBucket(
         ITrueFiPool2 pool,
         uint8 bucketNumber,
-        uint256 timeNow
+        uint256 timeNow,
+        uint256 partialRate
     ) internal {
         CreditScoreBucket storage bucket = buckets[pool][bucketNumber];
 
@@ -395,7 +398,7 @@
         bucket.cumulativeInterestPerShare = bucket.cumulativeInterestPerShare.add(
             bucket.rate.mul(1e23).mul(timeNow.sub(bucket.timestamp)).div(365 days)
         );
-        bucket.rate = _creditScoreAdjustmentRate(bucketNumber).add(riskPremium);
+        bucket.rate = _currentRate(partialRate, _creditScoreAdjustmentRate(bucketNumber));
         bucket.timestamp = uint128(timeNow);
     }
 
@@ -403,11 +406,7 @@
         uint256 bitMap = usedBucketsBitmap;
         CreditScoreBucket[256] storage creditScoreBuckets = buckets[pool];
         uint256 timeNow = block.timestamp;
-<<<<<<< HEAD
         uint256 value = poolTotalInterest[pool].div(1e27);
-=======
-        uint256 partialRate = riskPremium.add(utilizationAdjustmentRate(pool));
->>>>>>> 8d56844c
 
         for (uint16 i = 0; i <= MAX_CREDIT_SCORE; (i++, bitMap >>= 1)) {
             if (bitMap & 1 == 0) {
@@ -419,11 +418,6 @@
             value = value.add(bucket.totalBorrowed).add(
                 bucket.rate.mul(1e23).mul(bucket.totalBorrowed).mul(timeNow.sub(bucket.timestamp)).div(365 days).div(1e27)
             );
-<<<<<<< HEAD
-=======
-            bucket.rate = _currentRate(partialRate, _creditScoreAdjustmentRate(uint8(i)));
-            bucket.timestamp = uint128(timeNow);
->>>>>>> 8d56844c
         }
         return value.sub(poolTotalPaidInterest[pool]);
     }
