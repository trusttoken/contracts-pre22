--- conflicted
+++ resolved
@@ -189,27 +189,6 @@
         return rateAdjuster.borrowLimitAdjustment(score);
     }
 
-<<<<<<< HEAD
-    function totalTVL(uint8 decimals) public view returns (uint256) {
-        uint256 tvl = 0;
-        uint256 resultPrecision = uint256(10)**decimals;
-
-        for (uint8 i = 0; i < pools.length; i++) {
-            tvl = tvl.add(
-                pools[i].poolValue().mul(resultPrecision).div(uint256(10)**(ITrueFiPool2WithDecimals(address(pools[i])).decimals()))
-            );
-        }
-        return tvl;
-    }
-
-=======
-    /**
-     * @dev Get total amount borrowed for `borrower` from lines of credit in USD
-     * @param borrower Borrower to get amount borrowed for
-     * @param decimals Precision to use when calculating total borrowed
-     * @return Total amount borrowed for `borrower` in USD
-     */
->>>>>>> aad447cd
     function totalBorrowed(address borrower, uint8 decimals) public view returns (uint256) {
         uint256 borrowSum = 0;
         uint256 resultPrecision = uint256(10)**decimals;
