// SPDX-License-Identifier: MIT
pragma solidity 0.6.10;

import {SafeERC20} from "@openzeppelin/contracts/token/ERC20/SafeERC20.sol";
import {ERC20, IERC20, SafeMath} from "../common/UpgradeableERC20.sol";
import {UpgradeableClaimable} from "../common/UpgradeableClaimable.sol";

import {ITrueFiPool2} from "./interface/ITrueFiPool2.sol";
import {ITrueCreditAgency} from "./interface/ITrueCreditAgency.sol";
import {ITrueFiCreditOracle} from "./interface/ITrueFiCreditOracle.sol";
import {TrueFiFixed64x64} from "./libraries/TrueFiFixed64x64.sol";

interface ITrueFiPool2WithDecimals is ITrueFiPool2 {
    function decimals() external view returns (uint8);
}

contract TrueCreditAgency is UpgradeableClaimable, ITrueCreditAgency {
    using SafeERC20 for ERC20;
    using SafeMath for uint256;
    using TrueFiFixed64x64 for int128;
    using TrueFiFixed64x64 for uint256;

    uint8 constant MAX_CREDIT_SCORE = 255;
    uint256 constant MAX_RATE_CAP = 50000;

    struct SavedInterest {
        uint256 total;
        uint256 perShare;
    }

    struct CreditScoreBucket {
        uint16 borrowersCount;
        uint128 timestamp;
        uint256 rate;
        uint256 totalBucketInterest;
        uint256 cumulativeInterestPerShare; // How much interest was gathered by 1 wei times 10^27
        uint256 totalBorrowed;
        mapping(address => SavedInterest) savedInterest;
    }

    struct BorrowLimitConfig {
        uint8 scoreFloor;
        uint16 limitAdjustmentPower; // times 10000
        uint16 tvlLimitCoefficient; // times 10000
        uint16 poolValueLimitCoefficient; // times 10000
    }

    // ================ WARNING ==================
    // ===== THIS CONTRACT IS INITIALIZABLE ======
    // === STORAGE VARIABLES ARE DECLARED BELOW ==
    // REMOVAL OR REORDER OF VARIABLES WILL RESULT
    // ========= IN STORAGE CORRUPTION ===========

    mapping(ITrueFiPool2 => CreditScoreBucket[256]) public buckets;

    mapping(ITrueFiPool2 => mapping(address => uint8)) public creditScore;
    mapping(ITrueFiPool2 => mapping(address => uint256)) public borrowed;
    mapping(ITrueFiPool2 => mapping(address => uint256)) public borrowerTotalPaidInterest;
    mapping(ITrueFiPool2 => uint256) public poolTotalPaidInterest;
    mapping(ITrueFiPool2 => mapping(address => uint256)) public nextInterestRepayTime;

    mapping(ITrueFiPool2 => bool) public isPoolAllowed;
    ITrueFiPool2[] public pools;

    mapping(address => uint256) public borrowerAllowedUntilTime;

    uint256 public interestRepaymentPeriod;

    // basis precision: 10000 = 100%
    uint256 public riskPremium;

    // basis precision: 10000 = 100%
    uint256 public creditAdjustmentCoefficient;

    BorrowLimitConfig public borrowLimitConfig;

    ITrueFiCreditOracle public creditOracle;

    /**
     * This bitmap is used to non-empty buckets.
     * If at least one borrower with a score n has an opened credit line, the n-th bit of the bitmap is set
     * Profiling result of calling poke() with one borrower:
     * - 650k gas used without using bitmap
     * - 120k gas used using bitmap
     */
    uint256 public usedBucketsBitmap;

    // basis precision: 10000 = 100%
    uint256 public utilizationAdjustmentCoefficient;

    uint256 public utilizationAdjustmentPower;

    // ======= STORAGE DECLARATION END ============

    event RiskPremiumChanged(uint256 newRate);

    event CreditAdjustmentCoefficientChanged(uint256 newCoefficient);

    event UtilizationAdjustmentCoefficientChanged(uint256 newCoefficient);

    event UtilizationAdjustmentPowerChanged(uint256 newValue);

    event BorrowerAllowed(address indexed who, uint256 timePeriod);

    event PoolAllowed(ITrueFiPool2 pool, bool isAllowed);

    event InterestRepaymentPeriodChanged(uint256 newPeriod);

    event InterestPaid(ITrueFiPool2 pool, address borrower, uint256 amount);

    event PrincipalRepaid(ITrueFiPool2 pool, address borrower, uint256 amount);

    event BorrowLimitConfigChanged(
        uint8 scoreFloor,
        uint16 limitAdjustmentPower,
        uint16 tvlLimitCoefficient,
        uint16 poolValueLimitCoefficient
    );

    function initialize(ITrueFiCreditOracle _creditOracle, uint256 _riskPremium) public initializer {
        UpgradeableClaimable.initialize(msg.sender);
        creditOracle = _creditOracle;
        riskPremium = _riskPremium;
        creditAdjustmentCoefficient = 1000;
        borrowLimitConfig = BorrowLimitConfig(40, 7500, 1500, 1500);
        utilizationAdjustmentCoefficient = 50;
        utilizationAdjustmentPower = 2;
        interestRepaymentPeriod = 31 days;
    }

    modifier onlyAllowedBorrowers() {
        require(borrowerAllowedUntilTime[msg.sender] >= block.timestamp, "TrueCreditAgency: Sender is not allowed to borrow");
        _;
    }

    function setRiskPremium(uint256 newRate) external onlyOwner {
        riskPremium = newRate;
        for (uint256 i = 0; i < pools.length; i++) {
            poke(pools[i]);
        }
        emit RiskPremiumChanged(newRate);
    }

    function setInterestRepaymentPeriod(uint256 newPeriod) external onlyOwner {
        interestRepaymentPeriod = newPeriod;
        emit InterestRepaymentPeriodChanged(newPeriod);
    }

    function setBorrowLimitConfig(
        uint8 scoreFloor,
        uint16 limitAdjustmentPower,
        uint16 tvlLimitCoefficient,
        uint16 poolValueLimitCoefficient
    ) external onlyOwner {
        borrowLimitConfig = BorrowLimitConfig(scoreFloor, limitAdjustmentPower, tvlLimitCoefficient, poolValueLimitCoefficient);
        emit BorrowLimitConfigChanged(scoreFloor, limitAdjustmentPower, tvlLimitCoefficient, poolValueLimitCoefficient);
    }

    function setCreditAdjustmentCoefficient(uint256 newCoefficient) external onlyOwner {
        creditAdjustmentCoefficient = newCoefficient;
        emit CreditAdjustmentCoefficientChanged(newCoefficient);
    }

    function setUtilizationAdjustmentCoefficient(uint256 newCoefficient) external onlyOwner {
        utilizationAdjustmentCoefficient = newCoefficient;
        emit UtilizationAdjustmentCoefficientChanged(newCoefficient);
    }

    function setUtilizationAdjustmentPower(uint256 newValue) external onlyOwner {
        utilizationAdjustmentPower = newValue;
        emit UtilizationAdjustmentPowerChanged(newValue);
    }

    function allowBorrower(address who, uint256 timePeriod) external onlyOwner {
        borrowerAllowedUntilTime[who] = block.timestamp.add(timePeriod);
        emit BorrowerAllowed(who, timePeriod);
    }

    function allowPool(ITrueFiPool2 pool, bool isAllowed) external onlyOwner {
        if (!isPoolAllowed[pool] && isAllowed) {
            pools.push(pool);
        }
        if (isPoolAllowed[pool] && !isAllowed) {
            for (uint256 i = 0; i < pools.length; i++) {
                if (pools[i] == pool) {
                    pools[i] = pools[pools.length - 1];
                    pools.pop();
                    break;
                }
            }
        }
        isPoolAllowed[pool] = isAllowed;
        emit PoolAllowed(pool, isAllowed);
    }

    function updateCreditScore(ITrueFiPool2 pool, address borrower) external {
        (uint8 oldScore, uint8 newScore) = _updateCreditScore(pool, borrower);
        if (oldScore == newScore) {
            return;
        }

        _rebucket(pool, borrower, oldScore, newScore, borrowed[pool][borrower]);
    }

    function _updateCreditScore(ITrueFiPool2 pool, address borrower) internal returns (uint8, uint8) {
        uint8 oldScore = creditScore[pool][borrower];
        uint8 newScore = creditOracle.getScore(borrower);
        creditScore[pool][borrower] = newScore;
        return (oldScore, newScore);
    }

    function creditScoreAdjustmentRate(ITrueFiPool2 pool, address borrower) public view returns (uint256) {
        return _creditScoreAdjustmentRate(creditScore[pool][borrower]);
    }

    function _creditScoreAdjustmentRate(uint8 score) internal view returns (uint256) {
        if (score == 0) {
            return MAX_RATE_CAP; // Cap rate by 500%
        }
        return min(creditAdjustmentCoefficient.mul(MAX_CREDIT_SCORE - score).div(score), MAX_RATE_CAP);
    }

    function utilizationAdjustmentRate(ITrueFiPool2 pool) public view returns (uint256) {
        uint256 liquidRatio = pool.liquidRatio();
        if (liquidRatio == 0) {
            // if utilization is at 100 %
            return MAX_RATE_CAP; // Cap rate by 500%
        }
        return
            min(
                utilizationAdjustmentCoefficient.mul(1e4**utilizationAdjustmentPower).div(liquidRatio**utilizationAdjustmentPower).sub(
                    utilizationAdjustmentCoefficient
                ),
                MAX_RATE_CAP
            );
    }

    function totalTVL(uint8 decimals) public view returns (uint256) {
        uint256 tvl = 0;
        uint256 resultPrecision = uint256(10)**decimals;
        for (uint8 i = 0; i < pools.length; i++) {
            tvl = tvl.add(
                pools[i].poolValue().mul(resultPrecision).div(uint256(10)**(ITrueFiPool2WithDecimals(address(pools[i])).decimals()))
            );
        }
        return tvl;
    }

    function totalBorrowed(address borrower, uint8 decimals) public view returns (uint256) {
        uint256 borrowSum = 0;
        uint256 resultPrecision = uint256(10)**decimals;
        for (uint8 i = 0; i < pools.length; i++) {
            borrowSum = borrowSum.add(
                borrowed[pools[i]][borrower].mul(resultPrecision).div(
                    uint256(10)**(ITrueFiPool2WithDecimals(address(pools[i])).decimals())
                )
            );
        }
        return borrowSum;
    }

    function borrowLimitAdjustment(uint256 score) public view returns (uint256) {
        return
            ((score.fromUInt() / MAX_CREDIT_SCORE).fixed64x64Pow(uint256(borrowLimitConfig.limitAdjustmentPower).fromUInt() / 10000) *
                10000)
                .toUInt();
    }

    function borrowLimit(ITrueFiPool2 pool, address borrower) public view returns (uint256) {
        uint256 score = uint256(creditOracle.getScore(borrower));
        if (score < borrowLimitConfig.scoreFloor) {
            return 0;
        }
        uint8 poolDecimals = ITrueFiPool2WithDecimals(address(pool)).decimals();
        uint256 maxBorrowerLimit = creditOracle.getMaxBorrowerLimit(borrower).mul(uint256(10)**poolDecimals).div(1 ether);
        uint256 maxTVLLimit = totalTVL(poolDecimals).mul(borrowLimitConfig.tvlLimitCoefficient).div(10000);
        uint256 adjustment = borrowLimitAdjustment(score);
        uint256 creditLimit = min(maxBorrowerLimit, maxTVLLimit).mul(adjustment).div(10000);
        uint256 poolBorrowMax = min(pool.poolValue().mul(borrowLimitConfig.poolValueLimitCoefficient).div(10000), creditLimit);
        return saturatingSub(poolBorrowMax, totalBorrowed(borrower, poolDecimals));
    }

    function interest(ITrueFiPool2 pool, address borrower) public view returns (uint256) {
        CreditScoreBucket storage bucket = buckets[pool][creditScore[pool][borrower]];
        return _interest(pool, bucket, borrower);
    }

    function borrow(ITrueFiPool2 pool, uint256 amount) external onlyAllowedBorrowers {
        require(isPoolAllowed[pool], "TrueCreditAgency: The pool is not whitelisted for borrowing");
        (uint8 oldScore, uint8 newScore) = _updateCreditScore(pool, msg.sender);
        require(amount <= borrowLimit(pool, msg.sender), "TrueCreditAgency: Borrow amount cannot exceed borrow limit");
        uint256 currentDebt = borrowed[pool][msg.sender];

        if (currentDebt == 0) {
            nextInterestRepayTime[pool][msg.sender] = block.timestamp.add(interestRepaymentPeriod);
        }

        _rebucket(pool, msg.sender, oldScore, newScore, currentDebt.add(amount));

        pool.borrow(amount);
        pool.token().safeTransfer(msg.sender, amount);
    }

    function payInterest(ITrueFiPool2 pool) external {
        repay(pool, interest(pool, msg.sender));
    }

    function repay(ITrueFiPool2 pool, uint256 amount) public {
        uint256 currentDebt = borrowed[pool][msg.sender];
        uint256 accruedInterest = interest(pool, msg.sender);
        require(currentDebt.add(accruedInterest) >= amount, "TrueCreditAgency: Cannot repay over the debt");

        if (amount < accruedInterest) {
            _payInterestWithoutTransfer(pool, amount);
        } else {
            poke(pool);
            nextInterestRepayTime[pool][msg.sender] = block.timestamp.add(interestRepaymentPeriod);
            _payInterestWithoutTransfer(pool, accruedInterest);
            _payPrincipalWithoutTransfer(pool, amount.sub(accruedInterest));
        }

        _repay(pool, amount);
    }

    function repayInFull(ITrueFiPool2 pool) external {
        repay(pool, interest(pool, msg.sender).add(borrowed[pool][msg.sender]));
    }

    function poke(ITrueFiPool2 pool) public {
        uint256 bitMap = usedBucketsBitmap;
        CreditScoreBucket[256] storage creditScoreBuckets = buckets[pool];
        uint256 timeNow = block.timestamp;

        for (uint16 i = 0; i <= MAX_CREDIT_SCORE; (i++, bitMap >>= 1)) {
            if (bitMap & 1 == 0) {
                continue;
            }

            CreditScoreBucket storage bucket = creditScoreBuckets[i];

            bucket.totalBucketInterest = bucket.totalBucketInterest.add(
                bucket.rate.mul(1e23).mul(bucket.totalBorrowed).mul(timeNow.sub(bucket.timestamp)).div(365 days).div(10000)
            );

            bucket.cumulativeInterestPerShare = bucket.cumulativeInterestPerShare.add(
                bucket.rate.mul(1e23).mul(timeNow.sub(bucket.timestamp)).div(365 days)
            );
            bucket.rate = _creditScoreAdjustmentRate(uint8(i)).add(riskPremium);
            bucket.timestamp = uint128(timeNow);
        }
    }

    function poolCreditValue(ITrueFiPool2 pool) external override view returns (uint256) {
        uint256 bitMap = usedBucketsBitmap;
        CreditScoreBucket[256] storage creditScoreBuckets = buckets[pool];
        uint256 timeNow = block.timestamp;
        uint256 value;

        for (uint16 i = 0; i <= MAX_CREDIT_SCORE; (i++, bitMap >>= 1)) {
            if (bitMap & 1 == 0) {
                continue;
            }

            CreditScoreBucket storage bucket = creditScoreBuckets[i];

            value = value.add(bucket.totalBorrowed).add(
                bucket
                    .totalBucketInterest
                    .add(bucket.rate.mul(1e23).mul(bucket.totalBorrowed).mul(timeNow.sub(bucket.timestamp)).div(365 days).div(10000))
                    .div(1e23)
            );
        }
        return value;
    }

    function _rebucket(
        ITrueFiPool2 pool,
        address borrower,
        uint8 oldScore,
        uint8 newScore,
        uint256 updatedBorrowAmount
    ) internal {
        uint256 totalBorrowerInterest = oldScore > 0 ? _takeOutOfBucket(pool, buckets[pool][oldScore], oldScore, borrower) : 0;
        borrowed[pool][borrower] = updatedBorrowAmount;
        CreditScoreBucket storage bucket = buckets[pool][newScore];
        _putIntoBucket(pool, bucket, newScore, borrower);
        poke(pool);
        bucket.savedInterest[borrower] = SavedInterest(totalBorrowerInterest, bucket.cumulativeInterestPerShare);
    }

    function _takeOutOfBucket(
        ITrueFiPool2 pool,
        CreditScoreBucket storage bucket,
        uint8 bucketNumber,
        address borrower
    ) internal returns (uint256 totalBorrowerInterest) {
        require(bucket.borrowersCount > 0, "TrueCreditAgency: bucket is empty");
        bucket.borrowersCount -= 1;
        if (bucket.borrowersCount == 0) {
            usedBucketsBitmap &= ~(uint256(1) << bucketNumber);
        }
        bucket.totalBorrowed = bucket.totalBorrowed.sub(borrowed[pool][borrower]);
        totalBorrowerInterest = _totalBorrowerInterest(pool, bucket, borrower);
        delete bucket.savedInterest[borrower];
    }

    function _putIntoBucket(
        ITrueFiPool2 pool,
        CreditScoreBucket storage bucket,
        uint8 bucketNumber,
        address borrower
    ) internal {
        bucket.borrowersCount = bucket.borrowersCount + 1;
        if (bucket.borrowersCount == 1) {
            usedBucketsBitmap |= uint256(1) << bucketNumber;
        }
        bucket.totalBorrowed = bucket.totalBorrowed.add(borrowed[pool][borrower]);
    }

    function _totalBorrowerInterest(
        ITrueFiPool2 pool,
        CreditScoreBucket storage bucket,
        address borrower
    ) internal view returns (uint256) {
        uint256 borrowedByBorrower = borrowed[pool][borrower];
        // prettier-ignore
        return
            bucket.savedInterest[borrower].total.add(
                bucket.cumulativeInterestPerShare
                    .sub(bucket.savedInterest[borrower].perShare)
                    .mul(borrowedByBorrower)
                    .div(1e27)
            ).add(
                block.timestamp.sub(bucket.timestamp)
                .mul(borrowedByBorrower)
                .mul(bucket.rate)
                .div(10000)
                .div(365 days)
<<<<<<< HEAD
            ).sub(
                borrowerTotalPaidInterest[pool][borrower]
=======
>>>>>>> 76cac97d
            );
    }

    function _interest(
        ITrueFiPool2 pool,
        CreditScoreBucket storage bucket,
        address borrower
    ) internal view returns (uint256) {
        return _totalBorrowerInterest(pool, bucket, borrower).sub(totalPaidInterest[pool][borrower]);
    }

    function _payInterestWithoutTransfer(ITrueFiPool2 pool, uint256 amount) internal {
        borrowerTotalPaidInterest[pool][msg.sender] = borrowerTotalPaidInterest[pool][msg.sender].add(amount);
        poolTotalPaidInterest[pool] = poolTotalPaidInterest[pool].add(amount);
        emit InterestPaid(pool, msg.sender, amount);
    }

    function _payPrincipalWithoutTransfer(ITrueFiPool2 pool, uint256 amount) internal {
        if (amount == 0) {
            return;
        }
        (uint8 oldScore, uint8 newScore) = _updateCreditScore(pool, msg.sender);
        _rebucket(pool, msg.sender, oldScore, newScore, borrowed[pool][msg.sender].sub(amount));

        emit PrincipalRepaid(pool, msg.sender, amount);
    }

    function _repay(ITrueFiPool2 pool, uint256 amount) internal {
        pool.token().safeTransferFrom(msg.sender, address(this), amount);
        pool.token().safeApprove(address(pool), amount);
        pool.repay(amount);
    }

    function saturatingSub(uint256 a, uint256 b) internal pure returns (uint256) {
        if (b > a) {
            return 0;
        }
        return a.sub(b);
    }

    function min(uint256 a, uint256 b) internal pure returns (uint256) {
        return a > b ? b : a;
    }
}<|MERGE_RESOLUTION|>--- conflicted
+++ resolved
@@ -436,11 +436,6 @@
                 .mul(bucket.rate)
                 .div(10000)
                 .div(365 days)
-<<<<<<< HEAD
-            ).sub(
-                borrowerTotalPaidInterest[pool][borrower]
-=======
->>>>>>> 76cac97d
             );
     }
 
@@ -449,7 +444,7 @@
         CreditScoreBucket storage bucket,
         address borrower
     ) internal view returns (uint256) {
-        return _totalBorrowerInterest(pool, bucket, borrower).sub(totalPaidInterest[pool][borrower]);
+        return _totalBorrowerInterest(pool, bucket, borrower).sub(borrowerTotalPaidInterest[pool][borrower]);
     }
 
     function _payInterestWithoutTransfer(ITrueFiPool2 pool, uint256 amount) internal {
