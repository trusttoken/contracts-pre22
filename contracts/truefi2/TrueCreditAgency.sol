--- conflicted
+++ resolved
@@ -61,7 +61,7 @@
 
     mapping(address => bool) public isBorrowerAllowed;
 
-    uint256 public repaymentPeriod;
+    uint256 public interestRepaymentPeriod;
 
     // basis precision: 10000 = 100%
     uint256 public riskPremium;
@@ -101,7 +101,7 @@
 
     event PoolAllowed(ITrueFiPool2 pool, bool isAllowed);
 
-    event RepaymentPeriodChanged(uint256 newPeriod);
+    event InterestRepaymentPeriodChanged(uint256 newPeriod);
 
     event InterestPaid(ITrueFiPool2 pool, address borrower, uint256 amount);
 
@@ -122,7 +122,7 @@
         borrowLimitConfig = BorrowLimitConfig(40, 7500, 1500, 1500);
         utilizationAdjustmentCoefficient = 50;
         utilizationAdjustmentPower = 2;
-        repaymentPeriod = 31 days;
+        interestRepaymentPeriod = 31 days;
     }
 
     modifier onlyAllowedBorrowers() {
@@ -130,21 +130,16 @@
         _;
     }
 
-    modifier onlyAllowedBorrowers() {
-        require(isBorrowerAllowed[msg.sender], "TrueCreditAgency: Sender is not allowed to borrow");
-        _;
-    }
-
     function setRiskPremium(uint256 newRate) external onlyOwner {
         riskPremium = newRate;
         emit RiskPremiumChanged(newRate);
     }
 
-<<<<<<< HEAD
-    function setRepaymentPeriod(uint256 newPeriod) external onlyOwner {
-        repaymentPeriod = newPeriod;
-        emit RepaymentPeriodChanged(newPeriod);
-=======
+    function setInterestRepaymentPeriod(uint256 newPeriod) external onlyOwner {
+        interestRepaymentPeriod = newPeriod;
+        emit InterestRepaymentPeriodChanged(newPeriod);
+    }
+
     function setBorrowLimitConfig(
         uint8 scoreFloor,
         uint16 limitAdjustmentPower,
@@ -168,7 +163,6 @@
     function setUtilizationAdjustmentPower(uint256 newValue) external onlyOwner {
         utilizationAdjustmentPower = newValue;
         emit UtilizationAdjustmentPowerChanged(newValue);
->>>>>>> 5d620651
     }
 
     function allowBorrower(address who, bool status) external onlyOwner {
@@ -285,7 +279,7 @@
         uint8 newScore = creditOracle.getScore(msg.sender);
         uint256 currentDebt = borrowed[pool][msg.sender];
         if (currentDebt == 0) {
-            nextInterestRepayTime[pool][msg.sender] = block.timestamp.add(repaymentPeriod);
+            nextInterestRepayTime[pool][msg.sender] = block.timestamp.add(interestRepaymentPeriod);
         }
 
         _rebucket(pool, msg.sender, oldScore, newScore, currentDebt.add(amount));
@@ -296,6 +290,7 @@
 
     function payInterest(ITrueFiPool2 pool) external {
         uint256 accruedInterest = interest(pool, msg.sender);
+        nextInterestRepayTime[pool][msg.sender] = block.timestamp.add(interestRepaymentPeriod);
         _payInterestWithoutTransfer(pool, accruedInterest);
         _repay(pool, accruedInterest);
     }
@@ -308,6 +303,7 @@
             return;
         }
 
+        nextInterestRepayTime[pool][msg.sender] = block.timestamp.add(interestRepaymentPeriod);
         _payInterestWithoutTransfer(pool, accruedInterest);
 
         uint256 repaidPrincipal = amount.sub(accruedInterest);
@@ -414,17 +410,9 @@
             );
     }
 
-<<<<<<< HEAD
-    function _payInterestWithoutTransfer(ITrueFiPool2 pool) internal returns (uint256) {
-        uint256 accruedInterest = interest(pool, msg.sender);
-        totalPaidInterest[pool][msg.sender] = totalPaidInterest[pool][msg.sender].add(accruedInterest);
-        nextInterestRepayTime[pool][msg.sender] = block.timestamp.add(repaymentPeriod);
-        return accruedInterest;
-=======
     function _payInterestWithoutTransfer(ITrueFiPool2 pool, uint256 amount) internal {
         totalPaidInterest[pool][msg.sender] = totalPaidInterest[pool][msg.sender].add(amount);
         emit InterestPaid(pool, msg.sender, amount);
->>>>>>> 5d620651
     }
 
     function _repay(ITrueFiPool2 pool, uint256 amount) internal {
