// SPDX-License-Identifier: MIT
pragma solidity 0.6.10;

import {SafeERC20} from "@openzeppelin/contracts/token/ERC20/SafeERC20.sol";
import {ERC20, IERC20, SafeMath} from "../common/UpgradeableERC20.sol";
import {UpgradeableClaimable} from "../common/UpgradeableClaimable.sol";

import {ITrueFiPool2} from "./interface/ITrueFiPool2.sol";
import {ITrueFiCreditOracle} from "./interface/ITrueFiCreditOracle.sol";
import {TrueFiFixed64x64} from "./libraries/TrueFiFixed64x64.sol";

interface ITrueFiPool2WithDecimals is ITrueFiPool2 {
    function decimals() external view returns (uint8);
}

contract TrueCreditAgency is UpgradeableClaimable {
    using SafeERC20 for ERC20;
    using SafeMath for uint256;
    using TrueFiFixed64x64 for int128;
    using TrueFiFixed64x64 for uint256;

    uint8 constant MAX_CREDIT_SCORE = 255;
    uint256 constant MAX_RATE_CAP = 50000;

    struct SavedInterest {
        uint256 total;
        uint256 perShare;
    }

    struct CreditScoreBucket {
        uint16 borrowersCount;
        uint128 timestamp;
        uint256 rate;
        uint256 cumulativeInterestPerShare; // How much interest was gathered by 1 wei times 10^27
        uint256 totalBorrowed;
        mapping(address => SavedInterest) savedInterest;
    }

    struct BorrowLimitConfig {
        uint8 scoreFloor;
        uint16 limitAdjustmentPower; // times 10000
        uint16 tvlLimitCoefficient; // times 10000
        uint16 poolValueLimitCoefficient; // times 10000
    }

    // ================ WARNING ==================
    // ===== THIS CONTRACT IS INITIALIZABLE ======
    // === STORAGE VARIABLES ARE DECLARED BELOW ==
    // REMOVAL OR REORDER OF VARIABLES WILL RESULT
    // ========= IN STORAGE CORRUPTION ===========

    mapping(ITrueFiPool2 => CreditScoreBucket[256]) public buckets;

    mapping(ITrueFiPool2 => mapping(address => uint8)) public creditScore;
    mapping(ITrueFiPool2 => mapping(address => uint256)) public borrowed;
    mapping(ITrueFiPool2 => mapping(address => uint256)) public totalPaidInterest;
<<<<<<< HEAD
    mapping(ITrueFiPool2 => mapping(address => uint256)) public nextInterestRepayTime;
=======
>>>>>>> 99867323

    mapping(ITrueFiPool2 => bool) public isPoolAllowed;
    ITrueFiPool2[] public pools;

    mapping(address => bool) public isBorrowerAllowed;

    uint256 public interestRepaymentPeriod;

    // basis precision: 10000 = 100%
    uint256 public riskPremium;

    // basis precision: 10000 = 100%
    uint256 public creditAdjustmentCoefficient;

    BorrowLimitConfig public borrowLimitConfig;

    ITrueFiCreditOracle public creditOracle;

    /**
     * This bitmap is used to non-empty buckets.
     * If at least one borrower with a score n has an opened credit line, the n-th bit of the bitmap is set
     * Profiling result of calling poke() with one borrower:
     * - 650k gas used without using bitmap
     * - 120k gas used using bitmap
     */
    uint256 public usedBucketsBitmap;

    // basis precision: 10000 = 100%
    uint256 public utilizationAdjustmentCoefficient;

    uint256 public utilizationAdjustmentPower;

    // ======= STORAGE DECLARATION END ============

    event RiskPremiumChanged(uint256 newRate);

    event CreditAdjustmentCoefficientChanged(uint256 newCoefficient);

    event UtilizationAdjustmentCoefficientChanged(uint256 newCoefficient);

    event UtilizationAdjustmentPowerChanged(uint256 newValue);

    event BorrowerAllowed(address indexed who, bool status);

    event PoolAllowed(ITrueFiPool2 pool, bool isAllowed);

<<<<<<< HEAD
    event InterestRepaymentPeriodChanged(uint256 newPeriod);

=======
>>>>>>> 99867323
    event InterestPaid(ITrueFiPool2 pool, address borrower, uint256 amount);

    event PrincipalRepaid(ITrueFiPool2 pool, address borrower, uint256 amount);

    event BorrowLimitConfigChanged(
        uint8 scoreFloor,
        uint16 limitAdjustmentPower,
        uint16 tvlLimitCoefficient,
        uint16 poolValueLimitCoefficient
    );

    function initialize(ITrueFiCreditOracle _creditOracle, uint256 _riskPremium) public initializer {
        UpgradeableClaimable.initialize(msg.sender);
        creditOracle = _creditOracle;
        riskPremium = _riskPremium;
        creditAdjustmentCoefficient = 1000;
        borrowLimitConfig = BorrowLimitConfig(40, 7500, 1500, 1500);
        utilizationAdjustmentCoefficient = 50;
        utilizationAdjustmentPower = 2;
        interestRepaymentPeriod = 31 days;
    }

    modifier onlyAllowedBorrowers() {
        require(isBorrowerAllowed[msg.sender], "TrueCreditAgency: Sender is not allowed to borrow");
        _;
    }

    function setRiskPremium(uint256 newRate) external onlyOwner {
        riskPremium = newRate;
        emit RiskPremiumChanged(newRate);
    }

    function setInterestRepaymentPeriod(uint256 newPeriod) external onlyOwner {
        interestRepaymentPeriod = newPeriod;
        emit InterestRepaymentPeriodChanged(newPeriod);
    }

    function setBorrowLimitConfig(
        uint8 scoreFloor,
        uint16 limitAdjustmentPower,
        uint16 tvlLimitCoefficient,
        uint16 poolValueLimitCoefficient
    ) external onlyOwner {
        borrowLimitConfig = BorrowLimitConfig(scoreFloor, limitAdjustmentPower, tvlLimitCoefficient, poolValueLimitCoefficient);
        emit BorrowLimitConfigChanged(scoreFloor, limitAdjustmentPower, tvlLimitCoefficient, poolValueLimitCoefficient);
    }

    function setCreditAdjustmentCoefficient(uint256 newCoefficient) external onlyOwner {
        creditAdjustmentCoefficient = newCoefficient;
        emit CreditAdjustmentCoefficientChanged(newCoefficient);
    }

    function setUtilizationAdjustmentCoefficient(uint256 newCoefficient) external onlyOwner {
        utilizationAdjustmentCoefficient = newCoefficient;
        emit UtilizationAdjustmentCoefficientChanged(newCoefficient);
    }

    function setUtilizationAdjustmentPower(uint256 newValue) external onlyOwner {
        utilizationAdjustmentPower = newValue;
        emit UtilizationAdjustmentPowerChanged(newValue);
    }

    function allowBorrower(address who, bool status) external onlyOwner {
        isBorrowerAllowed[who] = status;
        emit BorrowerAllowed(who, status);
    }

    function allowPool(ITrueFiPool2 pool, bool isAllowed) external onlyOwner {
        if (!isPoolAllowed[pool] && isAllowed) {
            pools.push(pool);
        }
        if (isPoolAllowed[pool] && !isAllowed) {
            for (uint256 i = 0; i < pools.length; i++) {
                if (pools[i] == pool) {
                    pools[i] = pools[pools.length - 1];
                    pools.pop();
                    break;
                }
            }
        }
        isPoolAllowed[pool] = isAllowed;
        emit PoolAllowed(pool, isAllowed);
    }

    function updateCreditScore(ITrueFiPool2 pool, address borrower) external {
        uint8 oldScore = creditScore[pool][borrower];
        uint8 newScore = creditOracle.getScore(borrower);
        if (oldScore == newScore) {
            return;
        }

        _rebucket(pool, borrower, oldScore, newScore, borrowed[pool][borrower]);
    }

    function creditScoreAdjustmentRate(ITrueFiPool2 pool, address borrower) public view returns (uint256) {
        return _creditScoreAdjustmentRate(creditScore[pool][borrower]);
    }

    function _creditScoreAdjustmentRate(uint8 score) internal view returns (uint256) {
        if (score == 0) {
            return MAX_RATE_CAP; // Cap rate by 500%
        }
        return min(creditAdjustmentCoefficient.mul(MAX_CREDIT_SCORE - score).div(score), MAX_RATE_CAP);
    }

    function utilizationAdjustmentRate(ITrueFiPool2 pool) public view returns (uint256) {
        uint256 liquidRatio = pool.liquidRatio();
        if (liquidRatio == 0) {
            // if utilization is at 100 %
            return MAX_RATE_CAP; // Cap rate by 500%
        }
        return
            min(
                utilizationAdjustmentCoefficient.mul(1e4**utilizationAdjustmentPower).div(liquidRatio**utilizationAdjustmentPower).sub(
                    utilizationAdjustmentCoefficient
                ),
                MAX_RATE_CAP
            );
    }

    function totalTVL(uint8 decimals) public view returns (uint256) {
        uint256 tvl = 0;
        uint256 resultPrecision = uint256(10)**decimals;
        for (uint8 i = 0; i < pools.length; i++) {
            tvl = tvl.add(
                pools[i].poolValue().mul(resultPrecision).div(uint256(10)**(ITrueFiPool2WithDecimals(address(pools[i])).decimals()))
            );
        }
        return tvl;
    }

    function totalBorrowed(address borrower, uint8 decimals) public view returns (uint256) {
        uint256 borrowSum = 0;
        uint256 resultPrecision = uint256(10)**decimals;
        for (uint8 i = 0; i < pools.length; i++) {
            borrowSum = borrowSum.add(
                borrowed[pools[i]][borrower].mul(resultPrecision).div(
                    uint256(10)**(ITrueFiPool2WithDecimals(address(pools[i])).decimals())
                )
            );
        }
        return borrowSum;
    }

    function borrowLimitAdjustment(uint256 score) public view returns (uint256) {
        return
            ((score.fromUInt() / MAX_CREDIT_SCORE).fixed64x64Pow(uint256(borrowLimitConfig.limitAdjustmentPower).fromUInt() / 10000) *
                10000)
                .toUInt();
    }

    function borrowLimit(ITrueFiPool2 pool, address borrower) public view returns (uint256) {
        uint256 score = uint256(creditOracle.getScore(borrower));
        if (score < borrowLimitConfig.scoreFloor) {
            return 0;
        }
        uint8 poolDecimals = ITrueFiPool2WithDecimals(address(pool)).decimals();
        uint256 maxBorrowerLimit = creditOracle.getMaxBorrowerLimit(borrower).mul(uint256(10)**poolDecimals).div(1 ether);
        uint256 maxTVLLimit = totalTVL(poolDecimals).mul(borrowLimitConfig.tvlLimitCoefficient).div(10000);
        uint256 adjustment = borrowLimitAdjustment(score);
        uint256 creditLimit = min(maxBorrowerLimit, maxTVLLimit).mul(adjustment).div(10000);
        uint256 poolBorrowMax = min(pool.poolValue().mul(borrowLimitConfig.poolValueLimitCoefficient).div(10000), creditLimit);
        return saturatingSub(poolBorrowMax, totalBorrowed(borrower, poolDecimals));
    }

    function interest(ITrueFiPool2 pool, address borrower) public view returns (uint256) {
        CreditScoreBucket storage bucket = buckets[pool][creditScore[pool][borrower]];
        return _interest(pool, bucket, borrower);
    }

    function borrow(ITrueFiPool2 pool, uint256 amount) external onlyAllowedBorrowers {
        require(isPoolAllowed[pool], "TrueCreditAgency: The pool is not whitelisted for borrowing");
        uint8 oldScore = creditScore[pool][msg.sender];
        uint8 newScore = creditOracle.getScore(msg.sender);
        uint256 currentDebt = borrowed[pool][msg.sender];
        if (currentDebt == 0) {
            nextInterestRepayTime[pool][msg.sender] = block.timestamp.add(interestRepaymentPeriod);
        }

        _rebucket(pool, msg.sender, oldScore, newScore, currentDebt.add(amount));

        pool.borrow(amount);
        pool.token().safeTransfer(msg.sender, amount);
    }

    function payInterest(ITrueFiPool2 pool) external {
<<<<<<< HEAD
        uint256 accruedInterest = interest(pool, msg.sender);
        nextInterestRepayTime[pool][msg.sender] = block.timestamp.add(interestRepaymentPeriod);
        _payInterestWithoutTransfer(pool, accruedInterest);
        _repay(pool, accruedInterest);
=======
        repay(pool, interest(pool, msg.sender));
>>>>>>> 99867323
    }

    function repay(ITrueFiPool2 pool, uint256 amount) public {
        uint256 currentDebt = borrowed[pool][msg.sender];
        uint256 accruedInterest = interest(pool, msg.sender);
<<<<<<< HEAD
        if (amount < accruedInterest) {
            _payInterestWithoutTransfer(pool, amount);
            return;
        }

        nextInterestRepayTime[pool][msg.sender] = block.timestamp.add(interestRepaymentPeriod);
        _payInterestWithoutTransfer(pool, accruedInterest);

        uint256 repaidPrincipal = amount.sub(accruedInterest);
        require(currentDebt.add(accruedInterest) >= amount, "TrueCreditAgency: Cannot repay more than debt");

        uint8 oldScore = creditScore[pool][msg.sender];
        uint8 newScore = creditOracle.getScore(msg.sender);
        _rebucket(pool, msg.sender, oldScore, newScore, borrowed[pool][msg.sender].sub(repaidPrincipal));

        _repay(pool, amount);
        emit PrincipalRepaid(pool, msg.sender, repaidPrincipal);
=======
        require(currentDebt.add(accruedInterest) >= amount, "TrueCreditAgency: Cannot repay over the debt");

        if (amount < accruedInterest) {
            _payInterestWithoutTransfer(pool, amount);
        } else {
            _payInterestWithoutTransfer(pool, accruedInterest);
            _payPrincipalWithoutTransfer(pool, amount.sub(accruedInterest));
        }

        _repay(pool, amount);
>>>>>>> 99867323
    }

    function repayInFull(ITrueFiPool2 pool) external {
        repay(pool, interest(pool, msg.sender).add(borrowed[pool][msg.sender]));
    }

    function poke(ITrueFiPool2 pool) public {
        uint256 bitMap = usedBucketsBitmap;
        CreditScoreBucket[256] storage creditScoreBuckets = buckets[pool];
        uint256 timeNow = block.timestamp;

        for (uint16 i = 0; i <= MAX_CREDIT_SCORE; (i++, bitMap >>= 1)) {
            if (bitMap & 1 == 0) {
                continue;
            }

            CreditScoreBucket storage bucket = creditScoreBuckets[i];

            bucket.cumulativeInterestPerShare = bucket.cumulativeInterestPerShare.add(
                bucket.rate.mul(1e23).mul(timeNow.sub(bucket.timestamp)).div(365 days)
            );
            bucket.rate = _creditScoreAdjustmentRate(uint8(i)).add(riskPremium);
            bucket.timestamp = uint128(timeNow);
        }
    }

    function _rebucket(
        ITrueFiPool2 pool,
        address borrower,
        uint8 oldScore,
        uint8 newScore,
        uint256 updatedBorrowAmount
    ) internal {
        uint256 totalBorrowerInterest = oldScore > 0 ? _takeOutOfBucket(pool, buckets[pool][oldScore], oldScore, borrower) : 0;
        borrowed[pool][borrower] = updatedBorrowAmount;
        creditScore[pool][borrower] = newScore;
        CreditScoreBucket storage bucket = buckets[pool][newScore];
        _putIntoBucket(pool, bucket, newScore, borrower);
        poke(pool);
        bucket.savedInterest[borrower] = SavedInterest(totalBorrowerInterest, bucket.cumulativeInterestPerShare);
    }

    function _takeOutOfBucket(
        ITrueFiPool2 pool,
        CreditScoreBucket storage bucket,
        uint8 bucketNumber,
        address borrower
    ) internal returns (uint256 totalBorrowerInterest) {
        require(bucket.borrowersCount > 0, "TrueCreditAgency: bucket is empty");
        bucket.borrowersCount -= 1;
        if (bucket.borrowersCount == 0) {
            usedBucketsBitmap &= ~(uint256(1) << bucketNumber);
        }
        bucket.totalBorrowed = bucket.totalBorrowed.sub(borrowed[pool][borrower]);
        totalBorrowerInterest = _interest(pool, bucket, borrower);
        delete bucket.savedInterest[borrower];
    }

    function _putIntoBucket(
        ITrueFiPool2 pool,
        CreditScoreBucket storage bucket,
        uint8 bucketNumber,
        address borrower
    ) internal {
        bucket.borrowersCount = bucket.borrowersCount + 1;
        if (bucket.borrowersCount == 1) {
            usedBucketsBitmap |= uint256(1) << bucketNumber;
        }
        bucket.totalBorrowed = bucket.totalBorrowed.add(borrowed[pool][borrower]);
    }

    function _interest(
        ITrueFiPool2 pool,
        CreditScoreBucket storage bucket,
        address borrower
    ) internal view returns (uint256) {
        uint256 borrowedByBorrower = borrowed[pool][borrower];
        // prettier-ignore
        return
            bucket.savedInterest[borrower].total.add(
                bucket.cumulativeInterestPerShare
                    .sub(bucket.savedInterest[borrower].perShare)
                    .mul(borrowedByBorrower)
                    .div(1e27)
            ).add(
                block.timestamp.sub(bucket.timestamp)
                .mul(borrowedByBorrower)
                .mul(bucket.rate)
                .div(10000)
                .div(365 days)
            ).sub(
                totalPaidInterest[pool][borrower]
            );
    }

    function _payInterestWithoutTransfer(ITrueFiPool2 pool, uint256 amount) internal {
        totalPaidInterest[pool][msg.sender] = totalPaidInterest[pool][msg.sender].add(amount);
        emit InterestPaid(pool, msg.sender, amount);
    }

<<<<<<< HEAD
=======
    function _payPrincipalWithoutTransfer(ITrueFiPool2 pool, uint256 amount) internal {
        if (amount == 0) {
            return;
        }

        uint8 oldScore = creditScore[pool][msg.sender];
        uint8 newScore = creditOracle.getScore(msg.sender);
        _rebucket(pool, msg.sender, oldScore, newScore, borrowed[pool][msg.sender].sub(amount));

        emit PrincipalRepaid(pool, msg.sender, amount);
    }

>>>>>>> 99867323
    function _repay(ITrueFiPool2 pool, uint256 amount) internal {
        pool.token().safeTransferFrom(msg.sender, address(this), amount);
        pool.token().safeApprove(address(pool), amount);
        pool.repay(amount);
    }

    function saturatingSub(uint256 a, uint256 b) internal pure returns (uint256) {
        if (b > a) {
            return 0;
        }
        return a.sub(b);
    }

    function min(uint256 a, uint256 b) internal pure returns (uint256) {
        return a > b ? b : a;
    }
}<|MERGE_RESOLUTION|>--- conflicted
+++ resolved
@@ -54,10 +54,7 @@
     mapping(ITrueFiPool2 => mapping(address => uint8)) public creditScore;
     mapping(ITrueFiPool2 => mapping(address => uint256)) public borrowed;
     mapping(ITrueFiPool2 => mapping(address => uint256)) public totalPaidInterest;
-<<<<<<< HEAD
     mapping(ITrueFiPool2 => mapping(address => uint256)) public nextInterestRepayTime;
-=======
->>>>>>> 99867323
 
     mapping(ITrueFiPool2 => bool) public isPoolAllowed;
     ITrueFiPool2[] public pools;
@@ -104,11 +101,8 @@
 
     event PoolAllowed(ITrueFiPool2 pool, bool isAllowed);
 
-<<<<<<< HEAD
     event InterestRepaymentPeriodChanged(uint256 newPeriod);
 
-=======
->>>>>>> 99867323
     event InterestPaid(ITrueFiPool2 pool, address borrower, uint256 amount);
 
     event PrincipalRepaid(ITrueFiPool2 pool, address borrower, uint256 amount);
@@ -295,49 +289,23 @@
     }
 
     function payInterest(ITrueFiPool2 pool) external {
-<<<<<<< HEAD
-        uint256 accruedInterest = interest(pool, msg.sender);
-        nextInterestRepayTime[pool][msg.sender] = block.timestamp.add(interestRepaymentPeriod);
-        _payInterestWithoutTransfer(pool, accruedInterest);
-        _repay(pool, accruedInterest);
-=======
         repay(pool, interest(pool, msg.sender));
->>>>>>> 99867323
     }
 
     function repay(ITrueFiPool2 pool, uint256 amount) public {
         uint256 currentDebt = borrowed[pool][msg.sender];
         uint256 accruedInterest = interest(pool, msg.sender);
-<<<<<<< HEAD
-        if (amount < accruedInterest) {
-            _payInterestWithoutTransfer(pool, amount);
-            return;
-        }
-
-        nextInterestRepayTime[pool][msg.sender] = block.timestamp.add(interestRepaymentPeriod);
-        _payInterestWithoutTransfer(pool, accruedInterest);
-
-        uint256 repaidPrincipal = amount.sub(accruedInterest);
-        require(currentDebt.add(accruedInterest) >= amount, "TrueCreditAgency: Cannot repay more than debt");
-
-        uint8 oldScore = creditScore[pool][msg.sender];
-        uint8 newScore = creditOracle.getScore(msg.sender);
-        _rebucket(pool, msg.sender, oldScore, newScore, borrowed[pool][msg.sender].sub(repaidPrincipal));
-
-        _repay(pool, amount);
-        emit PrincipalRepaid(pool, msg.sender, repaidPrincipal);
-=======
         require(currentDebt.add(accruedInterest) >= amount, "TrueCreditAgency: Cannot repay over the debt");
 
         if (amount < accruedInterest) {
             _payInterestWithoutTransfer(pool, amount);
         } else {
+            nextInterestRepayTime[pool][msg.sender] = block.timestamp.add(interestRepaymentPeriod);
             _payInterestWithoutTransfer(pool, accruedInterest);
             _payPrincipalWithoutTransfer(pool, amount.sub(accruedInterest));
         }
 
         _repay(pool, amount);
->>>>>>> 99867323
     }
 
     function repayInFull(ITrueFiPool2 pool) external {
@@ -438,8 +406,6 @@
         emit InterestPaid(pool, msg.sender, amount);
     }
 
-<<<<<<< HEAD
-=======
     function _payPrincipalWithoutTransfer(ITrueFiPool2 pool, uint256 amount) internal {
         if (amount == 0) {
             return;
@@ -452,7 +418,6 @@
         emit PrincipalRepaid(pool, msg.sender, amount);
     }
 
->>>>>>> 99867323
     function _repay(ITrueFiPool2 pool, uint256 amount) internal {
         pool.token().safeTransferFrom(msg.sender, address(this), amount);
         pool.token().safeApprove(address(pool), amount);
