// SPDX-License-Identifier: MIT
pragma solidity 0.6.10;
pragma experimental ABIEncoderV2;

import {IERC20} from "@openzeppelin/contracts/token/ERC20/IERC20.sol";
import {SafeMath} from "@openzeppelin/contracts/math/SafeMath.sol";
import {SafeERC20} from "@openzeppelin/contracts/token/ERC20/SafeERC20.sol";

import {ERC20} from "../common/UpgradeableERC20.sol";
import {UpgradeableClaimable} from "../common/UpgradeableClaimable.sol";
import {OneInchExchange} from "./libraries/OneInchExchange.sol";

import {ILoanToken2} from "./interface/ILoanToken2.sol";
import {IDebtToken} from "../truefi2/interface/ILoanToken2.sol";
import {IStakingPool} from "../truefi/interface/IStakingPool.sol";
import {IFixedTermLoanAgency} from "./interface/IFixedTermLoanAgency.sol";
import {ITrueFiPool2} from "./interface/ITrueFiPool2.sol";
import {ITrueFiPoolOracle} from "./interface/ITrueFiPoolOracle.sol";
import {I1Inch3} from "./interface/I1Inch3.sol";
import {IPoolFactory} from "./interface/IPoolFactory.sol";
import {ITrueRatingAgency} from "../truefi/interface/ITrueRatingAgency.sol";
import {IERC20WithDecimals} from "./interface/IERC20WithDecimals.sol";
import {ITrueFiCreditOracle} from "./interface/ITrueFiCreditOracle.sol";
import {ITrueRateAdjuster} from "./interface/ITrueRateAdjuster.sol";
import {IBorrowingMutex} from "./interface/IBorrowingMutex.sol";

interface ITrueFiPool2WithDecimals is ITrueFiPool2 {
    function decimals() external view returns (uint8);
}

/**
 * @title FixedTermLoanAgency
 * @dev Loans management helper
 * This contract is a bridge that helps to transfer funds from pool to the loans and back
 * FixedTermLoanAgency holds all LoanTokens
 */
contract FixedTermLoanAgency is IFixedTermLoanAgency, UpgradeableClaimable {
    using SafeMath for uint256;
    using SafeERC20 for ERC20;
    using SafeERC20 for IERC20WithDecimals;
    using SafeERC20 for ITrueFiPool2;
    using SafeERC20 for ILoanToken2;
    using OneInchExchange for I1Inch3;

    // basis point for ratio
    uint256 private constant BASIS_RATIO = 10000;

    uint256 private constant ONE_INCH_PARTIAL_FILL_FLAG = 0x01;

    // ================ WARNING ==================
    // ===== THIS CONTRACT IS INITIALIZABLE ======
    // === STORAGE VARIABLES ARE DECLARED BELOW ==
    // REMOVAL OR REORDER OF VARIABLES WILL RESULT
    // ========= IN STORAGE CORRUPTION ===========

    mapping(ITrueFiPool2 => ILoanToken2[]) public poolLoans;

    // maximum amount of loans agency can handle at once
    uint256 public maxLoans;

    // which part of interest should be paid to the stakers
    uint256 public fee;

    IStakingPool public stakingPool;

    IPoolFactory public factory;

    I1Inch3 public _1inch;

    // Loan fees should be swapped for this token, deposited into the feePool
    // and pool's LP tokens should be sent to the stakers
    IERC20WithDecimals public feeToken;
    ITrueFiPool2 public feePool;

    // Minimal possible fee swap slippage
    // basis precision: 10000 = 100%
    uint256 public swapFeeSlippage;

    ITrueFiCreditOracle public creditOracle;

    uint256 public maxLoanTerm;

    uint256 public longTermLoanThreshold;

    uint8 public longTermLoanScoreThreshold;

    ITrueRateAdjuster public rateAdjuster;

    // mutex ensuring there's only one running loan or credit line for borrower
    IBorrowingMutex public borrowingMutex;

    mapping(address => bool) public isBorrowerAllowed;

    // ======= STORAGE DECLARATION END ============

    /**
     * @dev Emitted when loans limit is changed
     * @param maxLoans new maximum amount of loans
     */
    event LoansLimitChanged(uint256 maxLoans);

    /**
     * @dev Emitted when max loan term changed
     * @param maxLoanTerm New max loan term
     */
    event MaxLoanTermChanged(uint256 maxLoanTerm);

    /**
     * @dev Emitted when long term loan's minimal term changed
     * @param longTermLoanThreshold New long term loan minimal term
     */
    event LongTermLoanThresholdChanged(uint256 longTermLoanThreshold);

    /**
     * @dev Emitted when minimal credit score threshold for long term loan changed
     * @param longTermLoanScoreThreshold New minimal credit score threshold for long term loan
     */
    event LongTermLoanScoreThresholdChanged(uint256 longTermLoanScoreThreshold);

    /**
     * @dev Emitted when loan fee is changed
     * @param newFee New fee value in basis points
     */
    event FeeChanged(uint256 newFee);

    /**
     * @dev Emitted when fee pool is changed
     * @param newFeePool New fee pool address
     */
    event FeePoolChanged(ITrueFiPool2 newFeePool);

    /**
     * @dev Emitted when credit oracle is changed
     * @param newCreditOracle New credit oracle address
     */
    event CreditOracleChanged(ITrueFiCreditOracle newCreditOracle);

    /**
     * @dev Emitted when a loan is funded
     * @param loanToken LoanToken contract which was funded
     * @param amount Amount funded
     */
    event Funded(address indexed pool, address loanToken, uint256 amount);

    /**
     * @dev Emitted when funds are reclaimed from the LoanToken contract
     * @param loanToken LoanToken from which funds were reclaimed
     * @param amount Amount repaid
     */
    event Reclaimed(address indexed pool, address loanToken, uint256 amount);

    /**
     * @dev Emitted when borrowingMutex address is changed
     * @param borrowingMutex new borrowingMutex address
     */
    event BorrowingMutexChanged(IBorrowingMutex borrowingMutex);

    event BorrowerAllowed(address indexed who);
    event BorrowerBlocked(address indexed who);

    /**
     * @dev Can be only called by a pool
     */
    modifier onlySupportedPool() {
        require(factory.isSupportedPool(ITrueFiPool2(msg.sender)), "FixedTermLoanAgency: Pool not supported by the factory");
        _;
    }

    modifier onlyAllowedBorrowers() {
        require(isBorrowerAllowed[msg.sender], "FixedTermLoanAgency: Sender is not allowed to borrow");
        _;
    }

    /**
     * @dev Initialize the contract with parameters
     * @param _stakingPool stkTRU address
     * @param _factory PoolFactory address
     * @param __1inch 1Inch exchange address (0x11111112542d85b3ef69ae05771c2dccff4faa26 for mainnet)
     */
    function initialize(
        IStakingPool _stakingPool,
        IPoolFactory _factory,
        I1Inch3 __1inch,
        ITrueFiCreditOracle _creditOracle,
        ITrueRateAdjuster _rateAdjuster,
        IBorrowingMutex _borrowingMutex
    ) public initializer {
        UpgradeableClaimable.initialize(msg.sender);

        stakingPool = _stakingPool;
        factory = _factory;
        _1inch = __1inch;
        creditOracle = _creditOracle;
        rateAdjuster = _rateAdjuster;
        borrowingMutex = _borrowingMutex;

        swapFeeSlippage = 100; // 1%
        fee = 1000;
        maxLoans = 100;
        maxLoanTerm = 180 days;
        longTermLoanThreshold = 90 days;
        longTermLoanScoreThreshold = 200;
    }

    /**
     * @dev Set new credit oracle address.
     * Only owner can change credit oracle
     * @param _creditOracle new credit oracle
     */
    function setCreditOracle(ITrueFiCreditOracle _creditOracle) external onlyOwner {
        creditOracle = _creditOracle;
        emit CreditOracleChanged(_creditOracle);
    }

    /**
     * @dev set borrowingMutex
     * @param newMutex borrowing mutex address to be set
     */
    function setBorrowingMutex(IBorrowingMutex newMutex) public onlyOwner {
        borrowingMutex = newMutex;
        emit BorrowingMutexChanged(newMutex);
    }

    /**
     * @dev Set max loan term. Only owner can change parameters.
     * @param _maxLoanTerm New maxLoanTerm
     */
    function setMaxLoanTerm(uint256 _maxLoanTerm) external onlyOwner {
        maxLoanTerm = _maxLoanTerm;
        emit MaxLoanTermChanged(_maxLoanTerm);
    }

    /**
     * @dev Set minimal term of a long term loan. Only owner can change parameters.
     * @param _longTermLoanThreshold New longTermLoanThreshold
     */
    function setLongTermLoanThreshold(uint256 _longTermLoanThreshold) external onlyOwner {
        longTermLoanThreshold = _longTermLoanThreshold;
        emit LongTermLoanThresholdChanged(_longTermLoanThreshold);
    }

    /**
     * @dev Set long term loan credit score threshold. Only owner can change parameters.
     * @param _longTermLoanScoreThreshold New longTermLoanScoreThreshold
     */
    function setLongTermLoanScoreThreshold(uint8 _longTermLoanScoreThreshold) external onlyOwner {
        longTermLoanScoreThreshold = _longTermLoanScoreThreshold;
        emit LongTermLoanScoreThresholdChanged(_longTermLoanScoreThreshold);
    }

    /**
     * @dev Set new loans limit. Only owner can change parameters.
     * @param newLoansLimit New loans limit
     */
    function setLoansLimit(uint256 newLoansLimit) external onlyOwner {
        maxLoans = newLoansLimit;
        emit LoansLimitChanged(maxLoans);
    }

    /**
     * @dev Set new fee pool and fee token.
     * Only owner can change parameters
     * @param newFeePool new pool address
     */
    function setFeePool(ITrueFiPool2 newFeePool) external onlyOwner {
        feeToken = IERC20WithDecimals(address(newFeePool.token()));
        feePool = newFeePool;
        emit FeePoolChanged(newFeePool);
    }

    /**
     * @dev Set loan interest fee that goes to the stakers.
     * @param newFee New loans limit
     */
    function setFee(uint256 newFee) external onlyOwner {
        require(newFee <= BASIS_RATIO, "FixedTermLoanAgency: fee cannot be more than 100%");
        fee = newFee;
        emit FeeChanged(newFee);
    }

    function allowBorrower(address who) external onlyOwner {
        isBorrowerAllowed[who] = true;
        emit BorrowerAllowed(who);
    }

    function blockBorrower(address who) external onlyOwner {
        isBorrowerAllowed[who] = false;
        emit BorrowerBlocked(who);
    }

    /**
     * @dev Get currently funded loans for a pool
     * @param pool pool address
     * @return result Array of loans currently funded
     */
    function loans(ITrueFiPool2 pool) public view returns (ILoanToken2[] memory result) {
        result = poolLoans[pool];
    }

    /**
     * @dev Fund a loan
     * LoanToken should be created by the LoanFactory over the pool
     * than was also created by the PoolFactory.
     * Method should be called by the loan borrower
     *
     * When called, agency takes funds from the pool, gives it to the loan and holds all LoanTokens
     * Origination fee is transferred to the stake
     *
     * @param loanToken LoanToken to fund
     */
    function fund(ILoanToken2 loanToken) external onlyAllowedBorrowers {
        require(msg.sender == loanToken.borrower(), "FixedTermLoanAgency: Sender is not borrower");
        ITrueFiPool2 pool = loanToken.pool();

        require(factory.isSupportedPool(pool), "FixedTermLoanAgency: Pool not supported by the factory");
        require(loanToken.token() == pool.token(), "FixedTermLoanAgency: Loan and pool token mismatch");
        require(poolLoans[pool].length < maxLoans, "FixedTermLoanAgency: Loans number has reached the limit");
        require(borrowingMutex.isUnlocked(msg.sender), "FixedTermLoanAgency: There is an ongoing loan or credit line");
        require(
            creditOracle.status(msg.sender) == ITrueFiCreditOracle.Status.Eligible,
            "FixedTermLoanAgency: Sender is not eligible for loan"
        );

        uint256 term = loanToken.term();
        require(isTermBelowMax(term), "FixedTermLoanAgency: Loan's term is too long");
        require(isCredibleForTerm(term), "FixedTermLoanAgency: Credit score is too low for loan's term");

        uint256 amount = loanToken.amount();
        require(amount <= borrowLimit(pool, loanToken.borrower()), "FixedTermLoanAgency: Loan amount cannot exceed borrow limit");

        poolLoans[pool].push(loanToken);
        pool.borrow(amount);
        pool.token().safeApprove(address(loanToken), amount);
        loanToken.fund();

        borrowingMutex.lock(msg.sender, address(loanToken));

        emit Funded(address(pool), address(loanToken), amount);
    }

    /**
     * @dev Loop through loan tokens for the pool and calculate theoretical value of all loans
     * There should never be too many loans in the pool to run out of gas
     * @param pool pool address
     * @return Theoretical value of all the loans funded by this strategy
     */
    function value(ITrueFiPool2 pool) external override view returns (uint256) {
        ILoanToken2[] storage _loans = poolLoans[pool];
        uint256 totalValue;
        for (uint256 index = 0; index < _loans.length; index++) {
            totalValue = totalValue.add(_loans[index].value(_loans[index].balanceOf(address(this))));
        }
        return totalValue;
    }

    /**
     * @dev For settled loans, redeem LoanTokens for underlying funds
     * @param loanToken Loan to reclaim capital from (must be previously funded)
     */
    function reclaim(ILoanToken2 loanToken, bytes calldata data) external {
        ITrueFiPool2 pool = loanToken.pool();
        IDebtToken.Status status = loanToken.status();
        require(status >= IDebtToken.Status.Settled, "FixedTermLoanAgency: LoanToken is not closed yet");

        if (status != IDebtToken.Status.Settled) {
            require(msg.sender == owner(), "FixedTermLoanAgency: Only owner can reclaim from defaulted loan");
        }

        // find the token, repay loan and remove loan from loan array
        ILoanToken2[] storage _loans = poolLoans[pool];
        for (uint256 index = 0; index < _loans.length; index++) {
            if (_loans[index] == loanToken) {
                _loans[index] = _loans[_loans.length - 1];
                _loans.pop();

                uint256 fundsReclaimed = _redeemAndRepay(loanToken, pool, data);
                emit Reclaimed(address(pool), address(loanToken), fundsReclaimed);
                return;
            }
        }
        // If we reach this, it means loanToken was not present in _loans array
        // This prevents invalid loans from being reclaimed
        revert("FixedTermLoanAgency: This loan has not been funded by the agency");
    }

    /**
     * @dev Get total amount borrowed for `borrower` from fixed term loans in USD
     * @param borrower Borrower to get amount borrowed for
     * @param decimals Precision to use when calculating total borrowed
     * @return Total amount borrowed for `borrower` in USD
     */
    function totalBorrowed(address borrower, uint8 decimals) public view returns (uint256) {
        uint256 borrowSum;
        uint256 resultPrecision = uint256(10)**decimals;

        // loop through loans and sum amount borrowed accounting for precision
        ITrueFiPool2[] memory pools = factory.getSupportedPools();
        for (uint8 i = 0; i < pools.length; i++) {
            ITrueFiPool2 pool = pools[i];
            uint256 poolPrecision = uint256(10)**ITrueFiPool2WithDecimals(address(pool)).decimals();
            ILoanToken2[] memory _loans = poolLoans[pool];
            for (uint8 j = 0; j < _loans.length; j++) {
                ILoanToken2 loan = _loans[j];
                if (address(loan.borrower()) == borrower) {
                    uint256 loanValue = loan.value(loan.balanceOf(address(this)));
                    borrowSum = borrowSum.add(loanValue.mul(resultPrecision).div(poolPrecision));
                }
            }
        }
        return borrowSum;
    }

    /**
     * @dev Get borrow limit for `borrower` in `pool` using rate adjuster
     * @param pool Pool to get borrow limit for
     * @param borrower Borrower to get borrow limit for
     * @return borrow limit for `borrower` in `pool`
     */
    function borrowLimit(ITrueFiPool2 pool, address borrower) public view returns (uint256) {
        uint8 poolDecimals = ITrueFiPool2WithDecimals(address(pool)).decimals();
        return
            rateAdjuster.borrowLimit(
                pool,
                creditOracle.score(borrower),
                creditOracle.maxBorrowerLimit(borrower),
                totalBorrowed(borrower, poolDecimals)
            );
    }

    /**
     * @dev Helper function to redeem funds from `loanToken` and repay them into the `pool`
     * @param loanToken Loan to reclaim capital from
     * @param pool Pool from which the loan was funded
     */
    function _redeemAndRepay(
        ILoanToken2 loanToken,
        ITrueFiPool2 pool,
        bytes calldata data
    ) internal returns (uint256) {
        // call redeem function on LoanToken
        uint256 balanceBefore = pool.token().balanceOf(address(this));
        loanToken.redeem(loanToken.balanceOf(address(this)));
        uint256 balanceAfter = pool.token().balanceOf(address(this));

        // gets reclaimed amount and pays back to pool
        uint256 fundsReclaimed = balanceAfter.sub(balanceBefore);

        uint256 feeAmount;
        if (address(feeToken) != address(0)) {
            // swap fee for feeToken
            feeAmount = _swapFee(pool, loanToken, data);
        }

        pool.token().safeApprove(address(pool), fundsReclaimed.sub(feeAmount));
        pool.repay(fundsReclaimed.sub(feeAmount));

        if (address(feeToken) != address(0)) {
            // join pool and reward stakers
            _transferFeeToStakers();
        }
        return fundsReclaimed;
    }

    /// @dev Swap `token` for `feeToken` on 1inch
    function _swapFee(
        ITrueFiPool2 pool,
        ILoanToken2 loanToken,
        bytes calldata data
    ) internal returns (uint256) {
        uint256 feeAmount = loanToken.debt().sub(loanToken.amount()).mul(fee).div(BASIS_RATIO);
        IERC20WithDecimals token = IERC20WithDecimals(address(pool.token()));
        if (token == feeToken) {
            return feeAmount;
        }
        if (feeAmount == 0) {
            return 0;
        }
        (I1Inch3.SwapDescription memory swap, uint256 balanceDiff) = _1inch.exchange(data);
        uint256 expectedDiff = pool.oracle().tokenToUsd(feeAmount).mul(10**feeToken.decimals()).div(1 ether);

        require(swap.srcToken == address(token), "FixedTermLoanAgency: Source token is not same as pool's token");
        require(swap.dstToken == address(feeToken), "FixedTermLoanAgency: Destination token is not fee token");
        require(swap.dstReceiver == address(this), "FixedTermLoanAgency: Receiver is not agency");
        require(swap.amount == feeAmount, "FixedTermLoanAgency: Incorrect fee swap amount");
        require(swap.flags & ONE_INCH_PARTIAL_FILL_FLAG == 0, "FixedTermLoanAgency: Partial fill is not allowed");
        require(
            balanceDiff >= expectedDiff.mul(BASIS_RATIO.sub(swapFeeSlippage)).div(BASIS_RATIO),
            "FixedTermLoanAgency: Fee returned from swap is too small"
        );

        return feeAmount;
    }

    /// @dev Deposit feeToken to pool and transfer LP tokens to the stakers
    function _transferFeeToStakers() internal {
        uint256 amount = feeToken.balanceOf(address(this));
        if (amount == 0) {
            return;
        }
        feeToken.safeApprove(address(feePool), amount);
        feePool.join(amount);
        feePool.safeTransfer(address(stakingPool), feePool.balanceOf(address(this)));
    }

    /**
     * @dev Allow pool to transfer all LoanTokens to the SAFU in case of liquidation
     * @param loan LoanToken address
     * @param recipient expected to be SAFU address
     */
    function transferAllLoanTokens(ILoanToken2 loan, address recipient) external override onlySupportedPool {
        _transferAllLoanTokens(loan, recipient);
    }

    function _transferAllLoanTokens(ILoanToken2 loan, address recipient) internal {
        // find the token, transfer to SAFU and remove loan from loans list
        ILoanToken2[] storage _loans = poolLoans[loan.pool()];
        for (uint256 index = 0; index < _loans.length; index++) {
            if (_loans[index] == loan) {
                _loans[index] = _loans[_loans.length - 1];
                _loans.pop();

                loan.safeTransfer(recipient, loan.balanceOf(address(this)));
                return;
            }
        }
        // If we reach this, it means loanToken was not present in _loans array
        // This prevents invalid loans from being reclaimed
        revert("FixedTermLoanAgency: This loan has not been funded by the agency");
<<<<<<< HEAD
    }

    /// @dev Helper used in tests
    function _distribute(
        address recipient,
        uint256 numerator,
        uint256 denominator,
        address pool
    ) internal {
        ILoanToken2[] storage _loans = poolLoans[ITrueFiPool2(pool)];
        for (uint256 index = 0; index < _loans.length; index++) {
            _transferLoan(_loans[index], recipient, numerator, denominator);
        }
    }

    // @dev Transfer (numerator/denominator)*balance of loan to the recipient
    function _transferLoan(
        ILoanToken2 loan,
        address recipient,
        uint256 numerator,
        uint256 denominator
    ) internal {
        loan.safeTransfer(recipient, numerator.mul(loan.balanceOf(address(this))).div(denominator));
=======
>>>>>>> 4a669857
    }

    function isCredibleForTerm(uint256 term) internal view returns (bool) {
        return term <= longTermLoanThreshold || creditOracle.score(msg.sender) >= longTermLoanScoreThreshold;
    }

    function isTermBelowMax(uint256 term) internal view returns (bool) {
        return term <= maxLoanTerm;
    }
}<|MERGE_RESOLUTION|>--- conflicted
+++ resolved
@@ -526,32 +526,6 @@
         // If we reach this, it means loanToken was not present in _loans array
         // This prevents invalid loans from being reclaimed
         revert("FixedTermLoanAgency: This loan has not been funded by the agency");
-<<<<<<< HEAD
-    }
-
-    /// @dev Helper used in tests
-    function _distribute(
-        address recipient,
-        uint256 numerator,
-        uint256 denominator,
-        address pool
-    ) internal {
-        ILoanToken2[] storage _loans = poolLoans[ITrueFiPool2(pool)];
-        for (uint256 index = 0; index < _loans.length; index++) {
-            _transferLoan(_loans[index], recipient, numerator, denominator);
-        }
-    }
-
-    // @dev Transfer (numerator/denominator)*balance of loan to the recipient
-    function _transferLoan(
-        ILoanToken2 loan,
-        address recipient,
-        uint256 numerator,
-        uint256 denominator
-    ) internal {
-        loan.safeTransfer(recipient, numerator.mul(loan.balanceOf(address(this))).div(denominator));
-=======
->>>>>>> 4a669857
     }
 
     function isCredibleForTerm(uint256 term) internal view returns (bool) {
