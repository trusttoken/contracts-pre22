// SPDX-License-Identifier: MIT
pragma solidity 0.6.10;
pragma experimental ABIEncoderV2;

import {IERC20} from "@openzeppelin/contracts/token/ERC20/IERC20.sol";
import {SafeMath} from "@openzeppelin/contracts/math/SafeMath.sol";
import {SafeERC20} from "@openzeppelin/contracts/token/ERC20/SafeERC20.sol";

import {ERC20} from "../common/UpgradeableERC20.sol";
import {UpgradeableClaimable} from "../common/UpgradeableClaimable.sol";
import {OneInchExchange} from "./libraries/OneInchExchange.sol";

import {ILoanToken2} from "./interface/ILoanToken2.sol";
import {ILoanFactory2} from "./interface/ILoanFactory2.sol";
import {IDebtToken} from "../truefi2/interface/ILoanToken2.sol";
import {IStakingPool} from "../truefi/interface/IStakingPool.sol";
import {IFixedTermLoanAgency} from "./interface/IFixedTermLoanAgency.sol";
import {ITrueFiPool2} from "./interface/ITrueFiPool2.sol";
import {ITrueFiPoolOracle} from "./interface/ITrueFiPoolOracle.sol";
import {I1Inch3} from "./interface/I1Inch3.sol";
import {IPoolFactory} from "./interface/IPoolFactory.sol";
import {ITrueRatingAgency} from "../truefi/interface/ITrueRatingAgency.sol";
import {IERC20WithDecimals} from "./interface/IERC20WithDecimals.sol";
import {ITrueFiCreditOracle} from "./interface/ITrueFiCreditOracle.sol";
import {ITrueRateAdjuster} from "./interface/ITrueRateAdjuster.sol";
import {IBorrowingMutex} from "./interface/IBorrowingMutex.sol";

interface ITrueFiPool2WithDecimals is ITrueFiPool2 {
    function decimals() external view returns (uint8);
}

/**
 * @title FixedTermLoanAgency
 * @dev Loans management helper
 * This contract is a bridge that helps to transfer funds from pool to the loans and back
 * FixedTermLoanAgency holds all LoanTokens
 */
contract FixedTermLoanAgency is IFixedTermLoanAgency, UpgradeableClaimable {
    using SafeMath for uint256;
    using SafeERC20 for ERC20;
    using SafeERC20 for IERC20WithDecimals;
    using SafeERC20 for ITrueFiPool2;
    using SafeERC20 for ILoanToken2;
    using OneInchExchange for I1Inch3;

    // basis point for ratio
    uint256 private constant BASIS_RATIO = 10000;

    uint256 private constant ONE_INCH_PARTIAL_FILL_FLAG = 0x01;

    // ================ WARNING ==================
    // ===== THIS CONTRACT IS INITIALIZABLE ======
    // === STORAGE VARIABLES ARE DECLARED BELOW ==
    // REMOVAL OR REORDER OF VARIABLES WILL RESULT
    // ========= IN STORAGE CORRUPTION ===========

    mapping(ITrueFiPool2 => ILoanToken2[]) public poolLoans;

    // maximum amount of loans agency can handle at once
    uint256 public maxLoans;

    // which part of interest should be paid to the stakers
    uint256 public fee;

    IStakingPool public stakingPool;

    IPoolFactory public poolFactory;

    I1Inch3 public _1inch;

    // Loan fees should be swapped for this token, deposited into the feePool
    // and pool's LP tokens should be sent to the stakers
    IERC20WithDecimals public feeToken;
    ITrueFiPool2 public feePool;

    // Minimal possible fee swap slippage
    // basis precision: 10000 = 100%
    uint256 public swapFeeSlippage;

    ITrueFiCreditOracle public creditOracle;

    uint256 public maxLoanTerm;

    uint256 public longTermLoanThreshold;

    uint8 public longTermLoanScoreThreshold;

    ITrueRateAdjuster public rateAdjuster;

    // mutex ensuring there's only one running loan or credit line for borrower
    IBorrowingMutex public borrowingMutex;

<<<<<<< HEAD
    ILoanFactory2 public loanFactory;
=======
    mapping(address => bool) public isBorrowerAllowed;
>>>>>>> 76419241

    // ======= STORAGE DECLARATION END ============

    /**
     * @dev Emitted when loans limit is changed
     * @param maxLoans new maximum amount of loans
     */
    event LoansLimitChanged(uint256 maxLoans);

    /**
     * @dev Emitted when max loan term changed
     * @param maxLoanTerm New max loan term
     */
    event MaxLoanTermChanged(uint256 maxLoanTerm);

    /**
     * @dev Emitted when long term loan's minimal term changed
     * @param longTermLoanThreshold New long term loan minimal term
     */
    event LongTermLoanThresholdChanged(uint256 longTermLoanThreshold);

    /**
     * @dev Emitted when minimal credit score threshold for long term loan changed
     * @param longTermLoanScoreThreshold New minimal credit score threshold for long term loan
     */
    event LongTermLoanScoreThresholdChanged(uint256 longTermLoanScoreThreshold);

    /**
     * @dev Emitted when loan fee is changed
     * @param newFee New fee value in basis points
     */
    event FeeChanged(uint256 newFee);

    /**
     * @dev Emitted when fee pool is changed
     * @param newFeePool New fee pool address
     */
    event FeePoolChanged(ITrueFiPool2 newFeePool);

    /**
     * @dev Emitted when credit oracle is changed
     * @param newCreditOracle New credit oracle address
     */
    event CreditOracleChanged(ITrueFiCreditOracle newCreditOracle);

    /**
     * @dev Emitted when a loan is funded
     * @param loanToken LoanToken contract which was funded
     * @param amount Amount funded
     */
    event Funded(address indexed pool, address loanToken, uint256 amount);

    /**
     * @dev Emitted when funds are reclaimed from the LoanToken contract
     * @param loanToken LoanToken from which funds were reclaimed
     * @param amount Amount repaid
     */
    event Reclaimed(address indexed pool, address loanToken, uint256 amount);

    /**
     * @dev Emitted when borrowingMutex address is changed
     * @param borrowingMutex new borrowingMutex address
     */
    event BorrowingMutexChanged(IBorrowingMutex borrowingMutex);

    event BorrowerAllowed(address indexed who);
    event BorrowerBlocked(address indexed who);

    /**
     * @dev Can be only called by a pool
     */
    modifier onlySupportedPool() {
        require(poolFactory.isSupportedPool(ITrueFiPool2(msg.sender)), "FixedTermLoanAgency: Pool not supported by the factory");
        _;
    }

    modifier onlyAllowedBorrowers() {
        require(isBorrowerAllowed[msg.sender], "FixedTermLoanAgency: Sender is not allowed to borrow");
        _;
    }

    /**
     * @dev Initialize the contract with parameters
     * @param _stakingPool stkTRU address
     * @param _poolFactory PoolFactory address
     * @param __1inch 1Inch exchange address (0x11111112542d85b3ef69ae05771c2dccff4faa26 for mainnet)
     */
    function initialize(
        IStakingPool _stakingPool,
        IPoolFactory _poolFactory,
        I1Inch3 __1inch,
        ITrueFiCreditOracle _creditOracle,
        ITrueRateAdjuster _rateAdjuster,
        IBorrowingMutex _borrowingMutex,
        ILoanFactory2 _loanFactory
    ) public initializer {
        UpgradeableClaimable.initialize(msg.sender);

        stakingPool = _stakingPool;
        poolFactory = _poolFactory;
        _1inch = __1inch;
        creditOracle = _creditOracle;
        rateAdjuster = _rateAdjuster;
        borrowingMutex = _borrowingMutex;
        loanFactory = _loanFactory;

        swapFeeSlippage = 100; // 1%
        fee = 1000;
        maxLoans = 100;
        maxLoanTerm = 180 days;
        longTermLoanThreshold = 90 days;
        longTermLoanScoreThreshold = 200;
    }

    /**
     * @dev Set new credit oracle address.
     * Only owner can change credit oracle
     * @param _creditOracle new credit oracle
     */
    function setCreditOracle(ITrueFiCreditOracle _creditOracle) external onlyOwner {
        creditOracle = _creditOracle;
        emit CreditOracleChanged(_creditOracle);
    }

    /**
     * @dev set borrowingMutex
     * @param newMutex borrowing mutex address to be set
     */
    function setBorrowingMutex(IBorrowingMutex newMutex) public onlyOwner {
        borrowingMutex = newMutex;
        emit BorrowingMutexChanged(newMutex);
    }

    /**
     * @dev Set max loan term. Only owner can change parameters.
     * @param _maxLoanTerm New maxLoanTerm
     */
    function setMaxLoanTerm(uint256 _maxLoanTerm) external onlyOwner {
        maxLoanTerm = _maxLoanTerm;
        emit MaxLoanTermChanged(_maxLoanTerm);
    }

    /**
     * @dev Set minimal term of a long term loan. Only owner can change parameters.
     * @param _longTermLoanThreshold New longTermLoanThreshold
     */
    function setLongTermLoanThreshold(uint256 _longTermLoanThreshold) external onlyOwner {
        longTermLoanThreshold = _longTermLoanThreshold;
        emit LongTermLoanThresholdChanged(_longTermLoanThreshold);
    }

    /**
     * @dev Set long term loan credit score threshold. Only owner can change parameters.
     * @param _longTermLoanScoreThreshold New longTermLoanScoreThreshold
     */
    function setLongTermLoanScoreThreshold(uint8 _longTermLoanScoreThreshold) external onlyOwner {
        longTermLoanScoreThreshold = _longTermLoanScoreThreshold;
        emit LongTermLoanScoreThresholdChanged(_longTermLoanScoreThreshold);
    }

    /**
     * @dev Set new loans limit. Only owner can change parameters.
     * @param newLoansLimit New loans limit
     */
    function setLoansLimit(uint256 newLoansLimit) external onlyOwner {
        maxLoans = newLoansLimit;
        emit LoansLimitChanged(maxLoans);
    }

    /**
     * @dev Set new fee pool and fee token.
     * Only owner can change parameters
     * @param newFeePool new pool address
     */
    function setFeePool(ITrueFiPool2 newFeePool) external onlyOwner {
        feeToken = IERC20WithDecimals(address(newFeePool.token()));
        feePool = newFeePool;
        emit FeePoolChanged(newFeePool);
    }

    /**
     * @dev Set loan interest fee that goes to the stakers.
     * @param newFee New loans limit
     */
    function setFee(uint256 newFee) external onlyOwner {
        require(newFee <= BASIS_RATIO, "FixedTermLoanAgency: fee cannot be more than 100%");
        fee = newFee;
        emit FeeChanged(newFee);
    }

    function allowBorrower(address who) external onlyOwner {
        isBorrowerAllowed[who] = true;
        emit BorrowerAllowed(who);
    }

    function blockBorrower(address who) external onlyOwner {
        isBorrowerAllowed[who] = false;
        emit BorrowerBlocked(who);
    }

    /**
     * @dev Get currently funded loans for a pool
     * @param pool pool address
     * @return result Array of loans currently funded
     */
    function loans(ITrueFiPool2 pool) public view returns (ILoanToken2[] memory result) {
        result = poolLoans[pool];
    }

    function rate(
        ITrueFiPool2 pool,
        address borrower,
        uint256 amount,
        uint256 term
    ) internal view returns (uint256) {
        uint8 borrowerScore = creditOracle.score(borrower);
        uint256 fixedTermLoanAdjustment = rateAdjuster.fixedTermLoanAdjustment(term);
        return rateAdjuster.rate(pool, borrowerScore, amount).add(fixedTermLoanAdjustment);
    }

    /**
     * @dev Create and fund a loan via LoanFactory for a pool supported by PoolFactory
     * Method should be called by the loan borrower
     *
     * When called, agency takes funds from the pool, gives it to the loan and holds all LoanTokens
     * Origination fee is transferred to the stake
     */
<<<<<<< HEAD
    function fund(
        ITrueFiPool2 pool,
        uint256 amount,
        uint256 term,
        uint256 _maxApy
    ) external {
        require(poolFactory.isSupportedPool(pool), "FixedTermLoanAgency: Pool not supported by the factory");
=======
    function fund(ILoanToken2 loanToken) external onlyAllowedBorrowers {
        // TODO Replace hardcoded _maxApy value with a param
        uint256 _maxApy = 10000;

        ITrueFiPool2 pool = loanToken.pool();
        require(factory.isSupportedPool(pool), "FixedTermLoanAgency: Pool not supported by the factory");
        require(loanToken.token() == pool.token(), "FixedTermLoanAgency: Loan and pool token mismatch");
>>>>>>> 76419241
        require(poolLoans[pool].length < maxLoans, "FixedTermLoanAgency: Loans number has reached the limit");

        address borrower = msg.sender;
        require(borrowingMutex.isUnlocked(borrower), "FixedTermLoanAgency: There is an ongoing loan or credit line");
        require(
            creditOracle.status(borrower) == ITrueFiCreditOracle.Status.Eligible,
            "FixedTermLoanAgency: Sender is not eligible for loan"
        );

        require(amount > 0, "LoanFactory: Loans of amount 0, will not be approved");
        require(amount <= borrowLimit(pool, borrower), "FixedTermLoanAgency: Loan amount cannot exceed borrow limit");

        require(term > 0, "LoanFactory: Loans cannot have instantaneous term of repay");
        require(isTermBelowMax(term), "FixedTermLoanAgency: Loan's term is too long");
        require(isCredibleForTerm(term), "FixedTermLoanAgency: Credit score is too low for loan's term");

        uint256 apy = rate(pool, borrower, amount, term);
        require(apy <= _maxApy, "LoanFactory: Calculated apy is higher than max apy");

        ILoanToken2 loanToken = loanFactory.createFTLALoanToken(pool, borrower, amount, term, apy);
        borrowingMutex.lock(borrower, address(loanToken));
        poolLoans[pool].push(loanToken);
        pool.borrow(amount);
        pool.token().safeApprove(address(loanToken), amount);
        loanToken.fund();

        emit Funded(address(pool), address(loanToken), amount);
    }

    /**
     * @dev Loop through loan tokens for the pool and calculate theoretical value of all loans
     * There should never be too many loans in the pool to run out of gas
     * @param pool pool address
     * @return Theoretical value of all the loans funded by this strategy
     */
    function value(ITrueFiPool2 pool) external override view returns (uint256) {
        ILoanToken2[] storage _loans = poolLoans[pool];
        uint256 totalValue;
        for (uint256 index = 0; index < _loans.length; index++) {
            totalValue = totalValue.add(_loans[index].value(_loans[index].balanceOf(address(this))));
        }
        return totalValue;
    }

    /**
     * @dev For settled loans, redeem LoanTokens for underlying funds
     * @param loanToken Loan to reclaim capital from (must be previously funded)
     */
    function reclaim(ILoanToken2 loanToken, bytes calldata data) external {
        ITrueFiPool2 pool = loanToken.pool();
        IDebtToken.Status status = loanToken.status();
        require(status >= IDebtToken.Status.Settled, "FixedTermLoanAgency: LoanToken is not closed yet");

        if (status != IDebtToken.Status.Settled) {
            require(msg.sender == owner(), "FixedTermLoanAgency: Only owner can reclaim from defaulted loan");
        }

        // find the token, repay loan and remove loan from loan array
        ILoanToken2[] storage _loans = poolLoans[pool];
        for (uint256 index = 0; index < _loans.length; index++) {
            if (_loans[index] == loanToken) {
                _loans[index] = _loans[_loans.length - 1];
                _loans.pop();

                uint256 fundsReclaimed = _redeemAndRepay(loanToken, pool, data);
                emit Reclaimed(address(pool), address(loanToken), fundsReclaimed);
                return;
            }
        }
        // If we reach this, it means loanToken was not present in _loans array
        // This prevents invalid loans from being reclaimed
        revert("FixedTermLoanAgency: This loan has not been funded by the agency");
    }

    /**
     * @dev Get total amount borrowed for `borrower` from fixed term loans in USD
     * @param borrower Borrower to get amount borrowed for
     * @param decimals Precision to use when calculating total borrowed
     * @return Total amount borrowed for `borrower` in USD
     */
    function totalBorrowed(address borrower, uint8 decimals) public view returns (uint256) {
        uint256 borrowSum;
        uint256 resultPrecision = uint256(10)**decimals;

        // loop through loans and sum amount borrowed accounting for precision
        ITrueFiPool2[] memory pools = poolFactory.getSupportedPools();
        for (uint8 i = 0; i < pools.length; i++) {
            ITrueFiPool2 pool = pools[i];
            uint256 poolPrecision = uint256(10)**ITrueFiPool2WithDecimals(address(pool)).decimals();
            ILoanToken2[] memory _loans = poolLoans[pool];
            for (uint8 j = 0; j < _loans.length; j++) {
                ILoanToken2 loan = _loans[j];
                if (address(loan.borrower()) == borrower) {
                    uint256 loanValue = loan.value(loan.balanceOf(address(this)));
                    borrowSum = borrowSum.add(loanValue.mul(resultPrecision).div(poolPrecision));
                }
            }
        }
        return borrowSum;
    }

    /**
     * @dev Get borrow limit for `borrower` in `pool` using rate adjuster
     * @param pool Pool to get borrow limit for
     * @param borrower Borrower to get borrow limit for
     * @return borrow limit for `borrower` in `pool`
     */
    function borrowLimit(ITrueFiPool2 pool, address borrower) public view returns (uint256) {
        uint8 poolDecimals = ITrueFiPool2WithDecimals(address(pool)).decimals();
        return
            rateAdjuster.borrowLimit(
                pool,
                creditOracle.score(borrower),
                creditOracle.maxBorrowerLimit(borrower),
                totalBorrowed(borrower, poolDecimals)
            );
    }

    /**
     * @dev Helper function to redeem funds from `loanToken` and repay them into the `pool`
     * @param loanToken Loan to reclaim capital from
     * @param pool Pool from which the loan was funded
     */
    function _redeemAndRepay(
        ILoanToken2 loanToken,
        ITrueFiPool2 pool,
        bytes calldata data
    ) internal returns (uint256) {
        // call redeem function on LoanToken
        uint256 balanceBefore = pool.token().balanceOf(address(this));
        loanToken.redeem(loanToken.balanceOf(address(this)));
        uint256 balanceAfter = pool.token().balanceOf(address(this));

        // gets reclaimed amount and pays back to pool
        uint256 fundsReclaimed = balanceAfter.sub(balanceBefore);

        uint256 feeAmount;
        if (address(feeToken) != address(0)) {
            // swap fee for feeToken
            feeAmount = _swapFee(pool, loanToken, data);
        }

        pool.token().safeApprove(address(pool), fundsReclaimed.sub(feeAmount));
        pool.repay(fundsReclaimed.sub(feeAmount));

        if (address(feeToken) != address(0)) {
            // join pool and reward stakers
            _transferFeeToStakers();
        }
        return fundsReclaimed;
    }

    /// @dev Swap `token` for `feeToken` on 1inch
    function _swapFee(
        ITrueFiPool2 pool,
        ILoanToken2 loanToken,
        bytes calldata data
    ) internal returns (uint256) {
        uint256 feeAmount = loanToken.debt().sub(loanToken.amount()).mul(fee).div(BASIS_RATIO);
        IERC20WithDecimals token = IERC20WithDecimals(address(pool.token()));
        if (token == feeToken) {
            return feeAmount;
        }
        if (feeAmount == 0) {
            return 0;
        }
        (I1Inch3.SwapDescription memory swap, uint256 balanceDiff) = _1inch.exchange(data);
        uint256 expectedDiff = pool.oracle().tokenToUsd(feeAmount).mul(10**feeToken.decimals()).div(1 ether);

        require(swap.srcToken == address(token), "FixedTermLoanAgency: Source token is not same as pool's token");
        require(swap.dstToken == address(feeToken), "FixedTermLoanAgency: Destination token is not fee token");
        require(swap.dstReceiver == address(this), "FixedTermLoanAgency: Receiver is not agency");
        require(swap.amount == feeAmount, "FixedTermLoanAgency: Incorrect fee swap amount");
        require(swap.flags & ONE_INCH_PARTIAL_FILL_FLAG == 0, "FixedTermLoanAgency: Partial fill is not allowed");
        require(
            balanceDiff >= expectedDiff.mul(BASIS_RATIO.sub(swapFeeSlippage)).div(BASIS_RATIO),
            "FixedTermLoanAgency: Fee returned from swap is too small"
        );

        return feeAmount;
    }

    /// @dev Deposit feeToken to pool and transfer LP tokens to the stakers
    function _transferFeeToStakers() internal {
        uint256 amount = feeToken.balanceOf(address(this));
        if (amount == 0) {
            return;
        }
        feeToken.safeApprove(address(feePool), amount);
        feePool.join(amount);
        feePool.safeTransfer(address(stakingPool), feePool.balanceOf(address(this)));
    }

    /**
     * @dev Allow pool to transfer all LoanTokens to the SAFU in case of liquidation
     * @param loan LoanToken address
     * @param recipient expected to be SAFU address
     */
    function transferAllLoanTokens(ILoanToken2 loan, address recipient) external override onlySupportedPool {
        _transferAllLoanTokens(loan, recipient);
    }

    function _transferAllLoanTokens(ILoanToken2 loan, address recipient) internal {
        // find the token, transfer to SAFU and remove loan from loans list
        ILoanToken2[] storage _loans = poolLoans[loan.pool()];
        for (uint256 index = 0; index < _loans.length; index++) {
            if (_loans[index] == loan) {
                _loans[index] = _loans[_loans.length - 1];
                _loans.pop();

                loan.safeTransfer(recipient, loan.balanceOf(address(this)));
                return;
            }
        }
        // If we reach this, it means loanToken was not present in _loans array
        // This prevents invalid loans from being reclaimed
        revert("FixedTermLoanAgency: This loan has not been funded by the agency");
    }

    // @dev Transfer (numerator/denominator)*balance of loan to the recipient
    function _transferLoan(
        ILoanToken2 loan,
        address recipient,
        uint256 numerator,
        uint256 denominator
    ) internal {
        loan.safeTransfer(recipient, numerator.mul(loan.balanceOf(address(this))).div(denominator));
    }

    function isCredibleForTerm(uint256 term) internal view returns (bool) {
        return term <= longTermLoanThreshold || creditOracle.score(msg.sender) >= longTermLoanScoreThreshold;
    }

    function isTermBelowMax(uint256 term) internal view returns (bool) {
        return term <= maxLoanTerm;
    }
}<|MERGE_RESOLUTION|>--- conflicted
+++ resolved
@@ -90,11 +90,9 @@
     // mutex ensuring there's only one running loan or credit line for borrower
     IBorrowingMutex public borrowingMutex;
 
-<<<<<<< HEAD
     ILoanFactory2 public loanFactory;
-=======
+
     mapping(address => bool) public isBorrowerAllowed;
->>>>>>> 76419241
 
     // ======= STORAGE DECLARATION END ============
 
@@ -322,23 +320,13 @@
      * When called, agency takes funds from the pool, gives it to the loan and holds all LoanTokens
      * Origination fee is transferred to the stake
      */
-<<<<<<< HEAD
     function fund(
         ITrueFiPool2 pool,
         uint256 amount,
         uint256 term,
         uint256 _maxApy
-    ) external {
+    ) external onlyAllowedBorrowers {
         require(poolFactory.isSupportedPool(pool), "FixedTermLoanAgency: Pool not supported by the factory");
-=======
-    function fund(ILoanToken2 loanToken) external onlyAllowedBorrowers {
-        // TODO Replace hardcoded _maxApy value with a param
-        uint256 _maxApy = 10000;
-
-        ITrueFiPool2 pool = loanToken.pool();
-        require(factory.isSupportedPool(pool), "FixedTermLoanAgency: Pool not supported by the factory");
-        require(loanToken.token() == pool.token(), "FixedTermLoanAgency: Loan and pool token mismatch");
->>>>>>> 76419241
         require(poolLoans[pool].length < maxLoans, "FixedTermLoanAgency: Loans number has reached the limit");
 
         address borrower = msg.sender;
