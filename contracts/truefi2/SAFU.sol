// SPDX-License-Identifier: MIT
pragma solidity 0.6.10;

import {SafeMath} from "@openzeppelin/contracts/math/SafeMath.sol";
import {SafeERC20} from "@openzeppelin/contracts/token/ERC20/SafeERC20.sol";
import {IERC20} from "@openzeppelin/contracts/token/ERC20/IERC20.sol";

import {UpgradeableClaimable} from "../common/UpgradeableClaimable.sol";
import {ILoanToken2} from "./interface/ILoanToken2.sol";
import {ITrueFiPool2} from "./interface/ITrueFiPool2.sol";
import {ILoanFactory2} from "./interface/ILoanFactory2.sol";
import {ILiquidator2} from "./interface/ILiquidator2.sol";

contract SAFU is UpgradeableClaimable {
    using SafeMath for uint256;
    using SafeERC20 for IERC20;

    // ================ WARNING ==================
    // ===== THIS CONTRACT IS INITIALIZABLE ======
    // === STORAGE VARIABLES ARE DECLARED BELOW ==
    // REMOVAL OR REORDER OF VARIABLES WILL RESULT
    // ========= IN STORAGE CORRUPTION ===========

    ILoanFactory2 public loanFactory;
    ILiquidator2 public liquidator;

    mapping(ILoanToken2 => uint256) public loanDeficit;

    // ======= STORAGE DECLARATION END ============

<<<<<<< HEAD
    event Redeemed(uint256 burnedAmount, uint256 redeemedAmount);

    function initialize(ILoanFactory2 _loanFactory) public initializer {
=======
    /**
     * @dev Emitted when a loan gets liquidated
     * @param loan Loan that has been liquidated
     * @param repaid Amount repaid to the pool
     * @param deficit Deficit amount that SAFU still owes the pool
     */
    event Liquidated(ILoanToken2 loan, uint256 repaid, uint256 deficit);

    function initialize(ILoanFactory2 _loanFactory, ILiquidator2 _liquidator) public initializer {
>>>>>>> 5bda2ee5
        UpgradeableClaimable.initialize(msg.sender);
        loanFactory = _loanFactory;
        liquidator = _liquidator;
    }

    function liquidate(ILoanToken2 loan) external {
        require(loanFactory.isLoanToken(address(loan)), "SAFU: Unknown loan");
        require(loan.status() == ILoanToken2.Status.Defaulted, "SAFU: Loan is not defaulted");

        ITrueFiPool2 pool = ITrueFiPool2(loan.pool());
        IERC20 token = IERC20(pool.token());

        liquidator.liquidate(loan);
        pool.liquidate(loan);
        uint256 owedToPool = loan.debt().mul(tokenBalance(loan)).div(loan.totalSupply());
        uint256 safuTokenBalance = tokenBalance(token);

        uint256 deficit = 0;
        uint256 toTransfer = owedToPool;
        if (owedToPool > safuTokenBalance) {
            deficit = owedToPool.sub(safuTokenBalance);
            toTransfer = safuTokenBalance;
            loanDeficit[loan] = deficit;
        }
        token.safeTransfer(address(pool), toTransfer);
        emit Liquidated(loan, toTransfer, deficit);
    }

    function tokenBalance(IERC20 token) public view returns (uint256) {
        return token.balanceOf(address(this));
    }

    function redeem(ILoanToken2 loan) public onlyOwner {
        uint256 amountToBurn = loan.balanceOf(address(this));
        uint256 balanceBeforeRedeem = loan.token().balanceOf(address(this));
        loan.redeem(amountToBurn);
        uint256 redeemedAmount = loan.token().balanceOf(address(this)).sub(balanceBeforeRedeem);
        emit Redeemed(amountToBurn, redeemedAmount);
    }
}<|MERGE_RESOLUTION|>--- conflicted
+++ resolved
@@ -28,11 +28,14 @@
 
     // ======= STORAGE DECLARATION END ============
 
-<<<<<<< HEAD
-    event Redeemed(uint256 burnedAmount, uint256 redeemedAmount);
+    /**
+     * @dev Emitted when a loan is redeemed
+     * @param loan Loan that has been liquidated
+     * @param burnedAmount Amount of loan tokens that were burned
+     * @param redeemedAmount Amount of tokens that were received
+     */
+    event Redeemed(ILoanToken2 loan, uint256 burnedAmount, uint256 redeemedAmount);
 
-    function initialize(ILoanFactory2 _loanFactory) public initializer {
-=======
     /**
      * @dev Emitted when a loan gets liquidated
      * @param loan Loan that has been liquidated
@@ -42,7 +45,6 @@
     event Liquidated(ILoanToken2 loan, uint256 repaid, uint256 deficit);
 
     function initialize(ILoanFactory2 _loanFactory, ILiquidator2 _liquidator) public initializer {
->>>>>>> 5bda2ee5
         UpgradeableClaimable.initialize(msg.sender);
         loanFactory = _loanFactory;
         liquidator = _liquidator;
@@ -80,6 +82,6 @@
         uint256 balanceBeforeRedeem = loan.token().balanceOf(address(this));
         loan.redeem(amountToBurn);
         uint256 redeemedAmount = loan.token().balanceOf(address(this)).sub(balanceBeforeRedeem);
-        emit Redeemed(amountToBurn, redeemedAmount);
+        emit Redeemed(loan, amountToBurn, redeemedAmount);
     }
 }