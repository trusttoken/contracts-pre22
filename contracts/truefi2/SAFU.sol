--- conflicted
+++ resolved
@@ -86,8 +86,7 @@
      * If SAFU does not have enough funds, deficit is saved to be redeemed later
      * @param loans Loans to be liquidated
      */
-<<<<<<< HEAD
-    function liquidate(IDebtToken[] memory loans) external {
+    function liquidate(IDebtToken[] calldata loans) external {
         for (uint256 i = 0; i < loans.length; i++) {
             require(loanFactory.isCreatedByFactory(address(loans[i])), "SAFU: Unknown loan");
             require(loans[i].status() == IDebtToken.Status.Defaulted, "SAFU: Loan is not defaulted");
@@ -113,31 +112,6 @@
             }
             token.safeTransfer(address(pool), toTransfer);
             emit Liquidated(loans[i], toTransfer, deficiencyToken[loans[i]], deficit);
-=======
-    function liquidate(IDebtToken loan) external {
-        require(loanFactory.isCreatedByFactory(address(loan)), "SAFU: Unknown loan");
-        require(loan.status() == IDebtToken.Status.Defaulted, "SAFU: Loan is not defaulted");
-
-        ITrueFiPool2 pool = ITrueFiPool2(loan.pool());
-        IERC20 token = IERC20(pool.token());
-
-        // Temporary (it has to be storage, memory arrays cannot be pushed)
-        IDebtToken[] memory loans = new IDebtToken[](1);
-        loans[0] = loan;
-        liquidator.liquidate(loans);
-
-        _poolLiquidate(pool, loan);
-        uint256 owedToPool = loan.debt().mul(tokenBalance(loan)).div(loan.totalSupply());
-        uint256 safuTokenBalance = tokenBalance(token);
-
-        uint256 deficit = 0;
-        uint256 toTransfer = owedToPool;
-        if (owedToPool > safuTokenBalance) {
-            deficit = owedToPool.sub(safuTokenBalance);
-            toTransfer = safuTokenBalance;
-            deficiencyToken[loan] = new DeficiencyToken(loan, deficit);
-            poolDeficit[address(loan.pool())] = poolDeficit[address(loan.pool())].add(deficit);
->>>>>>> ffc335bb
         }
     }
 
