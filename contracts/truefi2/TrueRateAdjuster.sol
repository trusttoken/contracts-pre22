--- conflicted
+++ resolved
@@ -34,13 +34,15 @@
     /// @dev credit score is stored as uint(8)
     uint8 constant MAX_CREDIT_SCORE = 255;
 
-<<<<<<< HEAD
     struct UtilizationRateConfig {
         // proportional coefficient: utilization-adjusted rate % (basis precision)
-=======
+        uint16 coefficient;
+        // inverse power factor (full precision -- no rational powers)
+        uint16 power;
+    }
+
     struct CreditScoreRateConfig {
         // proportional coefficient: credit-score-adjusted rate % (basis precision)
->>>>>>> 28adb0c7
         uint16 coefficient;
         // inverse power factor (full precision -- no rational powers)
         uint16 power;
@@ -111,14 +113,8 @@
     function initialize() public initializer {
         UpgradeableClaimable.initialize(msg.sender);
         riskPremium = 200;
-<<<<<<< HEAD
-        creditAdjustmentCoefficient = 1000;
         utilizationRateConfig = UtilizationRateConfig(50, 2);
-=======
         creditScoreRateConfig = CreditScoreRateConfig(1000, 1);
-        utilizationAdjustmentCoefficient = 50;
-        utilizationAdjustmentPower = 2;
->>>>>>> 28adb0c7
         fixedTermLoanAdjustmentCoefficient = 25;
         borrowLimitConfig = BorrowLimitConfig(40, 7500, 1500, 1500);
     }
