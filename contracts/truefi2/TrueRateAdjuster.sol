--- conflicted
+++ resolved
@@ -9,11 +9,7 @@
 import {ITimeAveragedBaseRateOracle} from "./interface/ITimeAveragedBaseRateOracle.sol";
 import {ITrueRateAdjuster} from "./interface/ITrueRateAdjuster.sol";
 
-<<<<<<< HEAD
-contract TrueRateAdjuster is UpgradeableClaimable, ITrueRateAdjuster {
-=======
 contract TrueRateAdjuster is ITrueRateAdjuster, UpgradeableClaimable {
->>>>>>> b8ef2265
     using SafeMath for uint256;
 
     uint256 constant MAX_RATE_CAP = 50000;
@@ -85,14 +81,11 @@
         emit BaseRateOracleChanged(pool, _baseRateOracle);
     }
 
-<<<<<<< HEAD
     function setFixedTermLoanAdjustmentCoefficient(uint256 newCoefficient) external onlyOwner {
         fixedTermLoanAdjustmentCoefficient = newCoefficient;
         emit FixedTermLoanAdjustmentCoefficientChanged(newCoefficient);
     }
 
-=======
->>>>>>> b8ef2265
     function rate(ITrueFiPool2 pool, uint8 score) external override view returns (uint256) {
         return combinedRate(poolBasicRate(pool), creditScoreAdjustmentRate(score));
     }
