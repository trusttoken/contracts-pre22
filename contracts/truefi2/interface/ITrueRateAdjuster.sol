// SPDX-License-Identifier: MIT
pragma solidity 0.6.10;

import {ITrueFiPool2} from "./ITrueFiPool2.sol";

interface ITrueRateAdjuster {
    function rate(ITrueFiPool2 pool, uint8 score) external view returns (uint256);

<<<<<<< HEAD
    function proFormaRate(
        ITrueFiPool2 pool,
        uint8 score,
        uint256 amount
    ) external view returns (uint256);
=======
    function securedRate(ITrueFiPool2 pool) external view returns (uint256);
>>>>>>> b8ef2265

    function poolBasicRate(ITrueFiPool2 pool) external view returns (uint256);

    function combinedRate(uint256 partialRate, uint256 __creditScoreAdjustmentRate) external pure returns (uint256);

    function creditScoreAdjustmentRate(uint8 score) external view returns (uint256);

    function utilizationAdjustmentRate(ITrueFiPool2 pool) external view returns (uint256);
}<|MERGE_RESOLUTION|>--- conflicted
+++ resolved
@@ -6,15 +6,13 @@
 interface ITrueRateAdjuster {
     function rate(ITrueFiPool2 pool, uint8 score) external view returns (uint256);
 
-<<<<<<< HEAD
     function proFormaRate(
         ITrueFiPool2 pool,
         uint8 score,
         uint256 amount
     ) external view returns (uint256);
-=======
+
     function securedRate(ITrueFiPool2 pool) external view returns (uint256);
->>>>>>> b8ef2265
 
     function poolBasicRate(ITrueFiPool2 pool) external view returns (uint256);
 
