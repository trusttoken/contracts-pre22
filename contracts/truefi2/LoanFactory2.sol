// SPDX-License-Identifier: MIT
pragma solidity 0.6.10;

import {SafeMath} from "@openzeppelin/contracts/math/SafeMath.sol";
import {Clones} from "@openzeppelin/contracts/proxy/Clones.sol";

import {IFixedTermLoanAgency} from "./interface/IFixedTermLoanAgency.sol";
import {Initializable} from "../common/Initializable.sol";
import {IPoolFactory} from "./interface/IPoolFactory.sol";
import {ILoanToken2, IDebtToken} from "./interface/ILoanToken2.sol";
import {ILoanFactory2} from "./interface/ILoanFactory2.sol";
import {ITrueFiPool2} from "./interface/ITrueFiPool2.sol";
import {ITrueRateAdjuster} from "./interface/ITrueRateAdjuster.sol";
import {ITrueFiCreditOracle} from "./interface/ITrueFiCreditOracle.sol";
import {IBorrowingMutex} from "./interface/IBorrowingMutex.sol";
import {ITrueCreditAgency} from "./interface/ITrueCreditAgency.sol";

import {LoanToken2, IERC20} from "./LoanToken2.sol";
import {DebtToken} from "./DebtToken.sol";

/**
 * @title LoanFactory2
 * @notice Deploy LoanTokens for pools created by PoolFactory, with this Contract
 * @dev LoanTokens are deployed through a factory to ensure that all
 * LoanTokens adhere to the same contract code, rather than using an interface.
 */
contract LoanFactory2 is ILoanFactory2, Initializable {
    using SafeMath for uint256;

    // ================ WARNING ==================
    // ===== THIS CONTRACT IS INITIALIZABLE ======
    // === STORAGE VARIABLES ARE DECLARED BELOW ==
    // REMOVAL OR REORDER OF VARIABLES WILL RESULT
    // ========= IN STORAGE CORRUPTION ===========

    // @dev Track Valid LoanTokens
    mapping(address => bool) public override isLoanToken;

    IPoolFactory public poolFactory;
    address public lender;
    address public liquidator;

    address public admin;

    ITrueRateAdjuster public rateAdjuster;
    ITrueFiCreditOracle public creditOracle;
    IBorrowingMutex public borrowingMutex;
    ILoanToken2 public loanTokenImplementation;
    ITrueCreditAgency public creditAgency;
    IDebtToken public debtTokenImplementation;

    // @dev Track valid debtTokens
    mapping(address => bool) public override isDebtToken;

    IFixedTermLoanAgency public ftlAgency;

    // ======= STORAGE DECLARATION END ============

    /**
     * @dev Emitted when a LoanToken is created
     * @param contractAddress LoanToken contract address
     */
    event LoanTokenCreated(address contractAddress);

    /**
     * @dev Emitted when a DebtToken is created
     * @param contractAddress DebtToken contract address
     */
    event DebtTokenCreated(address contractAddress);

    event CreditOracleChanged(ITrueFiCreditOracle creditOracle);

    event RateAdjusterChanged(ITrueRateAdjuster rateAdjuster);

    event BorrowingMutexChanged(IBorrowingMutex borrowingMutex);

    event LoanTokenImplementationChanged(ILoanToken2 loanTokenImplementation);

    event CreditAgencyChanged(ITrueCreditAgency creditAgency);

    event LenderChanged(address lender);

    event DebtTokenImplementationChanged(IDebtToken debtTokenImplementation);

    event FixedTermLoanAgencyChanged(IFixedTermLoanAgency ftlAgency);

    /**
     * @dev Initialize this contract and set currency token
     * @param _poolFactory PoolFactory address
     * @param _lender Lender address
     * @param _ftlAgency FixedTermLoanAgency address
     * @param _liquidator Liquidator address
     */
    function initialize(
        IPoolFactory _poolFactory,
        address _lender,
        IFixedTermLoanAgency _ftlAgency,
        address _liquidator,
        ITrueRateAdjuster _rateAdjuster,
        ITrueFiCreditOracle _creditOracle,
        IBorrowingMutex _borrowingMutex,
        ITrueCreditAgency _creditAgency
    ) external initializer {
        poolFactory = _poolFactory;
        lender = _lender;
        ftlAgency = _ftlAgency;
        admin = msg.sender;
        liquidator = _liquidator;
        rateAdjuster = _rateAdjuster;
        creditOracle = _creditOracle;
        borrowingMutex = _borrowingMutex;
        creditAgency = _creditAgency;
    }

    modifier onlyAdmin() {
        require(msg.sender == admin, "LoanFactory: Caller is not the admin");
        _;
    }

    modifier onlyFTLA() {
        require(msg.sender == address(ftlAgency), "LoanFactory: Caller is not the fixed term loan agency");
        _;
    }

    modifier onlyTCAOrLoanToken() {
        require(
            msg.sender == address(creditAgency) || isLoanToken[msg.sender],
            "LoanFactory: Caller is neither credit agency nor loan"
        );
        _;
    }

    /**
     * @dev This function must be called once to set admin to the hardcoded address
     * The address is hardcoded because there was no owner of the contract previously
     */
    function setAdmin() external {
        admin = 0x16cEa306506c387713C70b9C1205fd5aC997E78E;
    }

    function rate(
        ITrueFiPool2 pool,
        address borrower,
        uint256 amount,
        uint256 _term
    ) internal view returns (uint256) {
        uint8 borrowerScore = creditOracle.score(borrower);
        uint256 fixedTermLoanAdjustment = rateAdjuster.fixedTermLoanAdjustment(_term);
        return rateAdjuster.rate(pool, borrowerScore, amount).add(fixedTermLoanAdjustment);
    }

    /**
     * @dev Deploy LoanToken with parameters
     * @param _amount Amount to borrow
     * @param _term Length of loan
     */
    function createLoanToken(
        ITrueFiPool2 _pool,
        uint256 _amount,
        uint256 _term,
        uint256 _maxApy
    ) external override {
        require(_amount > 0, "LoanFactory: Loans of amount 0, will not be approved");
        require(_term > 0, "LoanFactory: Loans cannot have instantaneous term of repay");
        require(poolFactory.isSupportedPool(_pool), "LoanFactory: Pool is not supported by PoolFactory");
        uint256 apy = rate(_pool, msg.sender, _amount, _term);
        require(apy <= _maxApy, "LoanFactory: Calculated apy is higher than max apy");

        _createFTLALoanToken(_pool, msg.sender, _amount, _term, apy);
    }

    function createFTLALoanToken(
        ITrueFiPool2 _pool,
        address _borrower,
        uint256 _amount,
        uint256 _term,
        uint256 _apy
    ) external override onlyFTLA returns (ILoanToken2) {
        return _createFTLALoanToken(_pool, _borrower, _amount, _term, _apy);
    }

    function _createFTLALoanToken(
        ITrueFiPool2 _pool,
        address _borrower,
        uint256 _amount,
        uint256 _term,
        uint256 _apy
    ) private returns (ILoanToken2) {
        address ltImplementationAddress = address(loanTokenImplementation);
        require(ltImplementationAddress != address(0), "LoanFactory: Loan token implementation should be set");

        address newToken = Clones.clone(ltImplementationAddress);
<<<<<<< HEAD
        LoanToken2(newToken).initialize(_pool, borrowingMutex, _borrower, lender, ftlAgency, admin, this, _amount, _term, _apy);
=======
        LoanToken2(newToken).initialize(
            _pool,
            borrowingMutex,
            _borrower,
            lender,
            ftlAgency,
            admin,
            liquidator,
            creditOracle,
            _amount,
            _term,
            _apy
        );
>>>>>>> a6ad5702
        isLoanToken[newToken] = true;

        emit LoanTokenCreated(newToken);
        return ILoanToken2(newToken);
    }

    function createDebtToken(
        ITrueFiPool2 _pool,
        address _borrower,
        uint256 _debt
    ) external override onlyTCAOrLoanToken returns (IDebtToken) {
        address dtImplementationAddress = address(debtTokenImplementation);
        require(dtImplementationAddress != address(0), "LoanFactory: Debt token implementation should be set");

        address newToken = Clones.clone(dtImplementationAddress);
        DebtToken(newToken).initialize(_pool, msg.sender, _borrower, liquidator, _debt);
        isDebtToken[newToken] = true;

        emit DebtTokenCreated(newToken);
        return IDebtToken(newToken);
    }

    function isCreatedByFactory(address loan) external override view returns (bool) {
        return isLoanToken[loan] || isDebtToken[loan];
    }

    function setCreditOracle(ITrueFiCreditOracle _creditOracle) external onlyAdmin {
        require(address(_creditOracle) != address(0), "LoanFactory: Cannot set credit oracle to zero address");
        creditOracle = _creditOracle;
        emit CreditOracleChanged(_creditOracle);
    }

    function setRateAdjuster(ITrueRateAdjuster _rateAdjuster) external onlyAdmin {
        require(address(_rateAdjuster) != address(0), "LoanFactory: Cannot set rate adjuster to zero address");
        rateAdjuster = _rateAdjuster;
        emit RateAdjusterChanged(_rateAdjuster);
    }

    function setBorrowingMutex(IBorrowingMutex _mutex) external onlyAdmin {
        require(address(_mutex) != address(0), "LoanFactory: Cannot set borrowing mutex to zero address");
        borrowingMutex = _mutex;
        emit BorrowingMutexChanged(_mutex);
    }

    function setLoanTokenImplementation(ILoanToken2 _implementation) external onlyAdmin {
        require(address(_implementation) != address(0), "LoanFactory: Cannot set loan token implementation to zero address");
        loanTokenImplementation = _implementation;
        emit LoanTokenImplementationChanged(_implementation);
    }

    function setCreditAgency(ITrueCreditAgency _creditAgency) external onlyAdmin {
        require(address(_creditAgency) != address(0), "LoanFactory: Cannot set credit agency to zero address");
        creditAgency = _creditAgency;
        emit CreditAgencyChanged(_creditAgency);
    }

    function setLender(address _lender) external onlyAdmin {
        require(_lender != address(0), "LoanFactory: Cannot set lender to zero address");
        lender = _lender;
        emit LenderChanged(_lender);
    }

    function setDebtTokenImplementation(IDebtToken _implementation) external onlyAdmin {
        require(address(_implementation) != address(0), "LoanFactory: Cannot set debt token implementation to zero address");
        debtTokenImplementation = _implementation;
        emit DebtTokenImplementationChanged(_implementation);
    }

    function setFixedTermLoanAgency(IFixedTermLoanAgency _ftlAgency) external onlyAdmin {
        require(address(_ftlAgency) != address(0), "LoanFactory: Cannot set fixed term loan agency to zero address");
        ftlAgency = _ftlAgency;
        emit FixedTermLoanAgencyChanged(_ftlAgency);
    }
}<|MERGE_RESOLUTION|>--- conflicted
+++ resolved
@@ -190,9 +190,6 @@
         require(ltImplementationAddress != address(0), "LoanFactory: Loan token implementation should be set");
 
         address newToken = Clones.clone(ltImplementationAddress);
-<<<<<<< HEAD
-        LoanToken2(newToken).initialize(_pool, borrowingMutex, _borrower, lender, ftlAgency, admin, this, _amount, _term, _apy);
-=======
         LoanToken2(newToken).initialize(
             _pool,
             borrowingMutex,
@@ -200,13 +197,12 @@
             lender,
             ftlAgency,
             admin,
-            liquidator,
+            this,
             creditOracle,
             _amount,
             _term,
             _apy
         );
->>>>>>> a6ad5702
         isLoanToken[newToken] = true;
 
         emit LoanTokenCreated(newToken);
