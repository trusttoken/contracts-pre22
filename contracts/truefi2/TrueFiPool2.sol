// SPDX-License-Identifier: MIT
pragma solidity 0.6.10;

import {IERC20} from "@openzeppelin/contracts/token/ERC20/IERC20.sol";
import {SafeMath} from "@openzeppelin/contracts/math/SafeMath.sol";
import {SafeERC20} from "@openzeppelin/contracts/token/ERC20/SafeERC20.sol";
import {ERC20} from "../common/UpgradeableERC20.sol";
import {UpgradeableClaimable as Claimable} from "../common/UpgradeableClaimable.sol";

import {ITrueStrategy} from "./interface/ITrueStrategy.sol";
import {ITrueFiPool2} from "./interface/ITrueFiPool2.sol";
import {ITrueLender2} from "./interface/ITrueLender2.sol";
import {ABDKMath64x64} from "../truefi/Log.sol";

/**
 * @title TrueFiPool2
 * @dev Lending pool which may use a strategy to store idle funds
 * Earn high interest rates on currency deposits through uncollateralized loans
 *
 * Funds deposited in this pool are not fully liquid. Liquidity
 * Exiting the pool has 2 options:
 * - withdraw a basket of LoanTokens backing the pool
 * - take an exit penalty depending on pool liquidity
 * After exiting, an account will need to wait for LoanTokens to expire and burn them
 * It is recommended to perform a zap or swap tokens on Uniswap for increased liquidity
 *
 * Funds are managed through an external function to save gas on deposits
 */
contract TrueFiPool2 is ITrueFiPool2, ERC20, Claimable {
    using SafeMath for uint256;
    using SafeERC20 for IERC20;
    // ================ WARNING ==================
    // ===== THIS CONTRACT IS INITIALIZABLE ======
    // === STORAGE VARIABLES ARE DECLARED BELOW ==
    // REMOVAL OR REORDER OF VARIABLES WILL RESULT
    // ========= IN STORAGE CORRUPTION ===========

    uint8 public constant VERSION = 0;

    IERC20 public override token;

    ITrueStrategy public strategy;
    ITrueLender2 public lender;

    // fee for deposits
    uint256 public joiningFee;
    // track claimable fees
    uint256 public claimableFees;

    mapping(address => uint256) latestJoinBlock;

    IERC20 public stakingToken;

    // allow pausing of deposits
    bool public isJoiningPaused;

<<<<<<< HEAD
    // tolerance difference (percents) between
    // expected and actual transaction results
    // when dealing with strategies
    uint8 public toleratedError;
=======
    // cache values during sync for gas optimization
    bool private inSync;
    uint256 private strategyValueCache;
    uint256 private loansValueCache;
>>>>>>> ee3d26e2

    // ======= STORAGE DECLARATION END ===========

    function concat(string memory a, string memory b) internal pure returns (string memory) {
        return string(abi.encodePacked(a, b));
    }

    function initialize(
        ERC20 _token,
        ERC20 _stakingToken,
        ITrueLender2 _lender,
        address __owner
    ) external override initializer {
        ERC20.__ERC20_initialize(concat("TrueFi ", _token.name()), concat("tf", _token.symbol()));
        Claimable.initialize(__owner);

        token = _token;
        stakingToken = _stakingToken;
<<<<<<< HEAD
        toleratedError = 2;
    }

    /// Temporary function to avoid merge conflicts
    /// TODO use initializer
    function setLender(ITrueLender2 _lender) external {
=======
>>>>>>> ee3d26e2
        lender = _lender;
    }

    /**
     * @dev Emitted when fee is changed
     * @param newFee New fee
     */
    event JoiningFeeChanged(uint256 newFee);

    /**
     * @dev Emitted when someone joins the pool
     * @param staker Account staking
     * @param deposited Amount deposited
     * @param minted Amount of pool tokens minted
     */
    event Joined(address indexed staker, uint256 deposited, uint256 minted);

    /**
     * @dev Emitted when someone exits the pool
     * @param staker Account exiting
     * @param amount Amount unstaking
     */
    event Exited(address indexed staker, uint256 amount);

    /**
     * @dev Emitted when funds are flushed into curve.fi
     * @param currencyAmount Amount of tokens deposited
     */
    event Flushed(uint256 currencyAmount);

    /**
     * @dev Emitted when funds are pulled from curve.fi
     * @param yAmount Amount of pool tokens
     */
    event Pulled(uint256 yAmount);

    /**
     * @dev Emitted when funds are borrowed from pool
     * @param borrower Borrower address
     * @param amount Amount of funds borrowed from pool
     * @param fee Fees collected from this transaction
     */
    event Borrow(address borrower, uint256 amount, uint256 fee);

    /**
     * @dev Emitted when borrower repays the pool
     * @param payer Address of borrower
     * @param amount Amount repaid
     */
    event Repaid(address indexed payer, uint256 amount);

    /**
     * @dev Emitted when fees are collected
     * @param beneficiary Account to receive fees
     * @param amount Amount of fees collected
     */
    event Collected(address indexed beneficiary, uint256 amount);

    /**
     * @dev Emitted when joining is paused or unpaused
     * @param isJoiningPaused New pausing status
     */
    event JoiningPauseStatusChanged(bool isJoiningPaused);

    /**
     * @dev Emitted when strategy is switched
     * @param newStrategy Strategy to switch to
     */
    event StrategySwitched(ITrueStrategy newStrategy);

    /**
     * @dev only lender can perform borrowing or repaying
     */
    modifier onlyLender() {
        require(msg.sender == address(lender), "TrueFiPool: Caller is not the lender");
        _;
    }

    /**
     * @dev pool can only be joined when it's unpaused
     */
    modifier joiningNotPaused() {
        require(!isJoiningPaused, "TrueFiPool: Joining the pool is paused");
        _;
    }

    /**
     * Sync values to avoid making expensive calls multiple times
     * Will set inSync to true, allowing getter functions to return cached values
     * Wipes cached values to save gas
     */
    modifier sync() {
        // sync
        strategyValueCache = strategyValue();
        loansValueCache = loansValue();
        inSync = true;
        _;
        // wipe
        inSync = false;
        strategyValueCache = 0;
        loansValueCache = 0;
    }

    /**
     * @dev Allow pausing of deposits in case of emergency
     * @param status New deposit status
     */
    function changeJoiningPauseStatus(bool status) external onlyOwner {
        isJoiningPaused = status;
        emit JoiningPauseStatusChanged(status);
    }

    /**
     * @dev Virtual value of liquid assets in the pool
     * @return Virtual liquid value of pool assets
     */
    function liquidValue() public view returns (uint256) {
        return currencyBalance().add(strategyValue());
    }

    /**
     * @dev Value of funds deposited into the strategy valuated in pool's token
     * @return Virtual value of strategy
     */
    function strategyValue() public view returns (uint256) {
        if (address(strategy) == address(0)) {
            return 0;
        }
        if (inSync) {
            return strategyValueCache;
        }
        return strategy.value();
    }

    /**
     * @dev Calculate pool value in TUSD
     * "virtual price" of entire pool - LoanTokens, TUSD, curve y pool tokens
     * @return pool value in USD
     */
    function poolValue() public view returns (uint256) {
        // this assumes defaulted loans are worth their full value
        return liquidValue().add(loansValue());
    }

    /**
     * @dev Virtual value of loan assets in the pool
     * Will return cached value if inSync
     * @return Value of loans in pool
     */
    function loansValue() public view returns (uint256) {
        if (inSync) {
            return loansValueCache;
        }
        return lender.value(this);
    }

    /**
     * @dev ensure enough tokens are available
     * Check if current available amount of TUSD is enough and
     * withdraw remainder from strategy
     * @param neededAmount amount required
     */
    function ensureSufficientLiquidity(uint256 neededAmount) internal {
        uint256 currentlyAvailableAmount = currencyBalance();
        if (currentlyAvailableAmount < neededAmount) {
            require(address(strategy) != address(0), "TrueFiPool: Pool has no strategy to withdraw from");
            strategy.withdraw(neededAmount.sub(currentlyAvailableAmount));
            require(currencyBalance() >= neededAmount, "TrueFiPool: Not enough funds taken from the strategy");
        }
    }

    /**
     * @dev set pool join fee
     * @param fee new fee
     */
    function setJoiningFee(uint256 fee) external onlyOwner {
        require(fee <= 10000, "TrueFiPool: Fee cannot exceed transaction value");
        joiningFee = fee;
        emit JoiningFeeChanged(fee);
    }

    /**
     * @dev Join the pool by depositing tokens
     * @param amount amount of token to deposit
     */
    function join(uint256 amount) external joiningNotPaused {
        uint256 fee = amount.mul(joiningFee).div(10000);
        uint256 mintedAmount = mint(amount.sub(fee));
        claimableFees = claimableFees.add(fee);

        latestJoinBlock[tx.origin] = block.number;
        token.safeTransferFrom(msg.sender, address(this), amount);

        emit Joined(msg.sender, amount, mintedAmount);
    }

    /**
     * @dev Exit pool
     * This function will withdraw a basket of currencies backing the pool value
     * @param amount amount of pool tokens to redeem for underlying tokens
     */
    function exit(uint256 amount) external {
        require(block.number != latestJoinBlock[tx.origin], "TrueFiPool: Cannot join and exit in same block");
        require(amount <= balanceOf(msg.sender), "TrueFiPool: Insufficient funds");

        uint256 _totalSupply = totalSupply();

        // get share of tokens kept in the pool
        uint256 liquidAmountToTransfer = amount.mul(liquidValue()).div(_totalSupply);

        // burn tokens sent
        _burn(msg.sender, amount);

        // withdraw basket of loan tokens
        lender.distribute(msg.sender, amount, _totalSupply);

        // if tokens remaining, transfer
        if (liquidAmountToTransfer > 0) {
            ensureSufficientLiquidity(liquidAmountToTransfer);
            token.safeTransfer(msg.sender, liquidAmountToTransfer);
        }

        emit Exited(msg.sender, amount);
    }

    /**
     * @dev Exit pool only with liquid tokens
     * This function will withdraw TUSD but with a small penalty
     * Uses the sync() modifier to reduce gas costs of using curve
     * @param amount amount of pool tokens to redeem for underlying tokens
     */
    function liquidExit(uint256 amount) external sync {
        require(block.number != latestJoinBlock[tx.origin], "TrueFiPool: Cannot join and exit in same block");
        require(amount <= balanceOf(msg.sender), "TrueFiPool: Insufficient funds");

        uint256 amountToWithdraw = poolValue().mul(amount).div(totalSupply());
        amountToWithdraw = amountToWithdraw.mul(liquidExitPenalty(amountToWithdraw)).div(10000);
        require(amountToWithdraw <= liquidValue(), "TrueFiPool: Not enough liquidity in pool");

        // burn tokens sent
        _burn(msg.sender, amount);

        ensureSufficientLiquidity(amountToWithdraw);

        token.safeTransfer(msg.sender, amountToWithdraw);

        emit Exited(msg.sender, amountToWithdraw);
    }

    /**
     * @dev Penalty (in % * 100) applied if liquid exit is performed with this amount
     * returns 10000 if no penalty
     */
    function liquidExitPenalty(uint256 amount) public view returns (uint256) {
        uint256 lv = liquidValue();
        uint256 pv = poolValue();
        if (amount == pv) {
            return 10000;
        }
        uint256 liquidRatioBefore = lv.mul(10000).div(pv);
        uint256 liquidRatioAfter = lv.sub(amount).mul(10000).div(pv.sub(amount));
        return uint256(10000).sub(averageExitPenalty(liquidRatioAfter, liquidRatioBefore));
    }

    /**
     * @dev Calculates integral of 5/(x+50)dx times 10000
     */
    function integrateAtPoint(uint256 x) public pure returns (uint256) {
        return uint256(ABDKMath64x64.ln(ABDKMath64x64.fromUInt(x.add(50)))).mul(50000).div(2**64);
    }

    /**
     * @dev Calculates average penalty on interval [from; to]
     * @return average exit penalty
     */
    function averageExitPenalty(uint256 from, uint256 to) public pure returns (uint256) {
        require(from <= to, "TrueFiPool: To precedes from");
        if (from == 10000) {
            // When all liquid, don't penalize
            return 0;
        }
        if (from == to) {
            return uint256(50000).div(from.add(50));
        }
        return integrateAtPoint(to).sub(integrateAtPoint(from)).div(to.sub(from));
    }

    /**
     * @dev Deposit idle funds into strategy
     * @param amount Amount of funds to deposit into curve
     */
    function flush(uint256 amount) external {
        require(address(strategy) != address(0), "TrueFiPool: Pool has no strategy set up");
        require(amount <= currencyBalance(), "TrueFiPool: Insufficient currency balance");

        uint256 expectedMinStrategyValue = strategy.value().add(withToleratedError(amount));
        token.approve(address(strategy), amount);
        strategy.deposit(amount);
        require(strategy.value() >= expectedMinStrategyValue, "TrueFiPool: Strategy value expected to be higher");
        emit Flushed(amount);
    }

    /**
     * @dev Remove liquidity from strategy
     * @param minTokenAmount minimum amount of tokens to withdraw
     */
    function pull(uint256 minTokenAmount) external onlyOwner {
        require(address(strategy) != address(0), "TrueFiPool: Pool has no strategy set up");

        uint256 expectedCurrencyBalance = currencyBalance().add(minTokenAmount);
        strategy.withdraw(minTokenAmount);
        require(currencyBalance() >= expectedCurrencyBalance, "TrueFiPool: Currency balance expected to be higher");

        emit Pulled(minTokenAmount);
    }

    // prettier-ignore
    /**
     * @dev Remove liquidity from curve if necessary and transfer to lender
     * @param amount amount for lender to withdraw
     */
    function borrow(uint256 amount, uint256 fee) override external onlyLender {
        require(amount <= liquidValue(), "TrueFiPool: Insufficient liquidity");
        if (amount > 0) {
            ensureSufficientLiquidity(amount);
        }

        mint(fee);
        token.safeTransfer(msg.sender, amount.sub(fee));

        emit Borrow(msg.sender, amount, fee);
    }

    /**
     * @dev repay debt by transferring tokens to the contract
     * @param currencyAmount amount to repay
     */
    function repay(uint256 currencyAmount) external override onlyLender {
        token.safeTransferFrom(msg.sender, address(this), currencyAmount);
        emit Repaid(msg.sender, currencyAmount);
    }

    /**
     * @dev Claim fees from the pool
     * @param beneficiary account to send funds to
     */
    function collectFees(address beneficiary) external onlyOwner {
        uint256 amount = claimableFees;
        claimableFees = 0;

        if (amount > 0) {
            token.safeTransfer(beneficiary, amount);
        }

        emit Collected(beneficiary, amount);
    }

    /**
     * @dev Switches current strategy to a new strategy
     * @param newStrategy strategy to switch to
     */
    function switchStrategy(ITrueStrategy newStrategy) external onlyOwner {
        require(strategy != newStrategy, "TrueFiPool: Cannot switch to the same strategy");

        ITrueStrategy previousStrategy = strategy;
        strategy = newStrategy;

        emit StrategySwitched(newStrategy);

        if (address(previousStrategy) != address(0)) {
            uint256 expectedMinCurrencyBalance = currencyBalance().add(withToleratedError(previousStrategy.value()));
            previousStrategy.withdrawAll();
            require(currencyBalance() >= expectedMinCurrencyBalance, "TrueFiPool: All funds should be withdrawn to pool");
            require(previousStrategy.value() == 0, "TrueFiPool: Switched strategy should be depleted");
        }
    }

    /**
     * @dev Currency token balance
     * @return Currency token balance
     */
    function currencyBalance() internal view returns (uint256) {
        return token.balanceOf(address(this)).sub(claimableFees);
    }

    /**
     * @param depositedAmount Amount of currency deposited
     * @return amount minted from this transaction
     */
    function mint(uint256 depositedAmount) internal returns (uint256) {
        uint256 mintedAmount = depositedAmount;
        if (mintedAmount == 0) {
            return mintedAmount;
        }

        // first staker mints same amount deposited
        if (totalSupply() > 0) {
            mintedAmount = totalSupply().mul(depositedAmount).div(poolValue());
        }
        // mint pool tokens
        _mint(msg.sender, mintedAmount);

        return mintedAmount;
    }

    /**
     * @dev Decrease provided amount percentwise by error
     * @param amount Amount to decrease
     * @return Calculated value
     */
    function withToleratedError(uint256 amount) internal view returns (uint256) {
        return amount.mul(10000 - toleratedError * 100).div(10000);
    }
}<|MERGE_RESOLUTION|>--- conflicted
+++ resolved
@@ -54,17 +54,15 @@
     // allow pausing of deposits
     bool public isJoiningPaused;
 
-<<<<<<< HEAD
+    // cache values during sync for gas optimization
+    bool private inSync;
+    uint256 private strategyValueCache;
+    uint256 private loansValueCache;
+
     // tolerance difference (percents) between
     // expected and actual transaction results
     // when dealing with strategies
     uint8 public toleratedError;
-=======
-    // cache values during sync for gas optimization
-    bool private inSync;
-    uint256 private strategyValueCache;
-    uint256 private loansValueCache;
->>>>>>> ee3d26e2
 
     // ======= STORAGE DECLARATION END ===========
 
@@ -83,16 +81,8 @@
 
         token = _token;
         stakingToken = _stakingToken;
-<<<<<<< HEAD
+        lender = _lender;
         toleratedError = 2;
-    }
-
-    /// Temporary function to avoid merge conflicts
-    /// TODO use initializer
-    function setLender(ITrueLender2 _lender) external {
-=======
->>>>>>> ee3d26e2
-        lender = _lender;
     }
 
     /**
