// SPDX-License-Identifier: MIT
pragma solidity 0.6.10;
pragma experimental ABIEncoderV2;

import {SafeMath} from "@openzeppelin/contracts/math/SafeMath.sol";
import {SafeERC20} from "@openzeppelin/contracts/token/ERC20/SafeERC20.sol";
import {ERC20} from "../common/UpgradeableERC20.sol";
import {UpgradeableClaimable} from "../common/UpgradeableClaimable.sol";

import {IFixedTermLoanAgency} from "./interface/IFixedTermLoanAgency.sol";
import {ITrueStrategy} from "./interface/ITrueStrategy.sol";
import {ITrueFiPool2, ITrueFiPoolOracle} from "./interface/ITrueFiPool2.sol";
import {ITrueLender2} from "./interface/ITrueLender2.sol";
import {IDebtToken, ILoanToken2} from "./interface/ILoanToken2.sol";
import {IPauseableContract} from "../common/interface/IPauseableContract.sol";
import {ISAFU} from "./interface/ISAFU.sol";
import {IDeficiencyToken} from "./interface/IDeficiencyToken.sol";
import {ILineOfCreditAgency} from "./interface/ILineOfCreditAgency.sol";

import {ABDKMath64x64} from "../truefi/Log.sol";
import {OneInchExchange} from "./libraries/OneInchExchange.sol";

/**
 * @title TrueFiPool2
 * @dev Lending pool which may use a strategy to store idle funds
 * Earn high interest rates on currency deposits through uncollateralized loans
 *
 * Funds deposited in this pool are not fully liquid.
 * Exiting incurs an exit penalty depending on pool liquidity
 * After exiting, an account will need to wait for LoanTokens to expire and burn them
 * It is recommended to perform a zap or swap tokens on Uniswap for increased liquidity
 *
 * Funds are managed through an external function to save gas on deposits
 */
contract TrueFiPool2 is ITrueFiPool2, IPauseableContract, ERC20, UpgradeableClaimable {
    using SafeMath for uint256;
    using SafeERC20 for ERC20;
    using SafeERC20 for IDeficiencyToken;
    using SafeERC20 for IDebtToken;

    uint256 private constant BASIS_PRECISION = 10000;

    // max slippage on liquidation token swaps
    // Measured in basis points, e.g. 10000 = 100%
    uint16 public constant TOLERATED_SLIPPAGE = 100; // 1%

    // tolerance difference between
    // expected and actual transaction results
    // when dealing with strategies
    // Measured in  basis points, e.g. 10000 = 100%
    uint16 public constant TOLERATED_STRATEGY_LOSS = 10; // 0.1%

    // ================ WARNING ==================
    // ===== THIS CONTRACT IS INITIALIZABLE ======
    // === STORAGE VARIABLES ARE DECLARED BELOW ==
    // REMOVAL OR REORDER OF VARIABLES WILL RESULT
    // ========= IN STORAGE CORRUPTION ===========

    uint8 public constant VERSION = 1;

    ERC20 public override token;

    ITrueStrategy public strategy;
    ITrueLender2 public lender;

    // fee for deposits
    // fee precision: 10000 = 100%
    uint256 public joiningFee;
    // track claimable fees
    uint256 public claimableFees;

    mapping(address => uint256) latestJoinBlock;

    address private DEPRECATED__liquidationToken;

    ITrueFiPoolOracle public override oracle;

    // allow pausing of deposits
    bool public pauseStatus;

    // cache values during sync for gas optimization
    bool private inSync;
    uint256 private strategyValueCache;
    uint256 private loansValueCache;

    // who gets all fees
    address public beneficiary;

    address private DEPRECATED__1Inch;

    ISAFU public safu;

    ILineOfCreditAgency public creditAgency;

    uint256 public debtValue;

    IFixedTermLoanAgency public ftlAgency;

    // ======= STORAGE DECLARATION END ===========

    /**
     * @dev Helper function to concatenate two strings
     * @param a First part of string to concat
     * @param b Second part of string to concat
     * @return Concatenated string of `a` and `b`
     */
    function concat(string memory a, string memory b) internal pure returns (string memory) {
        return string(abi.encodePacked(a, b));
    }

    function initialize(
        ERC20 _token,
        ITrueLender2 _lender,
        IFixedTermLoanAgency _ftlAgency,
        ISAFU _safu,
        address __owner
    ) external override initializer {
        ERC20.__ERC20_initialize(concat("TrueFi ", _token.name()), concat("tf", _token.symbol()));
        UpgradeableClaimable.initialize(__owner);

        token = _token;
        lender = _lender;
        ftlAgency = _ftlAgency;
        safu = _safu;
    }

    /**
     * @dev Initializer for single borrower pools
     */
    function singleBorrowerInitialize(
        ERC20 _token,
        ITrueLender2 _lender,
        IFixedTermLoanAgency _ftlAgency,
        ISAFU _safu,
        address __owner,
        string memory borrowerName,
        string memory borrowerSymbol
    ) external override initializer {
        ERC20.__ERC20_initialize(
            concat(concat("TrueFi ", borrowerName), concat(" ", _token.name())),
            concat(concat("tf", borrowerSymbol), _token.symbol())
        );
        UpgradeableClaimable.initialize(__owner);

        token = _token;
        lender = _lender;
        ftlAgency = _ftlAgency;
        safu = _safu;
    }

    /**
     * @dev Emitted when fee is changed
     * @param newFee New fee
     */
    event JoiningFeeChanged(uint256 newFee);

    /**
     * @dev Emitted when beneficiary is changed
     * @param newBeneficiary New beneficiary
     */
    event BeneficiaryChanged(address newBeneficiary);

    /**
     * @dev Emitted when oracle is changed
     * @param newOracle New oracle
     */
    event OracleChanged(ITrueFiPoolOracle newOracle);

    /**
     * @dev Emitted when someone joins the pool
     * @param staker Account staking
     * @param deposited Amount deposited
     * @param minted Amount of pool tokens minted
     */
    event Joined(address indexed staker, uint256 deposited, uint256 minted);

    /**
     * @dev Emitted when someone exits the pool
     * @param staker Account exiting
     * @param amount Amount unstaking
     */
    event Exited(address indexed staker, uint256 amount);

    /**
     * @dev Emitted when funds are flushed into the strategy
     * @param currencyAmount Amount of tokens deposited
     */
    event Flushed(uint256 currencyAmount);

    /**
     * @dev Emitted when funds are pulled from the strategy
     * @param minTokenAmount Minimal expected amount received tokens
     */
    event Pulled(uint256 minTokenAmount);

    /**
     * @dev Emitted when funds are borrowed from pool
     * @param borrower Borrower address
     * @param amount Amount of funds borrowed from pool
     */
    event Borrow(address borrower, uint256 amount);

    /**
     * @dev Emitted when borrower repays the pool
     * @param payer Address of borrower
     * @param amount Amount repaid
     */
    event Repaid(address indexed payer, uint256 amount);

    /**
     * @dev Emitted when fees are collected
     * @param beneficiary Account to receive fees
     * @param amount Amount of fees collected
     */
    event Collected(address indexed beneficiary, uint256 amount);

    /**
     * @dev Emitted when strategy is switched
     * @param newStrategy Strategy to switch to
     */
    event StrategySwitched(ITrueStrategy newStrategy);

    /**
     * @dev Emitted when joining is paused or unpaused
     * @param pauseStatus New pausing status
     */
    event PauseStatusChanged(bool pauseStatus);

    /**
     * @dev Emitted when SAFU address is changed
     * @param newSafu New SAFU address
     */
    event SafuChanged(ISAFU newSafu);

    /**
     * @dev Emitted when pool reclaims deficit from SAFU
     * @param loan Loan for which the deficit was reclaimed
     * @param deficit Amount reclaimed
     */
    event DeficitReclaimed(ILoanToken2 loan, uint256 deficit);

    /**
     * @dev Emitted when Credit Agency address is changed
     * @param newCreditAgency New Credit Agency address
     */
    event CreditAgencyChanged(ILineOfCreditAgency newCreditAgency);

    event FixedTermLoanAgencyChanged(IFixedTermLoanAgency newFTLAgency);

    /**
     * @dev Emitted when DebtTokens are added to the pool
     * @param debtToken token address
     * @param amount token amount
     */
    event DebtAdded(IDebtToken debtToken, uint256 amount);

    /**
     * @dev only TrueLender, FixedTermLoanAgency, or CreditAgency can perform borrowing or repaying
     */
    modifier onlyLenderOrFTLAgencyOrLineOfCreditAgency() {
        require(
            msg.sender == address(lender) || msg.sender == address(ftlAgency) || msg.sender == address(creditAgency),
            "TrueFiPool: Caller is not the lender, ftlAgency, or creditAgency"
        );
        _;
    }

    /**
     * @dev pool can only be joined when it's unpaused
     */
    modifier joiningNotPaused() {
        require(!pauseStatus, "TrueFiPool: Joining the pool is paused");
        _;
    }

    /**
     * Sync values to avoid making expensive calls multiple times
     * Will set inSync to true, allowing getter functions to return cached values
     * Wipes cached values to save gas
     */
    modifier sync() {
        // sync
        strategyValueCache = strategyValue();
        loansValueCache = loansValue();
        inSync = true;
        _;
        // wipe
        inSync = false;
        strategyValueCache = 0;
        loansValueCache = 0;
    }

    /**
     * @dev Allow pausing of deposits in case of emergency
     * @param status New deposit status
     */
    function setPauseStatus(bool status) external override onlyOwner {
        pauseStatus = status;
        emit PauseStatusChanged(status);
    }

    /**
     * @dev Change SAFU address
     */
    function setSafuAddress(ISAFU _safu) external onlyOwner {
        safu = _safu;
        emit SafuChanged(_safu);
    }

    function setCreditAgency(ILineOfCreditAgency _creditAgency) external onlyOwner {
        creditAgency = _creditAgency;
        emit CreditAgencyChanged(_creditAgency);
    }

    function setFixedTermLoanAgency(IFixedTermLoanAgency _ftlAgency) external onlyOwner {
        ftlAgency = _ftlAgency;
        emit FixedTermLoanAgencyChanged(_ftlAgency);
    }

    /**
     * @dev Number of decimals for user-facing representations.
     * Delegates to the underlying pool token.
     */
    function decimals() public override view returns (uint8) {
        return token.decimals();
    }

    /**
     * @dev Virtual value of liquid assets in the pool
     * @return Virtual liquid value of pool assets
     */
    function liquidValue() public view returns (uint256) {
        return currencyBalance().add(strategyValue());
    }

    /**
     * @dev Value of funds deposited into the strategy denominated in underlying token
     * @return Virtual value of strategy
     */
    function strategyValue() public view returns (uint256) {
        if (address(strategy) == address(0)) {
            return 0;
        }
        if (inSync) {
            return strategyValueCache;
        }
        return strategy.value();
    }

    /**
     * @dev Calculate pool value in underlying token
     * "virtual price" of entire pool - LoanTokens, UnderlyingTokens, strategy value
     * @return pool value denominated in underlying token
     */
    function poolValue() public override view returns (uint256) {
        // this assumes defaulted loans are worth their full value
        return liquidValue().add(loansValue()).add(deficitValue()).add(creditValue()).add(debtValue);
    }

    /**
     * @dev Return pool deficiency value, to be returned by safu
     * @return pool deficiency value
     */
    function deficitValue() public view returns (uint256) {
        if (address(safu) == address(0)) {
            return 0;
        }
        return safu.poolDeficit(address(this));
    }

    /**
     * @dev Return pool credit line value
     * @return pool credit value
     */
    function creditValue() public view returns (uint256) {
        if (address(creditAgency) == address(0)) {
            return 0;
        }
        return creditAgency.poolCreditValue(ITrueFiPool2(this));
    }

    /**
     * @dev Virtual value of loan assets in the pool
     * Will return cached value if inSync
     * @return Value of loans in pool
     */
    function loansValue() public view returns (uint256) {
        if (inSync) {
            return loansValueCache;
        }
        // This conversion does nothing but it silences the slither
        return uint256(lender.value(this)).add(ftlAgency.value(this));
    }

    /**
     * @dev ensure enough tokens are available
     * Check if current available amount of `token` is enough and
     * withdraw remainder from strategy
     * @param neededAmount amount required
     */
    function ensureSufficientLiquidity(uint256 neededAmount) internal {
        uint256 currentlyAvailableAmount = currencyBalance();
        if (currentlyAvailableAmount < neededAmount) {
            require(address(strategy) != address(0), "TrueFiPool: Pool has no strategy to withdraw from");
            strategy.withdraw(neededAmount.sub(currentlyAvailableAmount));
            require(currencyBalance() >= neededAmount, "TrueFiPool: Not enough funds taken from the strategy");
        }
    }

    /**
     * @dev set pool join fee
     * @param fee new fee
     */
    function setJoiningFee(uint256 fee) external onlyOwner {
        require(fee <= BASIS_PRECISION, "TrueFiPool: Fee cannot exceed transaction value");
        joiningFee = fee;
        emit JoiningFeeChanged(fee);
    }

    /**
     * @dev set beneficiary
     * @param newBeneficiary new beneficiary
     */
    function setBeneficiary(address newBeneficiary) external onlyOwner {
        require(newBeneficiary != address(0), "TrueFiPool: Beneficiary address cannot be set to 0");
        beneficiary = newBeneficiary;
        emit BeneficiaryChanged(newBeneficiary);
    }

    /**
     * @dev Join the pool by depositing tokens
     * @param amount amount of token to deposit
     */
    function join(uint256 amount) external override joiningNotPaused {
        uint256 fee = amount.mul(joiningFee).div(BASIS_PRECISION);
        uint256 mintedAmount = mint(amount.sub(fee));
        claimableFees = claimableFees.add(fee);

        // TODO: tx.origin will be deprecated in a future ethereum upgrade
        latestJoinBlock[tx.origin] = block.number;
        token.safeTransferFrom(msg.sender, address(this), amount);

        emit Joined(msg.sender, amount, mintedAmount);
    }

    /**
     * @dev Exit pool only with liquid tokens
     * This function will only transfer underlying token but with a small penalty
     * Uses the sync() modifier to reduce gas costs of using strategy and lender
     * @param amount amount of pool liquidity tokens to redeem for underlying tokens
     */
    function liquidExit(uint256 amount) external sync {
        require(block.number != latestJoinBlock[tx.origin], "TrueFiPool: Cannot join and exit in same block");
        require(amount <= balanceOf(msg.sender), "TrueFiPool: Insufficient funds");

        uint256 amountToWithdraw = poolValue().mul(amount).div(totalSupply());
        amountToWithdraw = amountToWithdraw.mul(liquidExitPenalty(amountToWithdraw)).div(BASIS_PRECISION);
        require(amountToWithdraw <= liquidValue(), "TrueFiPool: Not enough liquidity in pool");

        // burn tokens sent
        _burn(msg.sender, amount);

        ensureSufficientLiquidity(amountToWithdraw);

        token.safeTransfer(msg.sender, amountToWithdraw);

        emit Exited(msg.sender, amountToWithdraw);
    }

    /**
     * @dev Penalty (in % * 100) applied if liquid exit is performed with this amount
     * returns BASIS_PRECISION (10000) if no penalty
     */
    function liquidExitPenalty(uint256 amount) public view returns (uint256) {
        uint256 lv = liquidValue();
        uint256 pv = poolValue();
        if (amount == pv) {
            return BASIS_PRECISION;
        }
        uint256 liquidRatioBefore = lv.mul(BASIS_PRECISION).div(pv);
        uint256 liquidRatioAfter = lv.sub(amount).mul(BASIS_PRECISION).div(pv.sub(amount));
        return BASIS_PRECISION.sub(averageExitPenalty(liquidRatioAfter, liquidRatioBefore));
    }

    /**
     * @dev Calculates integral of 5/(x+50)dx times 10000
     */
    function integrateAtPoint(uint256 x) public pure returns (uint256) {
        return uint256(ABDKMath64x64.ln(ABDKMath64x64.fromUInt(x.add(50)))).mul(50000).div(2**64);
    }

    /**
     * @dev Calculates average penalty on interval [from; to]
     * @return average exit penalty
     */
    function averageExitPenalty(uint256 from, uint256 to) public pure returns (uint256) {
        require(from <= to, "TrueFiPool: To precedes from");
        if (from == BASIS_PRECISION) {
            // When all liquid, don't penalize
            return 0;
        }
        if (from == to) {
            return uint256(50000).div(from.add(50));
        }
        return integrateAtPoint(to).sub(integrateAtPoint(from)).div(to.sub(from));
    }

    /**
     * @dev Deposit idle funds into strategy
     * @param amount Amount of funds to deposit into strategy
     */
    function flush(uint256 amount) external {
        require(address(strategy) != address(0), "TrueFiPool: Pool has no strategy set up");
        require(amount <= currencyBalance(), "TrueFiPool: Insufficient currency balance");

        uint256 expectedMinStrategyValue = strategy.value().add(withToleratedStrategyLoss(amount));
        token.safeApprove(address(strategy), amount);
        strategy.deposit(amount);
        require(strategy.value() >= expectedMinStrategyValue, "TrueFiPool: Strategy value expected to be higher");
        emit Flushed(amount);
    }

    /**
     * @dev Remove liquidity from strategy
     * @param minTokenAmount minimum amount of tokens to withdraw
     */
    function pull(uint256 minTokenAmount) external onlyOwner {
        require(address(strategy) != address(0), "TrueFiPool: Pool has no strategy set up");

        uint256 expectedCurrencyBalance = currencyBalance().add(minTokenAmount);
        strategy.withdraw(minTokenAmount);
        require(currencyBalance() >= expectedCurrencyBalance, "TrueFiPool: Currency balance expected to be higher");

        emit Pulled(minTokenAmount);
    }

    /**
     * @dev Remove liquidity from strategy if necessary and transfer to lender
     * @param amount amount for lender to withdraw
     */
    function borrow(uint256 amount) external override onlyLenderOrFTLAgencyOrLineOfCreditAgency {
        require(amount <= liquidValue(), "TrueFiPool: Insufficient liquidity");
        if (amount > 0) {
            ensureSufficientLiquidity(amount);
        }

        token.safeTransfer(msg.sender, amount);

        emit Borrow(msg.sender, amount);
    }

    /**
     * @dev repay debt by transferring tokens to the contract
     * @param currencyAmount amount to repay
     */
    function repay(uint256 currencyAmount) external override onlyLenderOrFTLAgencyOrLineOfCreditAgency {
        token.safeTransferFrom(msg.sender, address(this), currencyAmount);
        emit Repaid(msg.sender, currencyAmount);
    }

    /**
     * @dev Claim fees from the pool
     */
    function collectFees() external {
        require(beneficiary != address(0), "TrueFiPool: Beneficiary is not set");

        uint256 amount = claimableFees;
        claimableFees = 0;

        if (amount > 0) {
            token.safeTransfer(beneficiary, amount);
        }

        emit Collected(beneficiary, amount);
    }

    /**
     * @dev Switches current strategy to a new strategy
     * @param newStrategy strategy to switch to
     */
    function switchStrategy(ITrueStrategy newStrategy) external onlyOwner {
        require(strategy != newStrategy, "TrueFiPool: Cannot switch to the same strategy");

        ITrueStrategy previousStrategy = strategy;
        strategy = newStrategy;

        if (address(previousStrategy) != address(0)) {
            uint256 expectedMinCurrencyBalance = currencyBalance().add(withToleratedStrategyLoss(previousStrategy.value()));
            previousStrategy.withdrawAll();
            require(currencyBalance() >= expectedMinCurrencyBalance, "TrueFiPool: All funds should be withdrawn to pool");
            require(previousStrategy.value() == 0, "TrueFiPool: Switched strategy should be depleted");
        }

        emit StrategySwitched(newStrategy);
    }

    /**
     * @dev Function called by SAFU when liquidation happens. It will transfer all tokens of this loan the SAFU
     */
    function liquidateLoan(IDebtToken loan) external override {
        require(msg.sender == address(safu), "TrueFiPool: Should be called by SAFU");
        lender.transferAllLoanTokens(ILoanToken2(address(loan)), address(safu));
    }

    /**
     * @dev Function called by SAFU when liquidation happens. It will transfer whole balance of the debt token to the SAFU
     */
    function liquidateDebt(IDebtToken debtToken) external override {
        require(msg.sender == address(safu), "TrueFiPool: Should be called by SAFU");
        uint256 balance = debtToken.balanceOf(address(this));
        require(balance > 0, "TrueFiPool: Pool doesn't hold this debt token");

        debtValue = debtValue.sub(balance);
        debtToken.safeTransfer(msg.sender, balance);
    }

    /**
     * @dev Function called when loan's debt is repaid to SAFU, pool has a deficit value towards that loan
     */
    function reclaimDeficit(ILoanToken2 loan) external {
        IDeficiencyToken dToken = safu.deficiencyToken(loan);
        require(address(dToken) != address(0), "TrueFiPool2: No deficiency token found for loan");
        uint256 deficit = dToken.balanceOf(address(this));
        dToken.safeApprove(address(safu), deficit);
        safu.reclaim(loan, deficit);

        emit DeficitReclaimed(loan, deficit);
    }

    /**
     * @dev CreditAgency transfers DebtToken to the pool
     */
    function addDebt(IDebtToken debtToken, uint256 amount) external override {
<<<<<<< HEAD
        require(
            msg.sender == address(creditAgency) || ftlAgency.loanFactory().isLoanToken(ILoanToken2(msg.sender)),
            "TruePool: Only TrueCreditAgency and Loans can add debtTokens"
        );
=======
        require(msg.sender == address(creditAgency), "TruePool: Only LineOfCreditAgency can add debtTokens");
>>>>>>> 51445cc6
        debtValue = debtValue.add(amount);
        debtToken.safeTransferFrom(msg.sender, address(this), amount);

        emit DebtAdded(debtToken, amount);
    }

    /**
     * @dev Change oracle, can only be called by owner
     */
    function setOracle(ITrueFiPoolOracle newOracle) external onlyOwner {
        oracle = newOracle;
        emit OracleChanged(newOracle);
    }

    /**
     * @dev Currency token balance
     * @return Currency token balance
     */
    function currencyBalance() public view returns (uint256) {
        return token.balanceOf(address(this)).sub(claimableFees);
    }

    /**
     * @dev Ratio of liquid assets in the pool after lending
     * @param afterAmountLent Amount of asset being lent
     * @return Calculated ratio in basis points
     */
    function liquidRatio(uint256 afterAmountLent) external override view returns (uint256) {
        uint256 _poolValue = poolValue();
        if (_poolValue == 0) {
            return 0;
        }
        return (liquidValue().sub(afterAmountLent)).mul(BASIS_PRECISION).div(_poolValue);
    }

    /**
     * @param depositedAmount Amount of currency deposited
     * @return amount minted from this transaction
     */
    function mint(uint256 depositedAmount) internal returns (uint256) {
        if (depositedAmount == 0) {
            return depositedAmount;
        }
        uint256 mintedAmount = depositedAmount;

        // first staker mints same amount as deposited
        if (totalSupply() > 0) {
            mintedAmount = totalSupply().mul(depositedAmount).div(poolValue());
        }
        // mint pool liquidity tokens
        _mint(msg.sender, mintedAmount);

        return mintedAmount;
    }

    /**
     * @dev Decrease provided amount percentwise by error
     * @param amount Amount to decrease
     * @return Calculated value
     */
    function withToleratedSlippage(uint256 amount) internal pure returns (uint256) {
        return amount.mul(BASIS_PRECISION - TOLERATED_SLIPPAGE).div(BASIS_PRECISION);
    }

    /**
     * @dev Decrease provided amount percentwise by error
     * @param amount Amount to decrease
     * @return Calculated value
     */
    function withToleratedStrategyLoss(uint256 amount) internal pure returns (uint256) {
        return amount.mul(BASIS_PRECISION - TOLERATED_STRATEGY_LOSS).div(BASIS_PRECISION);
    }
}<|MERGE_RESOLUTION|>--- conflicted
+++ resolved
@@ -631,14 +631,10 @@
      * @dev CreditAgency transfers DebtToken to the pool
      */
     function addDebt(IDebtToken debtToken, uint256 amount) external override {
-<<<<<<< HEAD
         require(
             msg.sender == address(creditAgency) || ftlAgency.loanFactory().isLoanToken(ILoanToken2(msg.sender)),
-            "TruePool: Only TrueCreditAgency and Loans can add debtTokens"
+            "TruePool: Only LineOfCreditAgency and Loans can add debtTokens"
         );
-=======
-        require(msg.sender == address(creditAgency), "TruePool: Only LineOfCreditAgency can add debtTokens");
->>>>>>> 51445cc6
         debtValue = debtValue.add(amount);
         debtToken.safeTransferFrom(msg.sender, address(this), amount);
 
