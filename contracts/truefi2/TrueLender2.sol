--- conflicted
+++ resolved
@@ -18,11 +18,8 @@
 import {ITrueRatingAgency} from "../truefi/interface/ITrueRatingAgency.sol";
 import {IERC20WithDecimals} from "./interface/IERC20WithDecimals.sol";
 import {ITrueFiCreditOracle} from "./interface/ITrueFiCreditOracle.sol";
-<<<<<<< HEAD
 import {ITrueCreditAgency} from "./interface/ITrueCreditAgency.sol";
-=======
 import {IBorrowingMutex} from "./interface/IBorrowingMutex.sol";
->>>>>>> aad447cd
 
 /**
  * @title TrueLender v2.0
@@ -94,12 +91,10 @@
 
     uint8 public longTermLoanScoreThreshold;
 
-<<<<<<< HEAD
     ITrueCreditAgency public creditAgency;
-=======
+
     // mutex ensuring there's only one running loan or credit line for borrower
     IBorrowingMutex public borrowingMutex;
->>>>>>> aad447cd
 
     // ======= STORAGE DECLARATION END ============
 
@@ -204,11 +199,8 @@
         ITrueRatingAgency _ratingAgency,
         I1Inch3 __1inch,
         ITrueFiCreditOracle _creditOracle,
-<<<<<<< HEAD
-        ITrueCreditAgency _creditAgency
-=======
+        ITrueCreditAgency _creditAgency,
         IBorrowingMutex _borrowingMutex
->>>>>>> aad447cd
     ) public initializer {
         UpgradeableClaimable.initialize(msg.sender);
 
@@ -217,11 +209,8 @@
         ratingAgency = _ratingAgency;
         _1inch = __1inch;
         creditOracle = _creditOracle;
-<<<<<<< HEAD
         creditAgency = _creditAgency;
-=======
         borrowingMutex = _borrowingMutex;
->>>>>>> aad447cd
 
         swapFeeSlippage = 100; // 1%
         minVotes = 15 * (10**6) * (10**8);
