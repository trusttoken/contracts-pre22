// SPDX-License-Identifier: MIT
pragma solidity 0.6.10;
pragma experimental ABIEncoderV2;

import {SafeMath} from "@openzeppelin/contracts/math/SafeMath.sol";
import {I1Inch3} from "../interface/I1Inch3.sol";
import {IERC20} from "@openzeppelin/contracts/token/ERC20/IERC20.sol";
import {SafeERC20} from "@openzeppelin/contracts/token/ERC20/SafeERC20.sol";

interface IUniRouter {
    function token0() external view returns (address);

    function token1() external view returns (address);
}

library OneInchExchange {
<<<<<<< HEAD
    using SafeERC20 for IERC20;
=======
    using SafeMath for uint256;
>>>>>>> 0f07206b

    uint256 constant ADDRESS_MASK = 0x000000000000000000000000ffffffffffffffffffffffffffffffffffffffff;
    uint256 constant REVERSE_MASK = 0x8000000000000000000000000000000000000000000000000000000000000000;

    event Swapped(I1Inch3.SwapDescription description, uint256 returnedAmount);

    /**
     * @dev Forward data to 1Inch contract
     * @param _1inchExchange address of 1Inch (currently 0x11111112542d85b3ef69ae05771c2dccff4faa26 for mainnet)
     * @param data Data that is forwarded into the 1inch exchange contract. Can be acquired from 1Inch API https://api.1inch.exchange/v3.0/1/swap
     * [See more](https://docs.1inch.exchange/api/quote-swap#swap)
     *
     * @return description - description of the swap
     */

    function exchange(I1Inch3 _1inchExchange, bytes calldata data)
        internal
        returns (I1Inch3.SwapDescription memory description, uint256 returnedAmount)
    {
        if (data[0] == 0x7c) {
            // call `swap()`
            (, description, ) = abi.decode(data[4:], (address, I1Inch3.SwapDescription, bytes));
        } else {
            // call `unoswap()`
            (address srcToken, uint256 amount, uint256 minReturn, bytes32[] memory pathData) = abi.decode(
                data[4:],
                (address, uint256, uint256, bytes32[])
            );
            description.srcToken = srcToken;
            description.amount = amount;
            description.minReturnAmount = minReturn;
            description.flags = 0;
            uint256 lastPath = uint256(pathData[pathData.length - 1]);
            IUniRouter uniRouter = IUniRouter(address(lastPath & ADDRESS_MASK));
            bool isReverse = lastPath & REVERSE_MASK > 0;
            description.dstToken = isReverse ? uniRouter.token0() : uniRouter.token1();
            description.dstReceiver = address(this);
        }

<<<<<<< HEAD
        IERC20(description.srcToken).safeApprove(address(_1inchExchange), description.amount);

=======
        IERC20(description.srcToken).approve(address(_1inchExchange), description.amount);
        uint256 balanceBefore = IERC20(description.dstToken).balanceOf(description.dstReceiver);
>>>>>>> 0f07206b
        // solhint-disable-next-line avoid-low-level-calls
        (bool success, ) = address(_1inchExchange).call(data);
        if (!success) {
            // Revert with original error message
            assembly {
                let ptr := mload(0x40)
                let size := returndatasize()
                returndatacopy(ptr, 0, size)
                revert(ptr, size)
            }
        }

        uint256 balanceAfter = IERC20(description.dstToken).balanceOf(description.dstReceiver);
        returnedAmount = balanceAfter.sub(balanceBefore);

        emit Swapped(description, returnedAmount);
    }
}<|MERGE_RESOLUTION|>--- conflicted
+++ resolved
@@ -14,11 +14,8 @@
 }
 
 library OneInchExchange {
-<<<<<<< HEAD
     using SafeERC20 for IERC20;
-=======
     using SafeMath for uint256;
->>>>>>> 0f07206b
 
     uint256 constant ADDRESS_MASK = 0x000000000000000000000000ffffffffffffffffffffffffffffffffffffffff;
     uint256 constant REVERSE_MASK = 0x8000000000000000000000000000000000000000000000000000000000000000;
@@ -58,13 +55,8 @@
             description.dstReceiver = address(this);
         }
 
-<<<<<<< HEAD
         IERC20(description.srcToken).safeApprove(address(_1inchExchange), description.amount);
-
-=======
-        IERC20(description.srcToken).approve(address(_1inchExchange), description.amount);
         uint256 balanceBefore = IERC20(description.dstToken).balanceOf(description.dstReceiver);
->>>>>>> 0f07206b
         // solhint-disable-next-line avoid-low-level-calls
         (bool success, ) = address(_1inchExchange).call(data);
         if (!success) {
