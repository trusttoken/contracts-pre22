--- conflicted
+++ resolved
@@ -30,21 +30,12 @@
 
     event ChangeTokenName(string newName, string newSymbol);
 
-<<<<<<< HEAD
-    function decimals() public returns (uint8) {
+    function decimals() public pure returns (uint8) {
         return DECIMALS;
     }
 
-    function rounding() public returns (uint8) {
+    function rounding() public pure returns (uint8) {
         return ROUNDING;
-=======
-    function decimals() public pure returns (uint8) {
-      return DECIMALS;
-    }
-
-    function rounding() public pure returns (uint8) {
-      return ROUNDING;
->>>>>>> a8f47ad2
     }
 
     function changeTokenName(string _name, string _symbol) external onlyOwner {
