--- conflicted
+++ resolved
@@ -3,7 +3,6 @@
 
 extract_json() {
     local json_file="$1"
-<<<<<<< HEAD
     local keys="$2"
 
     python3 <<EOF
@@ -13,12 +12,6 @@
     obj=obj[key]
 print(obj)
 EOF
-=======
-    local key="$2"
-
-    local python_command="import json,sys;obj=json.load(sys.stdin);print(obj['${key}'])"
-    python3 -c "${python_command}" < "${json_file}"
->>>>>>> 54303312
 }
 
 extract_version() {
@@ -52,7 +45,12 @@
         echo "Updating Certora version to ${latest_version}..." >&2
         pip3 install certora-cli --upgrade
     fi
-<<<<<<< HEAD
+
+    if [[ -z "${CERTORAKEY}" ]]; then
+        echo "CERTORAKEY environment variable is empty." >&2
+        exit 1
+    fi
+    echo "Found CERTORAKEY environment variable." >&2
 }
 
 get_certora_solc_args() {
@@ -62,21 +60,12 @@
     local certora_solc_args="['--optimize', '--optimize-runs', '${optimizer_runs}']"
     echo "Found solc args for Certora: ${certora_solc_args}" >&2
     echo "${certora_solc_args}"
-=======
-
-    if [[ -z "${CERTORAKEY}" ]]; then
-        echo "CERTORAKEY environment variable is empty." >&2
-        exit 1
-    fi
-    echo "Found CERTORAKEY environment variable." >&2
->>>>>>> 54303312
 }
 
 main() {
     setup_solc
     setup_certora
 
-<<<<<<< HEAD
     local certora_solc_args="$(get_certora_solc_args)"
 
     for file in $(find spec -path '*/scripts/*.sh'); do
@@ -96,10 +85,6 @@
             --solc_args "${certora_solc_args}" \
             --verify "${contract}:${specFile}"
         set +x
-=======
-    for file in $(find spec -path '*/scripts/*.sh'); do
-        bash "$file"
->>>>>>> 54303312
     done
 }
 
